--- conflicted
+++ resolved
@@ -47,22 +47,21 @@
             textField.placeholderColor = placeholderColor
         }
 
-<<<<<<< HEAD
         textField.onFocusChange = { isFocus in
             self.isEditing = isFocus
             self.isFirstResponder = isFocus
             context.coordinator.didBecomeFirstResponder = isFocus
-=======
-        textField.onEditingChanged = { v in
+        }
+
+        textField.onEditingChanged = { isEditing in
             withAnimation(.default) {
-                self.isEditing = v
-                if v {
+                self.isEditing = isEditing
+                if isEditing {
                     onStartEditing()
                 } else {
                     onStopEditing()
                 }
             }
->>>>>>> ac808261
         }
 
         textField.onPerformKeyEquivalent = { event in
