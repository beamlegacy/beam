--- conflicted
+++ resolved
@@ -120,14 +120,6 @@
 
         super.init(frame: NSRect())
 
-<<<<<<< HEAD
-        // TODO: remove this when we add websocket sync
-        if let documentStruct = root.note?.documentStruct {
-            try? documentManager.refresh(documentStruct, true)
-        }
-
-=======
->>>>>>> e34cecea
         setAccessibilityIdentifier("TextEdit")
         setAccessibilityLabel("Note Editor")
         setAccessibilityTitle((root as? BeamNote)?.title)
