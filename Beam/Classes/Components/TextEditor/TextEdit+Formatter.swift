--- conflicted
+++ resolved
@@ -23,16 +23,8 @@
     private static var centerXAnchor: NSLayoutConstraint?
 
     // MARK: - UI
-<<<<<<< HEAD
-    internal func initFormatterView(_ viewType: FormatterViewType) {
-        guard persistentFormatter == nil || inlineFormatter == nil else { return }
-=======
     internal func initPersistentFormatterView() {
-        guard persistentFormatter == nil else {
-            showOrHidePersistentFormatter(isPresent: true)
-            return
-        }
->>>>>>> 7ea54fc1
+        guard persistentFormatter == nil else { return }
 
         persistentFormatter = FormatterView(viewType: .persistent)
         persistentFormatter?.alphaValue = 0
@@ -185,17 +177,10 @@
             hasAttribute = rootNode.state.attributes.contains(attribute)
         }
 
-<<<<<<< HEAD
-        if type == .h1 && node.element.kind == .heading(1) ||
-           type == .h2 && node.element.kind == .heading(2) ||
-           type == .quote && node.element.kind == .quote(1, node.text.text, node.text.text) ||
-           type == .code && node.element.kind == .code {
-=======
         if type == .h1 && node.element.kind.rawValue == kind.rawValue ||
            type == .h2 && node.element.kind.rawValue == kind.rawValue ||
            type == .quote && node.element.kind.rawValue == kind.rawValue ||
            type == .code && node.element.kind.rawValue == kind.rawValue {
->>>>>>> 7ea54fc1
             hasAttribute = node.element.kind == kind
         }
 
