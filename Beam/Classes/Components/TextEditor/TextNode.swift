//
//  TextNode.swift
//  Beam
//
//  Created by Sebastien Metrot on 07/10/2020.
//
// swiftlint:disable file_length

import Foundation
import AppKit
import NaturalLanguage
import Combine

// swiftlint:disable:next type_body_length
public class TextNode: NSObject, CALayerDelegate {

    var element: BeamElement
    var layout: TextFrame?
    let layer: CALayer
    var debug = false
    var disclosurePressed = false
    var frameAnimation: FrameAnimation?
    var frameAnimationCancellable = Set<AnyCancellable>()
    var currentFrameInDocument = NSRect()

    var interlineFactor = CGFloat(1.56)
    var interNodeSpacing = CGFloat(4)
    var indent: CGFloat {
        selfVisible ? 25 : 0
    }
    var childInset = Float(23)
    var fontSize = CGFloat(17)

    var contentsScale = CGFloat(2) {
        didSet {
            guard let actionLayer = actionLayer else { return }
            actionLayer.contentsScale = contentsScale
            actionTextLayer.contentsScale = contentsScale
            actionImageLayer.contentsScale = contentsScale
        }
    }

    var text: String {
        get { element.text }
        set {
            guard element.text != newValue else { return }
            if newValue.isEmpty { resetActionLayers() }
            element.text = newValue
            invalidateText()
        }
    }

    var placeholder: String = "" {
        didSet {
            guard oldValue != text else { return }
            invalidateText()
        }
    }

    var strippedText: String {
        attributedString.string
    }

    var fullStrippedText: String {
        children.reduce(attributedString.string) { partial, node -> String in
            partial + " " + node.fullStrippedText
        }
    }

    var _language: NLLanguage?
    var language: NLLanguage? {
        if let l = _language {
            return l
        }

        if let root = root {
            _language = NLLanguageRecognizer.dominantLanguage(for: root.fullStrippedText)
        }
        return _language
    }

    var open = true {
        didSet {
            invalidateLayout()
            updateVisibility(open)
        }
    }

    var selfVisible = true { didSet { invalidateLayout() } }

    var visible = true {
        didSet {
            layer.isHidden = !visible
        }
    }

    var hover: Bool = false {
        didSet {
            invalidate()
        }
    }

    var _attributedString: NSAttributedString?
    var attributedString: NSAttributedString {
        if _attributedString == nil {
            _attributedString = buildAttributedString()
        }
        return _attributedString!
    }

    public var children: [TextNode] {
        return element.children.map { childElement -> TextNode in
            editor.nodeFor(childElement)
        }
    }

    var config: TextConfig {
        root!.config
    }

    var color: NSColor { config.color }
    var disabledColor: NSColor { config.disabledColor }
    var selectionColor: NSColor { config.selectionColor }
    var markedColor: NSColor { config.markedColor }
    var alpha: Float { config.alpha }
    var blendMode: CGBlendMode { config.blendMode }

    var selectedTextRange: Range<Int> { root!.selectedTextRange }
    var markedTextRange: Range<Int> { root!.markedTextRange }
    var cursorPosition: Int { root!.cursorPosition }

    var enabled: Bool { editor.enabled }

    var textFrame = NSRect() // The rectangle of our text excluding children
    var localTextFrame: NSRect { // The rectangle of our text excluding children
        return NSRect(x: 0, y: 0, width: textFrame.width, height: textFrame.height)
    }

    var availableWidth: CGFloat = 1 {
        didSet {
            if availableWidth != oldValue {
                invalidatedTextRendering = true
                updateTextRendering()
            }

            for c in children {
                c.availableWidth = availableWidth - CGFloat(childInset)
            }
        }
    }

    var frame = NSRect(x: 0, y: 0, width: 0, height: 0) // the total frame including text and children, in the parent reference
    var localFrame: NSRect { // the total frame including text and children, in the local reference
        return NSRect(x: 0, y: 0, width: frame.width, height: frame.height)
    }

    var disclosureButtonFrame: NSRect {
        let r = NSRect(x: 2, y: -4, width: 8.6, height: 8.6)
        return r.offsetBy(dx: 0, dy: r.height).insetBy(dx: -4, dy: -4)
    }

    var showDisclosureButton: Bool {
        depth > 0 && !children.isEmpty
    }

    var showIdentationLine: Bool {
        return depth == 1
    }

    var depth: Int { return allParents.count }

    var idealSize: NSSize {
        updateTextRendering()
        return computedIdealSize
    }

    var offsetInDocument: NSPoint { // the position in the global document
        let parentOffset = parent?.offsetInDocument ?? NSPoint()
        let origin = frame.origin
        return NSPoint(x: parentOffset.x + origin.x, y: parentOffset.y + origin.y)
    }

    var frameInDocument: NSRect {
        let offset = offsetInDocument
        return NSRect(origin: offset, size: frame.size)
    }

    var textFrameInDocument: NSRect {
        let offset = offsetInDocument
        return NSRect(origin: offset, size: textFrame.size)
    }

    var parent: TextNode? {
        guard let p = element.parent else { return nil }
        return editor.nodeFor(p)
    }

    var root: TextRoot? {
        if let r = _root {
            return r
        }
        guard let parent = parent else { return self as? TextRoot }
        _root = parent.root
        return _root
    }

    var readOnly: Bool = false

    var isEditing: Bool { root?.node === self }

    var firstLineHeight: CGFloat { layout?.lines.first?.bounds.height ?? CGFloat(fontSize * interlineFactor) }
    var firstLineBaseline: CGFloat {
        if let firstLine = layout?.lines.first {
            let h = firstLine.typographicBounds.ascent
            return CGFloat(h) + firstLine.frame.minY
        }
        let f = AttributedStringVisitor.font(fontSize)
        return f.ascender
    }

    var isBig: Bool {
        editor.isBig
    }

    var invalidatedTextRendering = true

    let smallCursorWidth = CGFloat(2)
    let bigCursorWidth = CGFloat(7)
    var maxCursorWidth: CGFloat { max(smallCursorWidth, bigCursorWidth) }

    // walking the node tree:
    var inOpenBranch: Bool {
        guard let p = parent else { return true }
        return p.open && p.inOpenBranch
    }

    var allParents: [TextNode] {
        var parents = [TextNode]()
        var node = self
        while let p = node.parent {
            parents.append(p)
            node = p
        }
        return parents
    }

    var isHeader: Bool {
        return text.hasPrefix("# ") || text.hasPrefix("## ")
    }

    var firstVisibleParent: TextNode? {
        var last: TextNode?
        for p in allParents.reversed() {
            if !p.open {
                return last
            }
            last = p
        }
        return nil
    }

    var indexInParent: Int? {
        guard let p = parent else { return nil }
        return p.children.firstIndex { node -> Bool in
            self === node
        }
    }

    public private(set) var editor: BeamTextEdit
    private var computedIdealSize = NSSize()
    private var _root: TextRoot?
    private var needLayout = true

    private var _ast: Parser.Node? {
        get {
            element.ast
        }
        set {
            element.ast = newValue
        }
    }

    private var icon = NSImage(named: "editor-cmdreturn")
    private var actionLayer: CALayer?
    private var actionLayerIsHovered = false
    private let actionImageLayer = CALayer()
    private let actionTextLayer = CATextLayer()
    private let actionLayerFrame = CGRect(x: 30, y: 0, width: 80, height: 20)

    public static func == (lhs: TextNode, rhs: TextNode) -> Bool {
        return lhs === rhs
    }

    // MARK: - Initializer

    init(editor: BeamTextEdit, element: BeamElement) {
        self.element = element

        self.editor = editor
        layer = CALayer()
        super.init()
        configureLayer()
        createActionLayer()
    }

    deinit {
        editor.removeNode(self)
        layer.removeFromSuperlayer()
    }

    // MARK: - Setup UI

    public func draw(_ layer: CALayer, in ctx: CGContext) {
        draw(in: ctx)
    }

    public func draw(in context: CGContext) {
        context.saveGState()
        context.translateBy(x: indent, y: 0)

        //  context.translateBy(x: currentFrameInDocument.origin.x, y: currentFrameInDocument.origin.y)
        //  if debug {
        //      print("debug \(self)")
        //  }

        updateTextRendering()

        drawDebug(in: context)

        if selfVisible {
            // print("Draw text \(frame))")

            context.saveGState(); defer { context.restoreGState() }

            drawSelection(in: context)
            drawText(in: context)

            if isEditing {
                drawCursor(in: context)
            }
        }
        context.restoreGState()
    }

    public func drawMarkee(_ context: CGContext, _ start: Int, _ end: Int, _ color: NSColor) {
        context.beginPath()
        let startLine = lineAt(index: start)!
        let endLine = lineAt(index: end)!
        let line1 = layout!.lines[startLine]
        let line2 = layout!.lines[endLine]
        let xStart = offsetAt(index: start)
        let xEnd = offsetAt(index: end)

        context.setFillColor(color.cgColor)

        if startLine == endLine {
            // Selection begins and ends on the same line:
            let markRect = NSRect(x: xStart, y: line1.frame.minY, width: xEnd - xStart, height: line1.bounds.height)
            context.addRect(markRect)
        } else {
            let markRect1 = NSRect(x: xStart, y: line1.frame.minY, width: frame.width - xStart, height: line2.frame.minY - line1.frame.minY )
            context.addRect(markRect1)

            if startLine + 1 != endLine {
                // bloc doesn't end on the line directly below the start line, so be need to joind the start and end lines with a big rectangle
                let markRect2 = NSRect(x: 0, y: line1.frame.maxY, width: frame.width, height: line2.frame.minY - line1.frame.maxY)
                context.addRect(markRect2)
            }

            let markRect3 = NSRect(x: 0, y: line1.frame.maxY, width: xEnd, height: CGFloat(line2.frame.maxY - line1.frame.maxY) + 1)
            context.addRect(markRect3)
        }

        context.drawPath(using: .fill)
    }

    func setLayout(_ frame: NSRect) {
        self.frame = frame
        needLayout = false
        layer.bounds = textFrame
        layer.position = frameInDocument.origin

        if self.currentFrameInDocument != frame {
            if isEditing {
                // print("Layout set: \(frame)")
            }
            invalidatedTextRendering = true
            updateTextRendering()
            invalidate() // invalidate before change
            currentFrameInDocument = frame
            invalidate()  // invalidate after the change
        }

        var pos = NSPoint(x: CGFloat(childInset), y: self.textFrame.height)

        for c in children {
            var childSize = c.idealSize
            childSize.width = frame.width - CGFloat(childInset)
            let childFrame = NSRect(origin: pos, size: childSize)
            c.setLayout(childFrame)

            pos.y += childSize.height
        }

        updateActionLayer()
    }

    func configureLayer() {
        let newActions = [
                "onOrderIn": NSNull(),
                "onOrderOut": NSNull(),
                "sublayers": NSNull(),
                "contents": NSNull(),
                "bounds": NSNull()
            ]
        layer.actions = newActions
        layer.anchorPoint = CGPoint()
        layer.setNeedsDisplay()
//        layer.backgroundColor = NSColor.red.cgColor.copy(alpha: 0.1)
        layer.backgroundColor = NSColor(white: 1, alpha: 0).cgColor
        let score = element.score
        layer.opacity = 0.3 + (score == 0 ? 1.0 : score) * 0.7
        layer.delegate = self
    }

    func invalidateLayout() {
        invalidate()
        guard !needLayout else { return }
        needLayout = true
        guard let p = parent else { return }
        p.invalidateLayout()
    }

    func invalidate(_ rect: NSRect? = nil) {
        guard let p = parent else { return }
        layer.setNeedsDisplay()
        let offset = NSPoint(x: frame.origin.x + currentFrameInDocument.origin.x - frameInDocument.origin.x,
                             y: frame.origin.y + currentFrameInDocument.origin.y - frameInDocument.origin.y)
        if let r = rect {
            p.invalidate(r.offsetBy(dx: offset.x, dy: offset.y))
        } else {
            let r = NSRect(x: offset.x, y: offset.y, width: currentFrameInDocument.width, height: textFrame.maxY)
            p.invalidate(r)
        }
    }

    func invalidateTextRendering() {
        invalidatedTextRendering = true
        invalidateLayout()
    }

    func invalidateText() {
        if parent == nil {
            _attributedString = nil
            return
        }
        if updateAttributedString() {
            invalidateTextRendering()
        }
    }

    func deepInvalidateTextRendering() {
        invalidateTextRendering()
        for c in children {
            c.deepInvalidateTextRendering()
        }
    }

    func deepInvalidateText() {
        invalidateText()
        for c in children {
            c.deepInvalidateText()
        }
    }

    func drawDisclosure(at point: NSPoint, in context: CGContext) {
        let symbol = open ? "editor-arrow_down" : "editor-arrow_right"
<<<<<<< HEAD
        drawImage(named: symbol, at: point, in: context, size: CGRect(x: 0, y: 0, width: 16, height: 16))
    }

    func drawBulletPoint(at point: NSPoint, in context: CGContext) {
        drawImage(named: "editor-bullet", at: point, in: context, size: CGRect(x: 0, y: 0, width: 16, height: 16))
=======
        drawImage(named: symbol, at: point, in: context, size: CGRect(x: 0, y: firstLineBaseline, width: 10, height: 10))
    }

    func drawBulletPoint(at point: NSPoint, in context: CGContext) {
        drawImage(named: "editor-bullet", at: point, in: context, size: CGRect(x: 0, y: firstLineBaseline, width: 8, height: 7))
>>>>>>> 95623eba
    }

    func drawSelection(in context: CGContext) {
        //Draw Selection:
        if isEditing {
            if !markedTextRange.isEmpty {
                drawMarkee(context, markedTextRange.lowerBound, markedTextRange.upperBound, markedColor)
            } else if !selectedTextRange.isEmpty {
                drawMarkee(context, selectedTextRange.lowerBound, selectedTextRange.upperBound, selectionColor)
            }
        }
    }

    func drawText(in context: CGContext) {
        // Draw the text:
        context.saveGState()
        if !children.isEmpty {
            if showDisclosureButton {
                context.saveGState()
                if showIdentationLine {
                    context.setFillColor(NSColor.editorTextRectangleBackgroundColor.cgColor)
                    let y = textFrame.height
                    let r = NSRect(x: 5, y: y + 3, width: 1, height: currentFrameInDocument.height - y - 6)
                    context.fill(r)
                }
                context.restoreGState()
            }
        }

        let offset = NSPoint(x: 0, y: firstLineBaseline)
        if showDisclosureButton {
            drawDisclosure(at: NSPoint(x: offset.x, y: -2), in: context)
        } else {
            drawBulletPoint(at: NSPoint(x: offset.x, y: -2), in: context)
        }

        context.textMatrix = CGAffineTransform.identity
        context.translateBy(x: 0, y: firstLineBaseline)

        layout?.draw(context)
        context.restoreGState()
    }

    func drawImage(named: String, at point: NSPoint, in context: CGContext, size: CGRect? = nil) {
        guard var image = NSImage(named: named) else {
            fatalError("Image with name: \(named) can't be found")
        }

        let width = size?.width ?? image.size.width
        let height = size?.height ?? image.size.height
        let rect = CGRect(x: point.x, y: point.y, width: width, height: height)

        image = image.fill(color: NSColor.lightStoneGray)

        context.saveGState()
        context.translateBy(x: 0, y: image.size.height)
        context.scaleBy(x: 1.0, y: -1.0)
        context.draw(image.cgImage, in: rect)
        context.restoreGState()
    }

    func drawCursor(in context: CGContext) {
        // Draw fake cursor if the text is empty
        if text.isEmpty {
            guard editor.hasFocus, editor.blinkPhase else { return }

            let f = AttributedStringVisitor.font(fontSize)
            let cursorRect = NSRect(x: indent, y: 0, width: 7, height: CGFloat(f.ascender - f.descender))

            context.beginPath()
            context.addRect(cursorRect)
            //let fill = RBFill()
            context.setFillColor(enabled ? color.cgColor : disabledColor.cgColor)

            //list.draw(shape: shape, fill: fill, alpha: 1.0, blendMode: .normal)
            context.drawPath(using: .fill)
            return
        }

        // Otherwise, draw the cursor at a real position
        guard let cursorLine = lineAt(index: cursorPosition), editor.hasFocus, editor.blinkPhase else { return }

//        var x2 = CGFloat(0)
        let line = layout!.lines[cursorLine]
        let pos = cursorPosition
        let x1 = offsetAt(index: pos)
        let cursorRect = NSRect(x: x1, y: line.frame.minY, width: cursorPosition == text.count ? bigCursorWidth : smallCursorWidth, height: line.bounds.height)

        context.beginPath()
        context.addRect(cursorRect)
        //let fill = RBFill()
        context.setFillColor(enabled ? color.cgColor : disabledColor.cgColor)

        //list.draw(shape: shape, fill: fill, alpha: 1.0, blendMode: .normal)
        context.drawPath(using: .fill)
    }

    func updateVisibility(_ isVisible: Bool) {
        for c in children {
            c.visible = open
            c.updateVisibility(open && c.open)
            invalidateLayout()
        }
    }

    func updateTextRendering() {
        guard availableWidth > 0 else { return }
        if invalidatedTextRendering {
            textFrame = NSRect()

            if selfVisible {
                let attrStr = attributedString
<<<<<<< HEAD
                let layout = Font.draw(string: attrStr, atPosition: NSPoint(x: indent, y: 0), textWidth: (availableWidth - actionLayerFrame.width) - 10, interlineFactor: interlineFactor)
=======
                let layout = Font.draw(string: attrStr, atPosition: NSPoint(x: indent, y: 0), textWidth: availableWidth - actionLayerFrame.width)
>>>>>>> 95623eba
                self.layout = layout
                textFrame = layout.frame

                if attrStr.string.isEmpty {
                    let f = AttributedStringVisitor.font(fontSize)
                    textFrame.size.height = CGFloat(f.ascender - f.descender) * interlineFactor
                    textFrame.size.width += CGFloat(indent)
                }

                if self as? TextRoot == nil {
                    textFrame.size.height += interNodeSpacing
                }
            }

            textFrame.size.width = availableWidth
            textFrame = textFrame.rounded()

            invalidatedTextRendering = false
        }

        computedIdealSize = textFrame.size
        computedIdealSize.width = frame.width

        if open {
            for c in children {
                computedIdealSize.height += c.idealSize.height
            }
        }
    }

    func createActionLayer() {
        actionLayer = CALayer()
        guard let actionLayer = actionLayer else { return }

        icon = icon?.fill(color: .editorSearchNormal)

        actionImageLayer.opacity = 0
        actionImageLayer.frame = CGRect(x: 0, y: 2, width: 20, height: 16)
        actionImageLayer.contents = icon?.cgImage

        actionTextLayer.opacity = 0
        actionTextLayer.font = NSFont.systemFont(ofSize: 0, weight: .medium)
        actionTextLayer.fontSize = 10
        actionTextLayer.frame = CGRect(x: 15, y: 3.5, width: 100, height: 20)
        actionTextLayer.string = "to search"
        actionTextLayer.foregroundColor = NSColor.editorSearchNormal.cgColor

        actionLayer.frame = CGRect(x: actionLayerFrame.minX, y: 0, width: actionLayerFrame.width, height: actionLayerFrame.height)

        actionLayer.addSublayer(actionTextLayer)
        actionLayer.addSublayer(actionImageLayer)

        layer.addSublayer(actionLayer)
    }

    func updateActionLayer() {
        actionLayer?.frame = CGRect(x: (availableWidth - actionLayerFrame.width) + actionLayerFrame.minX, y: 0, width: actionLayerFrame.width, height: actionLayerFrame.height)
    }

    // MARK: - Methods TextNode

    func addChild(_ child: TextNode) {
        element.addChild(child.element)
        invalidateLayout()
    }

    func removeChild(_ child: TextNode) {
        element.removeChild(child.element)
        invalidateLayout()
    }

    func delete() {
        parent?.removeChild(self)
        editor.removeNode(self)
    }

    func insert(node: TextNode, after existingNode: TextNode) -> Bool {
        element.insert(node.element, after: existingNode.element)
        invalidateLayout()
        return true
    }

    func cancelFrameAnimation() {
        frameAnimation = nil
        frameAnimationCancellable.removeAll()
    }

    func nodeAt(point: CGPoint) -> TextNode? {
        guard 0 <= point.y, point.y < frame.height else { return nil }
        if textFrame.minY <= point.y, point.y < textFrame.maxY {
            return self
        }

        if open {
            for c in children {
                let p = CGPoint(x: point.x - c.frame.origin.x, y: point.y - c.frame.origin.y)
                if let res = c.nodeAt(point: p) {
                    return res
                }
            }
        }
        return nil
    }

    func sourceIndexFor(displayIndex: Int) -> Int {
        var range = NSRange()
        let index = displayIndex < attributedString.wholeRange.length ? displayIndex : max(0, displayIndex - 1)
        let attributes = attributedString.attributes(at: index, effectiveRange: &range)
        let ranges = attributes.filter({ $0.key == .sourcePos })
        guard let position = ranges.first else { return 0 }
        guard let number = position.value as? NSNumber else { return 0 }
        return displayIndex - range.location + number.intValue
    }

    func displayIndexFor(sourceIndex: Int) -> Int {
        var found_range = NSRange()
        var found_position = 0
        attributedString.enumerateAttribute(.sourcePos, in: NSRange(location: 0, length: attributedString.length), options: .longestEffectiveRangeNotRequired) { value, range, stop in
            guard let position = value as? NSNumber else { return }
            let p = position.intValue
            if p <= sourceIndex {
                found_range = range
                found_position = p
            }
            if p >= sourceIndex {
                stop.pointee = true
            }
        }

        return found_range.lowerBound + (sourceIndex - found_position)
    }

    func dispatchMouseDown(mouseInfo: MouseInfo) -> TextNode? {
        guard NSRect(origin: NSPoint(), size: frame.size).contains(mouseInfo.position) else { return nil }
        if mouseDown(mouseInfo: mouseInfo) {
            return self
        }

        for c in children {
            var i = mouseInfo
            i.position.x -= c.frame.origin.x
            i.position.y -= c.frame.origin.y
            if let d = c.dispatchMouseDown(mouseInfo: i) {
                return d
            }
        }

        return nil
    }

    func dispatchMouseUp(mouseInfo: MouseInfo) -> TextNode? {
        guard NSRect(origin: NSPoint(), size: frame.size).contains(mouseInfo.position) else { return nil }
        if mouseUp(mouseInfo: mouseInfo) {
            return self
        }

        for c in children {
            var i = mouseInfo
            i.position.x -= c.frame.origin.x
            i.position.y -= c.frame.origin.y
            if let d = c.dispatchMouseUp(mouseInfo: i) {
                return d
            }
        }

        return nil
    }

    func beginningOfLineFromPosition(_ position: Int) -> Int {
        if let l = lineAt(index: position) {
            return layout!.lines[l].range.lowerBound
        }
        return 0
    }

    func endOfLineFromPosition(_ position: Int) -> Int {
        guard layout?.lines.count != 1 else {
            return text.count
        }
        if let l = lineAt(index: position) {
            let off = l < layout!.lines.count - 1 ? -1 : 0
            return layout!.lines[l].range.upperBound + off
        }
        return text.count
    }

    func fold() {
        if children.isEmpty {
            guard let p = parent else { return }
            p.fold()
            root?.node = p
            root?.cursorPosition = 0
            return
        }

        open = false
    }

    func unfold() {
        guard !children.isEmpty else { return }
        open = true
    }

    func focus() {
        guard !text.isEmpty else { return }
        showHoveredActionImage(false)
    }

    func unfocus() {
        resetActionLayers()
    }

    // MARK: - Mouse Events

    func mouseDown(mouseInfo: MouseInfo) -> Bool {
        if showDisclosureButton && disclosureButtonFrame.contains(mouseInfo.position) {
            // print("disclosure pressed (\(open))")
            disclosurePressed = true
            return true
        }

        // Start new query when the action layer is pressed.
        guard let actionLayer = actionLayer else { return false }
        let position = actionLayerMousePosition(from: mouseInfo)

        if isEditing && actionLayerIsHovered && actionLayer.frame.contains(position) {
            editor.onStartQuery(self)
            return true
        }

        return false
    }

    func mouseUp(mouseInfo: MouseInfo) -> Bool {
        // print("mouseUp (\(mouseInfo))")
        if disclosurePressed && disclosureButtonFrame.contains(mouseInfo.position) {
            // print("disclosure unpressed (\(open))")
            disclosurePressed = false
            open.toggle()

            if !open && root?.node.allParents.contains(self) ?? false {
                root?.focus(node: self)
            }
            return true
        }
        return false
    }

    func mouseMoved(mouseInfo: MouseInfo) -> Bool {
        guard let actionLayer = actionLayer else { return false }

        let position = actionLayerMousePosition(from: mouseInfo)
        let hasTextAndeditable = !text.isEmpty && isEditing

        // Show image & text layers
        if hasTextAndeditable && textFrame.contains(position) && actionLayer.frame.contains(position) {
            showHoveredActionImage(true)
            showHoveredActionTextLayer(true)
            return true
        } else if hasTextAndeditable && textFrame.contains(position) {
            showHoveredActionImage(false)
            if actionTextLayer.opacity == 1 { showHoveredActionTextLayer(false) }
            return true
        }

        // Reset all layers
        if !textFrame.contains(position) {
            resetActionLayers()
            return true
        }

        return false
    }

    func mouseDragged(mouseInfo: MouseInfo) -> Bool {
        return false
    }

    // MARK: - Text & Cursor Position

    public func lineAt(point: NSPoint) -> Int {
        let y = point.y
        if y >= textFrame.height {
            let v = layout!.lines.count - 1
            return max(v, 0)
        } else if y < 0 {
            return 0
        }

        for (i, l) in layout!.lines.enumerated() where point.y < l.frame.minY + CGFloat(fontSize) {
            return i
        }

        return min(Int(y / CGFloat(fontSize)), layout!.lines.count - 1)
    }

    public func lineAt(index: Int) -> Int? {
        guard index >= 0 else { return nil }
        guard let layout = layout else { return 0 }
        guard !layout.lines.isEmpty else { return 0 }
        for (i, l) in layout.lines.enumerated() where index < l.range.lowerBound {
            return i - 1
        }
        if !layout.lines.isEmpty {
            return layout.lines.count - 1
        }
        return nil
    }

    public func position(at index: String.Index) -> Int {
        return text.position(at: index)
    }

    public func position(after index: Int) -> Int {
        guard layout != nil, !layout!.lines.isEmpty else { return 0 }
        let displayIndex = displayIndexFor(sourceIndex: index)
        let newDisplayIndex = attributedString.string.position(after: displayIndex)
        let newIndex = sourceIndexFor(displayIndex: newDisplayIndex)
        return newIndex
    }

    public func position(before index: Int) -> Int {
        guard layout != nil, !layout!.lines.isEmpty else { return 0 }
        let displayIndex = displayIndexFor(sourceIndex: index)
        let newDisplayIndex = attributedString.string.position(before: displayIndex)
        let newIndex = sourceIndexFor(displayIndex: newDisplayIndex)
        return newIndex
    }

    public func positionAt(point: NSPoint) -> Int {
        guard layout != nil, !layout!.lines.isEmpty else { return 0 }
        let line = lineAt(point: point)
        let lines = layout!.lines
        let l = lines[line]
        let displayIndex = l.stringIndexFor(position: point)
        let res = sourceIndexFor(displayIndex: displayIndex)

        if l.isAfterEndOfLine(point) {
            // find position after all enclosing syntax
            if let leaf = _ast!.nodeContainingPosition(res),
               let syntax = leaf.enclosingSyntaxNode {
                return syntax.end
            }
        } else if l.isBeforeStartOfLine(point) {
            // find position before all enclosing syntax
            if let leaf = _ast!.nodeContainingPosition(res),
               let syntax = leaf.enclosingSyntaxNode {
                return syntax.start
            }
        }

        return res
    }

    public func linkAt(point: NSPoint) -> URL? {
        guard layout != nil, !layout!.lines.isEmpty else { return nil }
        let line = lineAt(point: point)
        guard line >= 0 else { return nil }
        let l = layout!.lines[line]
        guard l.frame.minX < point.x && l.frame.maxX > point.x else { return nil } // don't find links outside the line
        let displayIndex = l.stringIndexFor(position: point)
        let pos = min(displayIndex, attributedString.length - 1)
        return attributedString.attribute(.link, at: pos, effectiveRange: nil) as? URL
    }

    public func internalLinkAt(point: NSPoint) -> String? {
        let line = lineAt(point: point)
        guard line >= 0 else { return nil }
        let l = layout!.lines[line]
        guard l.frame.minX <= point.x && l.frame.maxX >= point.x else { return nil } // don't find links outside the line
        let displayIndex = l.stringIndexFor(position: point)
        let pos = min(displayIndex, attributedString.length - 1)
        return attributedString.attribute(.link, at: pos, effectiveRange: nil) as? String
    }

    public func offsetAt(index: Int) -> CGFloat {
        guard layout != nil, !layout!.lines.isEmpty else { return 0 }
        let displayIndex = displayIndexFor(sourceIndex: index)
        guard let line = lineAt(index: displayIndex) else { return 0 }
        let layoutLine = layout!.lines[line]
        let positionInLine = displayIndex
        let result = layoutLine.offsetFor(index: positionInLine)
        return CGFloat(result)
    }

    public func positionAbove(_ position: Int) -> Int {
        guard let l = lineAt(index: position), l > 0 else { return 0 }
        let offset = offsetAt(index: position)
        let indexAbove = layout!.lines[l - 1].stringIndexFor(position: NSPoint(x: offset, y: 0))
        return sourceIndexFor(displayIndex: indexAbove)
    }

    public func positionBelow(_ position: Int) -> Int {
        guard let l = lineAt(index: position), l < layout!.lines.count - 1 else { return text.count }
        let offset = offsetAt(index: position)
        let indexBelow = layout!.lines[l + 1].stringIndexFor(position: NSPoint(x: offset, y: 0))
        return sourceIndexFor(displayIndex: indexBelow)
    }

    public func isOnFirstLine(_ position: Int) -> Bool {
        guard let l = lineAt(index: position) else { return false }
        return l == 0
    }

    public func isOnLastLine(_ position: Int) -> Bool {
        guard let layout = layout else { return true }
        guard layout.lines.count > 1 else { return true }
        guard let l = lineAt(index: position) else { return false }
        return l == layout.lines.count - 1
    }

    public func rectAt(_ position: Int) -> NSRect {
        updateTextRendering()
        guard let l = lineAt(index: position) else { return NSRect() }
        let x1 = offsetAt(index: position)
        return NSRect(x: x1, y: CGFloat(l) * fontSize, width: 1.5, height: fontSize )
    }

    public func deepestChild() -> TextNode {
        if let n = children.last {
            return n.deepestChild()
        }
        return self
    }

    public func nextNode() -> TextNode? {
        // if we have children, take the first one
        if children.count > 0 {
            return children.first
        }

        // Try to find the next sibbling TextNode:
        if let n = nextSibblingNode() {
            return n
        }

        // Try to find the next TextNode of our parent
        var p = parent
        var n: TextNode?
        while n == nil && p != nil {
            n = p!.nextSibblingNode()
            p = p!.parent
        }

        if n != nil {
            return n
        }

        return nil
    }

    public func previousNode() -> TextNode? {
        if let n = previousSibblingNode() {
            return n.deepestChild()
        }

        if let p = parent {
            return p
        }
        return nil
    }

    public func nextSibblingNode() -> TextNode? {
        if let p = parent {
            let sibblings = p.children
            if let i = sibblings.firstIndex(of: self) {
                if sibblings.count > i + 1 {
                    return sibblings[i + 1]
                }
            }
        }
        return nil
    }

    public func previousSibblingNode() -> TextNode? {
        if let p = parent {
            let sibblings = p.children
            if let i = sibblings.firstIndex(of: self) {
                if i > 0 {
                    return sibblings[i - 1]
                }
            }
        }
        return nil
    }

    // Focus
    public func nextVisible() -> TextNode? {
        var n = nextNode()
        while n != nil && !(n!.inOpenBranch) {
            n = n?.nextNode()
        }

        return n
    }

    public func previousVisible() -> TextNode? {
        var n = previousNode()
        while n != nil && !n!.inOpenBranch {
            n = n!.previousNode()
        }

        return n as? TextRoot == nil ? n : nil
    }

    public func indexOnLastLine(atOffset x: CGFloat) -> Int {
        guard let lines = layout?.lines else { return 0 }
        guard !lines.isEmpty else { return 0 }
        guard let line = lines.last else { return 0 }
        let displayIndex = line.stringIndexFor(position: NSPoint(x: x, y: 0))
        if displayIndex == line.range.upperBound {
            return endOfLineFromPosition(displayIndex)
        }
        let sourceIndex = sourceIndexFor(displayIndex: displayIndex)
        return sourceIndex
    }

    public func indexOnFirstLine(atOffset x: CGFloat) -> Int {
        guard let lines = layout?.lines else { return 0 }
        guard !lines.isEmpty else { return 0 }
        guard let line = lines.first else { return 0 }
        let displayIndex = line.stringIndexFor(position: NSPoint(x: x, y: 0))
        if displayIndex == line.range.upperBound {
            return endOfLineFromPosition(displayIndex)
        }
        let sourceIndex = sourceIndexFor(displayIndex: displayIndex)
        return sourceIndex
    }

    public func printTree(level: Int = 0) -> String {
        return String.tabs(level)
            + (children.isEmpty ? "- " : (open ? "v - " : "> - "))
            + text + "\n"
            + (open ?
                children.reduce("", { result, child -> String in
                    result + child.printTree(level: level + 1)
                })
                : "")
    }

    // MARK: - Private Methods

    // update the internal attributed string and return true if it was changed
    @discardableResult private func updateAttributedString() -> Bool {
        let str = buildAttributedString()
        if _attributedString?.isEqual(to: str) ?? false {
            return false
        }

        _attributedString = str
        return true
    }

    private func drawDebug(in context: CGContext) {
        if frameAnimation != nil {
            context.setFillColor(NSColor.blue.cgColor.copy(alpha: 0.2)!)
            context.fill(NSRect(origin: NSPoint(), size: textFrame.size))
        }
        // draw debug:
        guard debug, hover || isEditing else { return }

        let c = isEditing ? NSColor.red.cgColor : NSColor.gray.cgColor
        context.setStrokeColor(c)
        let bounds = NSRect(origin: CGPoint(), size: currentFrameInDocument.size)
        context.stroke(bounds)

        context.setFillColor(c.copy(alpha: 0.2)!)
        context.fill(textFrame)
    }

    private func invalidateRoot() {
        _root = nil

        for c in children {
            c.invalidateRoot()
        }
    }

    private func buildAttributedString() -> NSAttributedString {
        let config = AttributedStringVisitor.Configuration()
        let visitor = AttributedStringVisitor(configuration: config)
        visitor.defaultFontSize = fontSize
        visitor.context.color = color

        if root != nil && text.isEmpty && cursorPosition < 0 {
            let attributed = placeholder.attributed

            attributed.setAttributes([.font: visitor.font(for: visitor.context), .foregroundColor: disabledColor], range: attributed.wholeRange)
            _attributedString = attributed
            return attributed
        }
        let parser = Parser(inputString: text)
        _ast = parser.parseAST()

//        print("AST:\n\(AST.treeString)")

        if root?.node === self && editor.hasFocus {
            visitor.cursorPosition = selectedTextRange.startIndex
            visitor.anchorPosition = selectedTextRange.endIndex
        }
        let str = visitor.visit(_ast!)

        let paragraphStyle = NSMutableParagraphStyle()
//        paragraphStyle.alignment = .justified
        paragraphStyle.lineBreakMode = .byWordWrapping
        paragraphStyle.lineHeightMultiple = interlineFactor
        paragraphStyle.lineSpacing = 40
        paragraphStyle.paragraphSpacingBefore = 0
        paragraphStyle.paragraphSpacing = 8

        str.addAttribute(.paragraphStyle, value: paragraphStyle, range: str.wholeRange)
        return str
    }

    private func inSubTreeOf(_ node: TextNode) -> Bool {
        if node === self {
            return true
        }
        if let p = parent {
            return p.inSubTreeOf(node)
        }
        return false
    }

    private func actionLayerMousePosition(from mouseInfo: MouseInfo) -> NSPoint {
        return NSPoint(x: indent + mouseInfo.position.x, y: mouseInfo.position.y)
    }

    private func showHoveredActionImage(_ hovered: Bool) {
        guard !text.isEmpty else { return }

        actionLayerIsHovered = hovered
        icon = icon?.fill(color: hovered ? .editorSearchHover : .editorSearchNormal)
        actionImageLayer.contents = icon
        actionImageLayer.opacity = 1
        actionImageLayer.setAffineTransform(hovered ? CGAffineTransform(translationX: 1, y: 0) : CGAffineTransform.identity)
    }

    private func showHoveredActionTextLayer(_ hovered: Bool) {
        actionTextLayer.opacity = hovered ? 1 : 0
        actionTextLayer.foregroundColor = hovered ? NSColor.editorSearchHover.cgColor : NSColor.editorSearchNormal.cgColor
        actionTextLayer.setAffineTransform(hovered ? CGAffineTransform(translationX: 11, y: 0) : CGAffineTransform.identity)
    }

    private func resetActionLayers() {
        icon = icon?.fill(color: .editorSearchNormal)
        actionLayerIsHovered = false
        actionImageLayer.contents = icon
        actionImageLayer.opacity = 0
        actionTextLayer.opacity = 0
        actionImageLayer.setAffineTransform(CGAffineTransform.identity)
        actionTextLayer.setAffineTransform(CGAffineTransform.identity)
    }
}<|MERGE_RESOLUTION|>--- conflicted
+++ resolved
@@ -23,7 +23,7 @@
     var frameAnimationCancellable = Set<AnyCancellable>()
     var currentFrameInDocument = NSRect()
 
-    var interlineFactor = CGFloat(1.56)
+    var interlineFactor = CGFloat(1.3)
     var interNodeSpacing = CGFloat(4)
     var indent: CGFloat {
         selfVisible ? 25 : 0
@@ -475,19 +475,11 @@
 
     func drawDisclosure(at point: NSPoint, in context: CGContext) {
         let symbol = open ? "editor-arrow_down" : "editor-arrow_right"
-<<<<<<< HEAD
-        drawImage(named: symbol, at: point, in: context, size: CGRect(x: 0, y: 0, width: 16, height: 16))
+        drawImage(named: symbol, at: point, in: context, size: CGRect(x: 0, y: firstLineBaseline, width: 16, height: 16))
     }
 
     func drawBulletPoint(at point: NSPoint, in context: CGContext) {
-        drawImage(named: "editor-bullet", at: point, in: context, size: CGRect(x: 0, y: 0, width: 16, height: 16))
-=======
-        drawImage(named: symbol, at: point, in: context, size: CGRect(x: 0, y: firstLineBaseline, width: 10, height: 10))
-    }
-
-    func drawBulletPoint(at point: NSPoint, in context: CGContext) {
-        drawImage(named: "editor-bullet", at: point, in: context, size: CGRect(x: 0, y: firstLineBaseline, width: 8, height: 7))
->>>>>>> 95623eba
+        drawImage(named: "editor-bullet", at: point, in: context, size: CGRect(x: 0, y: firstLineBaseline, width: 16, height: 16))
     }
 
     func drawSelection(in context: CGContext) {
@@ -600,11 +592,7 @@
 
             if selfVisible {
                 let attrStr = attributedString
-<<<<<<< HEAD
-                let layout = Font.draw(string: attrStr, atPosition: NSPoint(x: indent, y: 0), textWidth: (availableWidth - actionLayerFrame.width) - 10, interlineFactor: interlineFactor)
-=======
-                let layout = Font.draw(string: attrStr, atPosition: NSPoint(x: indent, y: 0), textWidth: availableWidth - actionLayerFrame.width)
->>>>>>> 95623eba
+                let layout = Font.draw(string: attrStr, atPosition: NSPoint(x: indent, y: 0), textWidth: (availableWidth - actionLayerFrame.width) - 10)
                 self.layout = layout
                 textFrame = layout.frame
 
@@ -810,7 +798,7 @@
 
     func focus() {
         guard !text.isEmpty else { return }
-        showHoveredActionImage(false)
+        showHoveredActionLayers(false)
     }
 
     func unfocus() {
@@ -861,12 +849,10 @@
 
         // Show image & text layers
         if hasTextAndeditable && textFrame.contains(position) && actionLayer.frame.contains(position) {
-            showHoveredActionImage(true)
-            showHoveredActionTextLayer(true)
+            showHoveredActionLayers(true)
             return true
         } else if hasTextAndeditable && textFrame.contains(position) {
-            showHoveredActionImage(false)
-            if actionTextLayer.opacity == 1 { showHoveredActionTextLayer(false) }
+            showHoveredActionLayers(false)
             return true
         }
 
@@ -1213,7 +1199,7 @@
         paragraphStyle.lineHeightMultiple = interlineFactor
         paragraphStyle.lineSpacing = 40
         paragraphStyle.paragraphSpacingBefore = 0
-        paragraphStyle.paragraphSpacing = 8
+        paragraphStyle.paragraphSpacing = 10
 
         str.addAttribute(.paragraphStyle, value: paragraphStyle, range: str.wholeRange)
         return str
@@ -1233,19 +1219,17 @@
         return NSPoint(x: indent + mouseInfo.position.x, y: mouseInfo.position.y)
     }
 
-    private func showHoveredActionImage(_ hovered: Bool) {
+    private func showHoveredActionLayers(_ hovered: Bool) {
         guard !text.isEmpty else { return }
 
         actionLayerIsHovered = hovered
-        icon = icon?.fill(color: hovered ? .editorSearchHover : .editorSearchNormal)
+        icon = icon?.fill(color: hovered ? .bluetiful : .editorSearchNormal)
         actionImageLayer.contents = icon
         actionImageLayer.opacity = 1
         actionImageLayer.setAffineTransform(hovered ? CGAffineTransform(translationX: 1, y: 0) : CGAffineTransform.identity)
-    }
-
-    private func showHoveredActionTextLayer(_ hovered: Bool) {
+
         actionTextLayer.opacity = hovered ? 1 : 0
-        actionTextLayer.foregroundColor = hovered ? NSColor.editorSearchHover.cgColor : NSColor.editorSearchNormal.cgColor
+        actionTextLayer.foregroundColor = hovered ? NSColor.bluetiful.cgColor : NSColor.editorSearchNormal.cgColor
         actionTextLayer.setAffineTransform(hovered ? CGAffineTransform(translationX: 11, y: 0) : CGAffineTransform.identity)
     }
 
