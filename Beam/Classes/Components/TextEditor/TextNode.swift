--- conflicted
+++ resolved
@@ -64,11 +64,7 @@
             if newValue.isEmpty { resetActionLayers() }
 
             element.text = newValue
-<<<<<<< HEAD
-            elementText = newValue
-=======
             element.note?.modifiedByUser()
->>>>>>> 035c0baf
             invalidateText()
         }
     }
