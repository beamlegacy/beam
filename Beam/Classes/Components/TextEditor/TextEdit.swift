--- conflicted
+++ resolved
@@ -370,11 +370,7 @@
         return super.resignFirstResponder()
     }
 
-<<<<<<< HEAD
-    //swiftlint:disable cyclomatic_complexity function_body_length
-=======
     // swiftlint:disable:next cyclomatic_complexity function_body_length
->>>>>>> c93f6928
     func pressEnter(_ option: Bool, _ command: Bool) {
         guard let node = node as? TextNode else { return }
         guard !node.readOnly else { return }
