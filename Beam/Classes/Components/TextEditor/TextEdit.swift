//
//  TextEdit.swift
//  Beam
//
//  Created by Sebastien Metrot on 27/09/2020.
//  Copyright © 2020 Beam. All rights reserved.
//
// swiftlint:disable file_length

import Foundation
import AppKit
import SwiftUI
import Combine

public struct MouseInfo {
    var position: NSPoint
    var event: NSEvent

    init(_ node: Widget, _ position: NSPoint, _ event: NSEvent) {
        self.position = NSPoint(x: position.x - node.frameInDocument.minX, y: position.y - node.frameInDocument.minY)
        self.event = event
    }
}

// swiftlint:disable:next type_body_length
public class BeamTextEdit: NSView, NSTextInputClient, CALayerDelegate {
    var data: BeamData?
    var note: BeamElement! {
        didSet {
            updateRoot(with: note)
        }
    }

    func updateRoot(with note: BeamElement) {
        guard note != rootNode?.element else { return }
        if let layers = layer?.sublayers {
            for l in layers where l !== titleLayer {
                l.removeFromSuperlayer()
            }
        }

//        guard mapping[note] == nil else { return }
        guard let rootnode = nodeFor(note) as? TextRoot else { fatalError() }
        rootNode = rootnode
        accessingMapping = true
        mapping[note] = rootNode
        accessingMapping = false
        purgeDeadNodes()

        node = {
            guard let n = note.children.first else { return nodeFor(note) }
            return nodeFor(n)
        }()

        // Remove all subsciptions:
        noteCancellables = []

        // Subscribe to the note's changes
        note.$changed
            .debounce(for: .seconds(1), scheduler: RunLoop.main)
            .sink { [unowned self] _ in
                guard let note = note as? BeamNote else { return }
                note.detectLinkedNotes(documentManager)
                note.save(documentManager: self.documentManager)
            }.store(in: &noteCancellables)
    }

    private var noteCancellables = [AnyCancellable]()
    internal var cursorStartPosition = 0
    internal var popoverPrefix = 0
    internal var popoverSuffix = 0
    internal var popover: BidirectionalPopover?
    internal var formatterView: FormatterView?

    public init(root: BeamElement, font: Font = Font.main) {
        BeamNote.detectLinks(documentManager)

        self.config.font = font
        note = root
        super.init(frame: NSRect())
        let l = CALayer()
        self.layer = l
        l.backgroundColor = NSColor.editorBackgroundColor.cgColor
        l.addSublayer(titleLayer)
        //titleLayer.backgroundColor = NSColor.red.cgColor.copy(alpha: 0.2)
        titleLayer.backgroundColor = NSColor(white: 1, alpha: 0).cgColor
        titleLayer.setNeedsDisplay()

        layer?.delegate = self
        titleLayer.delegate = self
//        self.wantsLayer = true

        timer = Timer.init(timeInterval: 1.0 / 60.0, repeats: true) { [unowned self] _ in
            let now = CFAbsoluteTimeGetCurrent()
            if self.blinkTime < now && self.hasFocus {
                self.blinkPhase.toggle()
                self.blinkTime = now + (self.blinkPhase ? self.onBlinkTime : self.offBlinkTime)
                node.invalidate()
            }

            // Prepare animation frame:
            var t = tick
            t.previous = tick.now
            t.now = CACurrentMediaTime()
            t.delta = t.now - t.previous
            t.fdelta = Float(t.delta)
            t.index += 1
            tick = t
        }
        RunLoop.main.add(timer, forMode: .default)

        _inputContext = NSTextInputContext(client: self)

        initBlinking()
        updateRoot(with: root)
    }

    deinit {
        timer.invalidate()
    }
    required init?(coder: NSCoder) {
        fatalError("init(coder:) has not been implemented")
    }

    var timer: Timer!
    @Published var tick = Tick()

    var minimumWidth: CGFloat = 300 {
        didSet {
            if oldValue != minimumWidth {
                invalidateIntrinsicContentSize()
            }
        }
    }
    var maximumWidth: CGFloat = 1024 {
        didSet {
            if oldValue != minimumWidth {
                invalidateIntrinsicContentSize()
            }
        }
    }

    var leadingAlignment = CGFloat(160) {
        didSet {
            if oldValue != minimumWidth {
                invalidateIntrinsicContentSize()
            }
        }
    }
    var traillingPadding = CGFloat(80) {
        didSet {
            if oldValue != minimumWidth {
                invalidateIntrinsicContentSize()
            }
        }
    }

    var showTitle = true {
        didSet {
            titleLayer.isHidden = !showTitle
        }
    }
    var titleLayer = CALayer()

    public var activated: () -> Void = { }
    public var activateOnLostFocus = true
    public var useFocusRing = false
    public var openURL: (URL) -> Void = { _ in }
    public var openCard: (String) -> Void = { _ in }
    public var onStartEditing: () -> Void = { }
    public var onEndEditing: () -> Void = { }
    public var onStartQuery: (TextNode) -> Void = { _ in }

    public var config = TextConfig()

    public override var undoManager: UndoManager { rootNode.undoManager }

    var selectedTextRange: Range<Int> {
        set {
            assert(newValue.lowerBound != NSNotFound)
            assert(newValue.upperBound != NSNotFound)
            rootNode.state.selectedTextRange = newValue
            reBlink()
        }
        get {
            rootNode.state.selectedTextRange
        }
    }
    var markedTextRange: Range<Int> {
        set {
            assert(newValue.lowerBound != NSNotFound)
            assert(newValue.upperBound != NSNotFound)
            rootNode.state.markedTextRange = newValue
            reBlink()
        }
        get {
            rootNode.state.markedTextRange
        }

    }

    var selectedText: String {
        return rootNode.selectedText
    }

    static let bigThreshold = CGFloat(866)
    var isBig: Bool {
        frame.width >= Self.bigThreshold
    }

    public override var frame: NSRect {
        didSet {
            let oldbig = oldValue.width >= Self.bigThreshold
            let newbig = isBig

            if oldbig != newbig {
                rootNode.deepInvalidateText()
                invalidateLayout()
            }

            relayoutRoot()
        }
    }

    func relayoutRoot() {
        let r = bounds
        let width = CGFloat(isBig ? frame.width - 200 - leadingAlignment : 450)
        let rect = NSRect(x: leadingAlignment, y: topOffsetActual, width: width, height: r.height)

        rootNode.availableWidth = rect.width
        rootNode.setLayout(rect)

        guard formatterView != nil else { return }
        updateFormatterViewLayout()
    }

    // This is the root node of what we are editing:
    var rootNode: TextRoot!

    // This is the node that the user is currently editing. It can be any node in the rootNode tree
    var node: Widget {
        set {
            invalidate(rootNode.node.textFrameInDocument)
            rootNode.node = newValue
            invalidate(rootNode.node.textFrameInDocument)
        }
        get {
            rootNode.node
        }
    }

    var topOffset: CGFloat = 28 { didSet { invalidateIntrinsicContentSize() } }
    var footerHeight: CGFloat = 60 { didSet { invalidateIntrinsicContentSize() } }
    var topOffsetActual: CGFloat {
        config.keepCursorMidScreen ? visibleRect.height / 2 : topOffset
    }

    override public var intrinsicContentSize: NSSize {
        return NSSize(width: 300, height: rootNode.idealSize.height + topOffsetActual + footerHeight)
    }

    public func setHotSpot(_ spot: NSRect) {
        _ = scrollToVisible(spot)
    }

    public func invalidateLayout() {
        invalidateIntrinsicContentSize()
        needsLayout = true
        invalidate()
    }

    public override func layout() {
        relayoutRoot()
        super.layout()
        if scrollToCursorAtLayout {
            scrollToCursorAtLayout = false
            setHotSpotToCursorPosition()
        }
    }

    public func invalidate(_ rect: NSRect? = nil) {
        guard let r = rect else { setNeedsDisplay(bounds); return }
        setNeedsDisplay(r)
    }

    // Text Input from AppKit:
    private var _inputContext: NSTextInputContext!
    public override var inputContext: NSTextInputContext? {
        return _inputContext
    }

    public func hasMarkedText() -> Bool {
        return rootNode.hasMarkedText()
    }

    public func setMarkedText(string: String, selectedRange: Range<Int>, replacementRange: Range<Int>) {
        rootNode.setMarkedText(string: string, selectedRange: selectedRange, replacementRange: replacementRange)
        reBlink()
    }

    public func unmarkText() {
        markedTextRange = 0..<0
    }

    public func insertText(string: String, replacementRange: Range<Int>) {
        guard let node = node as? TextNode else { return }
        guard !node.readOnly else { return }
        defer { lastInput = string }
        guard preDetectInput(string) else { return }
        rootNode.insertText(string: string, replacementRange: replacementRange)
        updatePopover()
        postDetectInput(string)
        reBlink()
    }

    public func firstRect(forCharacterRange range: Range<Int>) -> (NSRect, Range<Int>) {
        return rootNode.firstRect(forCharacterRange: range)
    }

    public var enabled = true

    @Published var hasFocus = false

    public override func becomeFirstResponder() -> Bool {
        blinkPhase = true
        hasFocus = true
        invalidate()
        onStartEditing()
        initFormatterView()
        return super.becomeFirstResponder()
    }

    public override func resignFirstResponder() -> Bool {
        blinkPhase = true
        hasFocus = false
        rootNode.cancelSelection()
        (node as? TextNode)?.invalidateText() // force removing the syntax highlighting
        node.invalidate()
        if activateOnLostFocus {
            activated()
        }
        onEndEditing()

        if formatterView != nil { dismissFormatterViewWithAnimation() }

        return super.resignFirstResponder()
    }

    func pressEnter(_ option: Bool, _ command: Bool) {
        guard let node = node as? TextNode else { return }
        guard !node.readOnly else { return }

        if option {
            rootNode.doCommand(.insertNewline)
        } else if let popover = popover {
            popover.doCommand(.insertNewline)
            return
        } else if command {
            onStartQuery(node)
        } else {
            if node.text.isEmpty && node.isEmpty && node.parent !== rootNode {
                rootNode.decreaseIndentation()
                return
            }
            rootNode.eraseSelection()
            let splitText = node.text.extract(range: rootNode.cursorPosition ..< node.text.count)
            node.text.removeLast(node.text.count - rootNode.cursorPosition)
            let element = BeamElement()
            element.text = splitText
            let newNode = nodeFor(element)
            let elements = node.element.children
            for c in elements {
                newNode.element.addChild(c)
            }

            _ = node.parent?.insert(node: newNode, after: node)
            rootNode.cursorPosition = 0

            scrollToCursorAtLayout = true
            self.node = newNode

            cleanPersistentFormatter()
        }
    }

    //swiftlint:disable cyclomatic_complexity function_body_length
    override open func keyDown(with event: NSEvent) {
        let shift = event.modifierFlags.contains(.shift)
        let option = event.modifierFlags.contains(.option)
        let control = event.modifierFlags.contains(.control)
        let command = event.modifierFlags.contains(.command)

        if self.hasFocus {
            if let k = event.specialKey {
                switch k {
                case .enter:
                    pressEnter(option, command)
                case .carriageReturn:
                    pressEnter(option, command)
                    return
                case .leftArrow:
                    cancelPopover()
                    if control && option && command {
                        guard let node = node as? TextNode else { return }
                        node.fold()
                    } else if shift {
                        if option {
                            rootNode.doCommand(.moveWordLeftAndModifySelection)
                        } else if command {
                            rootNode.doCommand(.moveToBeginningOfLineAndModifySelection)
                        } else {
                            rootNode.doCommand(.moveLeftAndModifySelection)
                        }
                        return
<<<<<<< HEAD
                    } else if command && popover != nil {
                        rootNode.doCommand(.moveToBeginningOfLine)
                        dismissPopover()
                    } else if command && formatterView != nil {
                        rootNode.doCommand(.moveToBeginningOfLine)
                        detectFormatterType()
=======
>>>>>>> 035c0baf
                    } else {
                        if option {
                            rootNode.doCommand(.moveWordLeft)
                        } else if command {
                            rootNode.doCommand(.moveToBeginningOfLine)
                        } else if formatterView != nil {
                            rootNode.doCommand(.moveLeft)
                            detectFormatterType()
                        } else {
                            updatePopover(with: .moveLeft)
                            rootNode.doCommand(.moveLeft)
                        }
                        return
                    }
                case .rightArrow:
                    cancelPopover()
                    if control && option && command {
                        guard let node = node as? TextNode else { return }
                        node.unfold()
                    } else if shift {
                        if option {
                            rootNode.doCommand(.moveWordRightAndModifySelection)
                        } else if command {
                            rootNode.doCommand(.moveToEndOfLineAndModifySelection)
                        } else {
                            rootNode.doCommand(.moveRightAndModifySelection)
                        }
                        return
                    } else if command && formatterView != nil {
                        rootNode.doCommand(.moveToEndOfLine)
                        detectFormatterType()
                    } else {
                        if option {
                            rootNode.doCommand(.moveWordRight)
                        } else if command {
                            rootNode.doCommand(.moveToEndOfLine)
                        } else if formatterView != nil {
                            rootNode.doCommand(.moveRight)
                            detectFormatterType()
                        } else {
                            updatePopover(with: .moveRight)
                            rootNode.doCommand(.moveRight)
                        }
                        return
                    }
                case .upArrow:
                    if shift {
                        cancelPopover()
                        rootNode.doCommand(.moveUpAndModifySelection)
                        return
                    } else if let popover = popover {
                        popover.doCommand(.moveUp)
                        return
                    } else if formatterView != nil {
                        rootNode.doCommand(.moveUp)
                        detectFormatterType()
                    } else {
                        rootNode.doCommand(.moveUp)
                        return
                    }
                case .downArrow:
                    if shift {
                        cancelPopover()
                        rootNode.doCommand(.moveDownAndModifySelection)
                        return
                    } else if let popover = popover {
                        popover.doCommand(.moveDown)
                        return
                    } else if formatterView != nil {
                        rootNode.doCommand(.moveDown)
                        detectFormatterType()
                    } else {
                        rootNode.doCommand(.moveDown)
                        return
                    }
                case .delete:
                    rootNode.doCommand(.deleteBackward)
                    updatePopover(with: .deleteForward)

                    guard let node = node as? TextNode else { return }
                    if node.text.isEmpty { initFormatterView() }

                    return
                case .backTab:
                    rootNode.doCommand(.decreaseIndentation)
                    return

                case .tab:
                    rootNode.doCommand(.increaseIndentation)
                    return

                default:
                    print("Special Key \(k)")
                }
            }

            switch event.keyCode {
            case 117: // delete
                cancelPopover()
                rootNode.doCommand(.deleteForward)
                return
            case 53: // escape
<<<<<<< HEAD
                if popover != nil {
                    dismissPopover()
                    cancelInternalLink()
                    initFormatterView()
                }
=======
                cancelPopover()
>>>>>>> 035c0baf
                rootNode.cancelSelection()
                return
            default:
                break
            }

            if let ch = event.charactersIgnoringModifiers {
                switch ch {
                case "a":
                    if command {
                        cancelPopover()
                        rootNode.doCommand(.selectAll)
                        return
                    }
                case "[":
                    cancelPopover()
                    if command {
                        rootNode.doCommand(.decreaseIndentation)
                        return
                    }
                case "]":
                    cancelPopover()
                    if command {
                        rootNode.doCommand(.increaseIndentation)
                        return
                    }

                default:
                    break
                }
            }

        }
        inputContext?.handleEvent(event)
        //super.keyDown(with: event)
    }
    //swiftlint:enable cyclomatic_complexity function_body_length

    func nodeAt(point: CGPoint) -> Widget? {
        let p = NSPoint(x: point.x - rootNode.frame.origin.x, y: point.y - rootNode.frame.origin.y)
        return rootNode.nodeAt(point: p)
    }

    // NSTextInputHandler:
    // NSTextInputClient:
    public func insertText(_ string: Any, replacementRange: NSRange) {
        //        print("insertText \(string) at \(replacementRange)")
        unmarkText()
        let range = replacementRange.lowerBound..<replacementRange.upperBound
        //swiftlint:disable:next force_cast
        insertText(string: string as! String, replacementRange: range)
    }

    /* The receiver inserts string replacing the content specified by replacementRange. string can be either an NSString or NSAttributedString instance. selectedRange specifies the selection inside the string being inserted; hence, the location is relative to the beginning of string. When string is an NSString, the receiver is expected to render the marked text with distinguishing appearance (i.e. NSTextView renders with -markedTextAttributes).
     */
    public func setMarkedText(_ string: Any, selectedRange: NSRange, replacementRange: NSRange) {
        //        print("setMarkedText \(string) at \(replacementRange) with selection \(selectedRange)")
        //swiftlint:disable:next force_cast
        let str = string as! String
        setMarkedText(string: str, selectedRange: selectedTextRange.lowerBound..<selectedTextRange.upperBound, replacementRange: replacementRange.lowerBound..<replacementRange.upperBound)
    }

    /* Returns the selection range. The valid location is from 0 to the document length.
     */
    public func selectedRange() -> NSRange {
        var r = NSRange()
        if selectedTextRange.isEmpty {
            r = NSRange(location: NSNotFound, length: 0)
        } else {
            r = NSRange(location: selectedTextRange.lowerBound, length: selectedTextRange.upperBound - selectedTextRange.lowerBound)
        }
        //        print("selectedRange \(r)")
        return r
    }

    /* Returns the marked range. Returns {NSNotFound, 0} if no marked range.
     */
    public func markedRange() -> NSRange {
        var r = NSRange()
        if markedTextRange.isEmpty {
            r = NSRange(location: NSNotFound, length: 0)
        } else {
            r = NSRange(location: markedTextRange.lowerBound, length: markedTextRange.upperBound - markedTextRange.lowerBound)
        }
        //        print("markedRange \(r)")
        return r
    }

    /* Returns attributed string specified by range. It may return nil. If non-nil return value and actualRange is non-NULL, it contains the actual range for the return value. The range can be adjusted from various reasons (i.e. adjust to grapheme cluster boundary, performance optimization, etc).
     */
    public func attributedSubstring(forProposedRange range: NSRange, actualRange: NSRangePointer?) -> NSAttributedString? {
        //        print("attributedSubstring for \(range)")
        if let ptr = actualRange {
            ptr.pointee = range
        }
        guard let node = node as? TextNode else { return nil }
        let str = node.attributedString.attributedSubstring(from: range)
        Logger.shared.logDebug("TextInput.attributedString(range: \(range), actualRange: \(String(describing: actualRange))) -> \(str)", category: .document)
        return str
    }

    public func attributedString() -> NSAttributedString {
        guard let node = node as? TextNode else { return "".attributed }
        return node.attributedString
    }

    /* Returns an array of attribute names recognized by the receiver.
     */
    public func validAttributesForMarkedText() -> [NSAttributedString.Key] {
        //        print("validAttributesForMarkedText")
        return []
    }

    /* Returns the first logical rectangular area for range. The return value is in the screen coordinate. The size value can be negative if the text flows to the left. If non-NULL, actuallRange contains the character range corresponding to the returned area.
     */
    public func firstRect(forCharacterRange range: NSRange, actualRange: NSRangePointer?) -> NSRect {
        //        print("firstRect for \(range)")
        let (rect, _) = firstRect(forCharacterRange: range.lowerBound..<range.upperBound)
        let p = convert(rect.origin, to: nil)
        let x = Float(p.x)
        let y = Float(p.y)
        var rc = NSRect(x: CGFloat(x), y: CGFloat(y), width: CGFloat(rect.width), height: CGFloat(rect.height))
        rc = convert(rc, to: nil)
        rc = window!.convertToScreen (rc)
        return rc
    }

    /* Returns the index for character that is nearest to point. point is in the screen coordinate system.
     */
    public func characterIndex(for point: NSPoint) -> Int {
        //        print("characterIndex for \(point)")
        return positionAt(point: point)
    }

    @IBAction func copy(_ sender: Any) {
        let s = selectedText
        let pasteboard = NSPasteboard.general
        pasteboard.clearContents()
        pasteboard.declareTypes([.string], owner: nil)
        pasteboard.setString(s, forType: .string)
    }

    @IBAction func cut(_ sender: Any) {
        let s = selectedText
        let pasteboard = NSPasteboard.general
        pasteboard.clearContents()
        pasteboard.declareTypes([.string], owner: nil)
        pasteboard.setString(s, forType: .string)
        rootNode.eraseSelection()
    }

    @IBAction func undo(_ sender: Any) {
        undoManager.undo()
    }

    @IBAction func redo(_ sender: Any) {
        undoManager.redo()
    }

    var inputDetectorState: Int = 0
    var inputDetectorEnabled: Bool { inputDetectorState >= 0 }

    func disableInputDetector() {
        inputDetectorState -= 1
    }

    func enableInputDetector() {
        inputDetectorState -= 1
    }

    var lastInput: String = ""

    // swiftlint:disable:next function_body_length
    func preDetectInput(_ input: String) -> Bool {
        guard inputDetectorEnabled else { return true }
        guard let node = node as? TextNode else { return true }
        defer { lastInput = input }

        let insertPair = { [unowned self] (left: String, right: String) in
            node.text.insert(right, at: selectedTextRange.upperBound)
            node.text.insert(left, at: selectedTextRange.lowerBound)
            rootNode.cursorPosition += 1
            selectedTextRange = selectedTextRange.lowerBound + 1 ..< selectedTextRange.upperBound + 1
        }

        let handlers: [String: () -> Bool] = [
            "@": { [unowned self] in
                guard popover == nil else { return false }
                self.showBidirectionalPopover(prefix: 1, suffix: 0)
                return true
             },
             "#": { [unowned self] in
                guard popover == nil else { return false }
                self.showBidirectionalPopover(prefix: 1, suffix: 0)
                return true
             },
            "[": { [unowned self] in
                let pos = rootNode.cursorPosition
                let substr = node.text.extract(range: max(0, pos - 1) ..< pos)
                let left = substr.text // capture the left of the cursor to check for an existing [

                if pos > 0 && left == "[" {
                    if !self.selectedTextRange.isEmpty {
                        insertPair("[", "]")
                        node.text.makeInternalLink(self.selectedTextRange)
                        node.text.remove(count: 2, at: self.selectedTextRange.upperBound)
                        node.text.remove(count: 2, at: self.selectedTextRange.lowerBound - 2)
                        self.selectedTextRange = (self.selectedTextRange.lowerBound - 2) ..< (self.selectedTextRange.upperBound - 2)
                        rootNode.cursorPosition = self.selectedTextRange.upperBound
                        return false
                    } else {
                        node.text.insert("]", at: pos)
                        self.showBidirectionalPopover(prefix: 2, suffix: 2)
                        return true
                    }
                }
                insertPair("[", "]")
                return false
            },
            "(": {
                insertPair("(", ")")
                return false
            },
            "{": {
                insertPair("{", "}")
                return false
            },
            "\"": {
                insertPair("\"", "\"")
                return false
            }
        ]

        if let handler = handlers[lastInput + input] {
            return handler()
        } else if let handler = handlers[input] {
            return handler()
        }

        return true
    }

    // swiftlint:disable:next cyclomatic_complexity
    func postDetectInput(_ input: String) {
        guard inputDetectorEnabled else { return }
        guard let node = node as? TextNode else { return }

        let makeQuote = { [unowned self] in
            let level1 = node.text.prefix(2).text == "> "
            let level2 = node.text.prefix(3).text == ">> "
            let level = level1 ? 1 : (level2 ? 2 : 0)
            if node.cursorPosition <= 3, level > 0 {
                Logger.shared.logInfo("Make quote", category: .ui)

                node.element.kind = .quote(level, "", "")
                node.text.removeFirst(level + 1)
                self.rootNode.cursorPosition = 0
            }
        }

        let makeHeader = { [unowned self] in
            let level1 = node.text.prefix(2).text == "# "
            let level2 = node.text.prefix(3).text == "## "
            let level = level1 ? 1 : (level2 ? 2 : 0)
            if node.cursorPosition <= 3, level != 0 {
                Logger.shared.logInfo("Make header", category: .ui)

                // In this case we will reparent all following sibblings that are not a header to the current node as Paper does
                guard self.node.isEmpty else { return }
                guard let parent = self.node.parent else { return }
                guard let index = self.node.indexInParent else { return }
                for sibbling in parent.children.suffix(from: index + 1) {
                    guard let sibbling = sibbling as? TextNode else { return }
                    guard !sibbling.isHeader else { return }
                    self.node.addChild(sibbling)
                }

                node.element.kind = .heading(level)
                node.text.removeFirst(level + 1)
                self.rootNode.cursorPosition = 0
            }
        }

        let handlers: [String: () -> Void] = [
            "#": makeHeader,
            ">": makeQuote,
            " ": { //[unowned self] in
                makeHeader()
                makeQuote()
            }
        ]

        if let handler = handlers[input] {
            handler()
        } else if let handler = handlers[lastInput + input] {
            handler()
        }
    }

    @IBAction func paste(_ sender: Any) {
        if let s = NSPasteboard.general.string(forType: .string) {
            disableInputDetector()
            insertText(string: s, replacementRange: selectedTextRange)
            enableInputDetector()
        }
    }

    func initBlinking() {
        let defaults = UserDefaults.standard
        let von = defaults.double(forKey: "NSTextInsertionPointBlinkPeriodOn")
        onBlinkTime = von == 0 ? onBlinkTime : von * 1000
        let voff = defaults.double(forKey: "NSTextInsertionPointBlinkPeriodOff")
        offBlinkTime = voff == 0 ? offBlinkTime : voff * 1000
    }

    var _title: TextFrame?
    var title: TextFrame {
        if let t = _title {
            return t
        }

        guard let titleString = rootNode.note?.title.attributed else { fatalError() }
        let f = NSFont.systemFont(ofSize: isBig ? 13 : 11, weight: .semibold)
        titleString.addAttribute(.font, value: f, range: titleString.wholeRange)
        titleString.addAttribute(.foregroundColor, value: NSColor.editorControlColor, range: titleString.wholeRange)
        _title = Font.draw(string: titleString, atPosition: NSPoint(x: 0, y: 0), textWidth: frame.width)
        return _title!
    }

    func reBlink() {
        blinkPhase = true
        blinkTime = CFAbsoluteTimeGetCurrent() + onBlinkTime
        node.invalidate()
    }

    public func positionAt(point: NSPoint) -> Int {
        guard let node = node as? TextNode else { return 0 }
        let fid = node.frameInDocument
        return node.positionAt(point: NSPoint(x: point.x - fid.minX, y: point.y - fid.minY))
    }

    override public func mouseDown(with event: NSEvent) {
        //       window?.makeFirstResponder(self)
        reBlink()
        let point = convert(event.locationInWindow)
        guard let newNode = rootNode.dispatchMouseDown(mouseInfo: MouseInfo(rootNode, point, event)) else {
            guard let n = rootNode.children.first else { return }
            rootNode.cursorPosition = 0
            node = n
            return
        }

        node = newNode
    }

    var scrollToCursorAtLayout = false
    public func setHotSpotToCursorPosition() {
        setHotSpot(rectAt(rootNode.cursorPosition).insetBy(dx: -30, dy: -30))
    }

    public func rectAt(_ position: Int) -> NSRect {
        guard let node = node as? TextNode else { return NSRect() }
        let origin = node.offsetInDocument
        return node.rectAt(position).offsetBy(dx: origin.x, dy: origin.y)
    }

    var firstDrag = true
    var ignoreFirstDrag = false

    override public func mouseDragged(with event: NSEvent) {
        guard !(firstDrag && ignoreFirstDrag) else {
            firstDrag = false
            return
        }

        //        window?.makeFirstResponder(self)
        let point = convert(event.locationInWindow)
        _ = rootNode.dispatchMouseDragged(mouseInfo: MouseInfo(rootNode, point, event))
    }

    weak var hoveredNode: TextNode? {
        didSet {
            if let old = oldValue {
                if old !== hoveredNode {
                    old.hover = false
                }
            }

            if let new = hoveredNode {
                new.hover = true
            }
        }
    }

    func convert(_ point: NSPoint) -> NSPoint {
        return self.convert(point, from: nil)
    }

    override public func mouseMoved(with event: NSEvent) {
        if !(window?.contentView?.frame.contains(event.locationInWindow) ?? false) {
            super.mouseMoved(with: event)
            return
        }
        let point = convert(event.locationInWindow)
        let newNode = nodeAt(point: point) as? TextNode
        if newNode !== hoveredNode {
            hoveredNode = newNode
        }

        _ = node.mouseMoved(mouseInfo: MouseInfo(node, point, event))
        _ = hoveredNode?.mouseMoved(mouseInfo: MouseInfo(hoveredNode!, point, event))
    }

    override public func mouseUp(with event: NSEvent) {
        let point = convert(event.locationInWindow)
        if nil != rootNode.dispatchMouseUp(mouseInfo: MouseInfo(rootNode, point, event)) {
            return
        }
        super.mouseUp(with: event)
    }

    public override var acceptsFirstResponder: Bool { true }
    public override func acceptsFirstMouse(for event: NSEvent?) -> Bool {
        return true
    }

    public override func viewWillMove(toWindow newWindow: NSWindow?) {
        guard let window = newWindow else { return }
        window.acceptsMouseMovedEvents = true
        for elem in mapping {
            elem.value.layer.contentsScale = window.backingScaleFactor
            elem.value.contentsScale = window.backingScaleFactor
            elem.value.invalidate()
        }
        titleLayer.contentsScale = window.backingScaleFactor
    }

    var onBlinkTime: Double = 0.7
    var offBlinkTime: Double = 0.5
    var blinkTime: Double = CFAbsoluteTimeGetCurrent()
    var blinkPhase = true

    public override var isFlipped: Bool { true }

    // CALayerDelegate
    let titlePadding = CGFloat(20)
    public func layoutSublayers(of layer: CALayer) {
        guard layer === self.layer else { return }
        let h = title.frame.height
        titleLayer.bounds = CGRect(x: 0, y: 0, width: leadingAlignment, height: h + 15)
//        let x = leadingAlignment - title.frame.width - titlePadding
        let y = topOffset
        titleLayer.anchorPoint = NSPoint()
        titleLayer.position = NSPoint(x: 0, y: y)
//        print("titleFrame: \(titleLayer.bounds) / \(titleLayer.position) (hidden: \(titleLayer.isHidden))")

        relayoutRoot()
    }

    public func draw(_ layer: CALayer, in context: CGContext) {
        guard layer === self.titleLayer else { return }

//        print("draw title into titleLayer: \(titleLayer.bounds) / \(titleLayer.position) (hidden: \(titleLayer.isHidden))")
        context.saveGState()
        context.textMatrix = CGAffineTransform.identity
        let x = leadingAlignment - title.frame.width - titlePadding
        let n = rootNode.children.first as? TextNode
        let y = n?.firstLineBaseline ?? 0
        context.translateBy(x: x, y: y)
        title.draw(context)
        context.restoreGState()
    }

    public override func viewDidChangeEffectiveAppearance() {
        super.viewDidChangeEffectiveAppearance()
        layer?.backgroundColor = NSColor.editorBackgroundColor.cgColor

        layer?.setNeedsDisplay()
        titleLayer.setNeedsDisplay()
        rootNode.deepInvalidateRendering()
        rootNode.deepInvalidateText()
    }

    let documentManager = DocumentManager(coreDataManager: CoreDataManager.shared)

    @IBAction func saveDocument(_ sender: Any?) {
        print("Save document!")
//        let encoder = JSONEncoder()
//        encoder.outputFormatting = .prettyPrinted
//        do {
//            let data = try encoder.encode(rootNode)
//            let string = String(data: data, encoding: .utf8)!
//            print("JSon document:\n\(string)")
//        } catch {
//            print("Encoding error")
//        }
        rootNode.note?.save(documentManager: documentManager)
        BeamNote.detectLinks(documentManager)
    }

    func nodeFor(_ element: BeamElement) -> TextNode {
        if let node = mapping[element] {
            return node
        }

        let node: TextNode = {
            guard let note = element as? BeamNote else {
                guard element.note == nil || element.note == self.note else {
                    return LinkedReferenceNode(editor: self, element: element)
                }
                return TextNode(editor: self, element: element)
            }
            return TextRoot(editor: self, element: note)
        }()

        accessingMapping = true
        mapping[element] = node
        accessingMapping = false
        purgeDeadNodes()

        if let w = window {
            node.contentsScale = w.backingScaleFactor
        }
        layer?.addSublayer(node.layer)

        return node
    }

    private var accessingMapping = false
    private var mapping: [BeamElement: TextNode] = [:]
    private var deadNodes: [TextNode] = []

    private func showBidirectionalPopover(prefix: Int, suffix: Int) {
        popoverPrefix = prefix
        popoverSuffix = suffix
        cursorStartPosition = rootNode.cursorPosition
        initPopover()
        dismissFormatterViewWithAnimation()
    }

    func cleanPersistentFormatter() {
        guard let formatterView = formatterView else { return }
        rootNode.state.attributes = []
        formatterView.resetSelectedItems()
    }

    func purgeDeadNodes() {
        guard !accessingMapping else { return }
        for dead in deadNodes {
            removeNode(dead)
        }
        deadNodes.removeAll()
    }

    func removeNode(_ node: TextNode) {
        guard !accessingMapping else {
            deadNodes.append(node)
            return
        }
        mapping.removeValue(forKey: node.element)
    }
}<|MERGE_RESOLUTION|>--- conflicted
+++ resolved
@@ -399,7 +399,6 @@
                     pressEnter(option, command)
                     return
                 case .leftArrow:
-                    cancelPopover()
                     if control && option && command {
                         guard let node = node as? TextNode else { return }
                         node.fold()
@@ -412,31 +411,29 @@
                             rootNode.doCommand(.moveLeftAndModifySelection)
                         }
                         return
-<<<<<<< HEAD
                     } else if command && popover != nil {
                         rootNode.doCommand(.moveToBeginningOfLine)
                         dismissPopover()
                     } else if command && formatterView != nil {
                         rootNode.doCommand(.moveToBeginningOfLine)
                         detectFormatterType()
-=======
->>>>>>> 035c0baf
                     } else {
                         if option {
                             rootNode.doCommand(.moveWordLeft)
                         } else if command {
                             rootNode.doCommand(.moveToBeginningOfLine)
+                        } else if popover != nil {
+                            rootNode.doCommand(.moveLeft)
+                            updatePopover(with: .moveLeft)
                         } else if formatterView != nil {
                             rootNode.doCommand(.moveLeft)
                             detectFormatterType()
                         } else {
-                            updatePopover(with: .moveLeft)
                             rootNode.doCommand(.moveLeft)
                         }
                         return
                     }
                 case .rightArrow:
-                    cancelPopover()
                     if control && option && command {
                         guard let node = node as? TextNode else { return }
                         node.unfold()
@@ -461,8 +458,8 @@
                             rootNode.doCommand(.moveRight)
                             detectFormatterType()
                         } else {
+                            rootNode.doCommand(.moveRight)
                             updatePopover(with: .moveRight)
-                            rootNode.doCommand(.moveRight)
                         }
                         return
                     }
@@ -479,6 +476,7 @@
                         detectFormatterType()
                     } else {
                         rootNode.doCommand(.moveUp)
+                        dismissPopover()
                         return
                     }
                 case .downArrow:
@@ -494,6 +492,7 @@
                         detectFormatterType()
                     } else {
                         rootNode.doCommand(.moveDown)
+                        dismissPopover()
                         return
                     }
                 case .delete:
@@ -523,15 +522,11 @@
                 rootNode.doCommand(.deleteForward)
                 return
             case 53: // escape
-<<<<<<< HEAD
                 if popover != nil {
                     dismissPopover()
                     cancelInternalLink()
                     initFormatterView()
                 }
-=======
-                cancelPopover()
->>>>>>> 035c0baf
                 rootNode.cancelSelection()
                 return
             default:
