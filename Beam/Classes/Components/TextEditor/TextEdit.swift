--- conflicted
+++ resolved
@@ -22,175 +22,8 @@
     }
 }
 
-<<<<<<< HEAD
-public struct BTextEdit: NSViewRepresentable {
-    var note: BeamNote
-    var data: BeamData
-    var openURL: (URL) -> Void
-    var openCard: (String) -> Void
-    var onStartEditing: () -> Void = { }
-    var onEndEditing: () -> Void = { }
-    var onStartQuery: (TextNode) -> Void = { _ in }
-    var minimumWidth: CGFloat = 800
-    var maximumWidth: CGFloat = 1024
-
-    var leadingAlignment = CGFloat(160)
-    var traillingPadding = CGFloat(80)
-    var topOffset = CGFloat(28)
-    var footerHeight = CGFloat(60)
-    var ignoreFirstDrag = true
-
-    var showTitle = true
-
-    public func makeNSView(context: Context) -> BeamTextEdit {
-        let nsView = BeamTextEdit(root: note, font: Font.main)
-
-        nsView.data = data
-        nsView.openURL = openURL
-        nsView.openCard = openCard
-        nsView.onStartEditing = onStartEditing
-        nsView.onEndEditing = onEndEditing
-        nsView.onStartQuery = onStartQuery
-
-        nsView.minimumWidth = minimumWidth
-        nsView.maximumWidth = maximumWidth
-
-        nsView.leadingAlignment = leadingAlignment
-        nsView.traillingPadding = traillingPadding
-        nsView.topOffset = topOffset
-        nsView.footerHeight = footerHeight
-
-        nsView.ignoreFirstDrag = ignoreFirstDrag
-
-        nsView.showTitle = showTitle
-
-        return nsView
-    }
-
-    public func updateNSView(_ nsView: BeamTextEdit, context: Context) {
-//        print("display note: \(note)")
-        if nsView.note !== note {
-            nsView.note = note
-        }
-
-        nsView.openURL = openURL
-        nsView.openCard = openCard
-        nsView.onStartEditing = onStartEditing
-        nsView.onEndEditing = onEndEditing
-        nsView.onStartQuery = onStartQuery
-
-        nsView.minimumWidth = minimumWidth
-        nsView.maximumWidth = maximumWidth
-
-        nsView.leadingAlignment = leadingAlignment
-        nsView.traillingPadding = traillingPadding
-        nsView.topOffset = topOffset
-        nsView.footerHeight = footerHeight
-
-        nsView.ignoreFirstDrag = ignoreFirstDrag
-
-        nsView.showTitle = showTitle
-    }
-
-    public typealias NSViewType = BeamTextEdit
-}
-
-public struct BTextEditScrollable: NSViewRepresentable {
-    var note: BeamNote
-    var data: BeamData
-    var openURL: (URL) -> Void
-    var openCard: (String) -> Void
-    var onStartEditing: () -> Void = { }
-    var onEndEditing: () -> Void = { }
-    var onStartQuery: (TextNode) -> Void = { _ in }
-    var minimumWidth: CGFloat = 800
-    var maximumWidth: CGFloat = 1024
-
-    var leadingAlignment = CGFloat(160)
-    var traillingPadding = CGFloat(80)
-    var topOffset = CGFloat(28)
-    var footerHeight = CGFloat(28)
-    var ignoreFirstDrag = false
-
-    var showTitle = true
-
-    public func makeNSView(context: Context) -> NSViewType {
-        let edit = BeamTextEdit(root: note, font: Font.main)
-
-        edit.data = data
-        edit.openURL = openURL
-        edit.openCard = openCard
-        edit.onStartEditing = onStartEditing
-        edit.onEndEditing = onEndEditing
-        edit.onStartQuery = onStartQuery
-
-        edit.minimumWidth = minimumWidth
-        edit.maximumWidth = maximumWidth
-
-        edit.leadingAlignment = leadingAlignment
-        edit.traillingPadding = traillingPadding
-        edit.topOffset = topOffset
-        edit.footerHeight = footerHeight
-        edit.ignoreFirstDrag = ignoreFirstDrag
-
-        edit.showTitle = showTitle
-
-        let scrollView = NSScrollView()
-
-        let clipView = NSClipView()
-        clipView.translatesAutoresizingMaskIntoConstraints = false
-        clipView.drawsBackground = false
-        scrollView.contentView = clipView
-        clipView.addConstraint(NSLayoutConstraint(item: clipView, attribute: .left, relatedBy: .equal, toItem: edit, attribute: .left, multiplier: 1.0, constant: 0))
-        clipView.addConstraint(NSLayoutConstraint(item: clipView, attribute: .top, relatedBy: .equal, toItem: edit, attribute: .top, multiplier: 1.0, constant: 0))
-        clipView.addConstraint(NSLayoutConstraint(item: clipView, attribute: .right, relatedBy: .equal, toItem: edit, attribute: .right, multiplier: 1.0, constant: 0))
-
-        edit.translatesAutoresizingMaskIntoConstraints = false
-        scrollView.drawsBackground = false
-        scrollView.hasVerticalScroller = true
-        scrollView.hasHorizontalScroller = false
-        scrollView.borderType = .noBorder
-        scrollView.documentView = edit
-
-        return scrollView
-    }
-
-    public func updateNSView(_ nsView: NSViewType, context: Context) {
-//        print("display note: \(note)")
-        // swiftlint:disable:next force_cast
-        let edit = nsView.documentView as! BeamTextEdit
-        if edit.note !== note {
-            edit.note = note
-        }
-
-        edit.openURL = openURL
-        edit.openCard = openCard
-        edit.onStartEditing = onStartEditing
-        edit.onEndEditing = onEndEditing
-        edit.onStartQuery = onStartQuery
-
-        edit.minimumWidth = minimumWidth
-        edit.maximumWidth = maximumWidth
-
-        edit.leadingAlignment = leadingAlignment
-        edit.traillingPadding = traillingPadding
-        edit.topOffset = topOffset
-        edit.footerHeight = footerHeight
-        edit.ignoreFirstDrag = ignoreFirstDrag
-
-        edit.showTitle = showTitle
-    }
-
-    public typealias NSViewType = NSScrollView
-}
-
-=======
->>>>>>> d9b7d4eb
-// swiftlint:disable type_body_length
 public class BeamTextEdit: NSView, NSTextInputClient, CALayerDelegate {
-
     var data: BeamData?
-
     var note: BeamElement! {
         didSet {
             updateRoot(with: note)
@@ -239,7 +72,6 @@
 
         self.config.font = font
         note = root
-
         super.init(frame: NSRect())
         let l = CALayer()
         self.layer = l
@@ -506,7 +338,8 @@
     }
 
     func pressEnter(_ option: Bool, _ command: Bool) {
-<<<<<<< HEAD
+        guard let node = node as? TextNode else { return }
+        guard !node.readOnly else { return }
 
         if popover != nil {
             guard let popover = popover else { return }
@@ -514,10 +347,6 @@
             return
         }
 
-=======
-        guard let node = node as? TextNode else { return }
-        guard !node.readOnly else { return }
->>>>>>> d9b7d4eb
         if option {
             rootNode.doCommand(.insertNewline)
         } else if command {
@@ -581,7 +410,6 @@
                             rootNode.doCommand(.moveWordLeft)
                         } else if command {
                             rootNode.doCommand(.moveToBeginningOfLine)
-                            dismissPopover()
                         } else {
                             rootNode.doCommand(.moveLeft)
                         }
@@ -611,10 +439,6 @@
                         return
                     }
                 case .upArrow:
-                    if popover != nil {
-
-                    }
-
                     if shift {
                         rootNode.doCommand(.moveUpAndModifySelection)
                         return
@@ -662,7 +486,6 @@
                 return
             case 53: // escape
                 rootNode.cancelSelection()
-                dismissPopover()
                 return
             default:
                 break
@@ -818,15 +641,12 @@
 
     var inputDetectorState: Int = 0
     var inputDetectorEnabled: Bool { inputDetectorState >= 0 }
-
     func disableInputDetector() {
         inputDetectorState -= 1
     }
-
     func enableInputDetector() {
         inputDetectorState -= 1
     }
-
     var lastInput: String = ""
     func preDetectInput(_ input: String) -> Bool {
         guard inputDetectorEnabled else { return true }
@@ -841,26 +661,18 @@
         }
 
         let handlers: [String: () -> Bool] = [
-<<<<<<< HEAD
             "@": {
-                guard self.popover == nil else { return false }
-                self.initPopover()
-                return true
-            },
-            "#": {
-                guard self.popover == nil else { return false }
-                self.initPopover()
-                return true
-            },
-            "[": { [unowned self] in
-=======
-//            "@": { [unowned self] in
-//                Logger.shared.logInfo("Insert link", category: .ui)
-//                return true
-//            },
+                 guard self.popover == nil else { return false }
+                 self.initPopover()
+                 return true
+             },
+             "#": {
+                 guard self.popover == nil else { return false }
+                 self.initPopover()
+                 return true
+             },
             "[[": { [unowned self] in
                 insertPair("[", "]")
->>>>>>> d9b7d4eb
                 Logger.shared.logInfo("Transform selection into internal link", category: .ui)
                 if !self.selectedTextRange.isEmpty {
                     _ = node.text.makeInternalLink(self.selectedTextRange)
@@ -1201,4 +1013,4 @@
         }
         mapping.removeValue(forKey: node.element)
     }
-}+}
