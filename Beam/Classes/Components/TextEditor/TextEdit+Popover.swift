//
//  TextEdit+Popover.swift
//  Beam
//
//  Created by Ravichandrane Rajendran on 22/12/2020.
//

import Cocoa

extension BeamTextEdit {

    // MARK: - Properties
    private static let queryLimit = 4
    private static var xPos: CGFloat = 0

    internal func initPopover() {
        guard let node = node as? TextNode else { return }

        popover = BidirectionalPopover()
        updatePopoverPosition(with: node)

        guard let popover = popover,
              let view = window?.contentView else { return }

        view.addSubview(popover)

        popover.didSelectTitle = { [unowned self] (title) -> Void in
<<<<<<< HEAD
            self.validInternalLink(from: node, title)
=======
            validInternalLink(from: node, title)
            view.window?.makeFirstResponder(self)
>>>>>>> dce8f976
        }
    }

    internal func updatePopover(with command: TextRoot.Command = .none) {
        guard let node = node as? TextNode,
              let popover = popover else { return }

        let cursorPosition = rootNode.cursorPosition

        if command == .deleteForward && cursorStartPosition >= cursorPosition ||
           command == .moveLeft && cursorPosition <= cursorStartPosition {
            dismissPopoverOrFormatter()
            return
        }

        if command == .moveRight && cursorPosition == node.text.text.count && popoverSuffix != 0 {
            validInternalLink(from: node, String(node.text.text[cursorStartPosition + 1..<cursorPosition - popoverSuffix]))
            return
        }

        let startPosition = popoverPrefix == 0 ? cursorStartPosition : cursorStartPosition + 1
        let linkText = String(node.text.text[startPosition..<cursorPosition])

        node.text.addAttributes([.internalLink(linkText)], to: startPosition - popoverPrefix..<cursorPosition + popoverSuffix)
        let items = linkText.isEmpty ? documentManager.loadAllDocumentsWithLimit(BeamTextEdit.queryLimit) : documentManager.documentsWithLimitTitleMatch(title: linkText, limit: BeamTextEdit.queryLimit)

        popover.items = items.map({ $0.title })
        popover.query = linkText

        updatePopoverPosition(with: node, linkText.isEmpty)
    }

    internal func cancelPopover() {
        guard popover != nil,
              let node = node as? TextNode else { return }

        dismissPopover()
        node.text.removeSubrange((cursorStartPosition + 1 - popoverPrefix)..<(rootNode.cursorPosition + popoverSuffix))
        rootNode.cursorPosition = cursorStartPosition + 1 - popoverPrefix
        showOrHidePersistentFormatter(isPresent: true)
    }

    internal func dismissPopover() {
        guard popover != nil else { return }
        popover?.removeFromSuperview()
        popover = nil
    }

    internal func cancelInternalLink() {
        guard let node = node as? TextNode,
              popover != nil else { return }
        let text = node.text.text
        node.text.removeAttributes([.internalLink(text)], from: cursorStartPosition..<rootNode.cursorPosition + text.count)
    }

    private func updatePopoverPosition(with node: TextNode, _ isEmpty: Bool = false) {
        guard let popover = popover,
              let scrollView = enclosingScrollView else { return }

        let (xOffset, _) = node.offsetAndFrameAt(index: rootNode.cursorPosition)
        let offsetGlobal = self.convert(node.offsetInDocument, to: nil)
        let yOffset = scrollView.documentVisibleRect.origin.y < 0 ? 0 : scrollView.documentVisibleRect.origin.y

<<<<<<< HEAD
        var marginTop: CGFloat = 30
        var yPos = offsetGlobal.y - popover.idealSize.height
=======
        print(node.offsetInDocument)

        var marginTop: CGFloat = 60
        var yPos = node.offsetInDocument.y
>>>>>>> dce8f976

        // To avoid the update of X position during the insertion of a new text
        if isEmpty {
            BeamTextEdit.xPos = (xOffset + 10) + node.offsetInDocument.x
        }

        // Popover with Shortcut
        if node.text.text.isEmpty {
            marginTop += 15
            BeamTextEdit.xPos = xOffset + 200
        }

        // yPos -= marginTop
        popover.frame = NSRect(x: BeamTextEdit.xPos, y: yPos, width: popover.idealSize.width, height: popover.idealSize.height)

        // Up position when popover is overlapped or clipped by the superview
<<<<<<< HEAD
        if popover.visibleRect.height < popover.idealSize.height {
            popover.frame = NSRect(
                x: BeamTextEdit.xPos,
                y: offsetGlobal.y + yOffset + 10,
                width: popover.idealSize.width,
                height: popover.idealSize.height
            )
        }
=======
        /*if popover.visibleRect.height < popover.idealSize.height {
            popover.frame = NSRect(x: BeamTextEdit.xPos, y: (window.frame.height - node.offsetInDocument.y + yOffset) - 50, width: popover.idealSize.width, height: popover.idealSize.height)
        }*/
>>>>>>> dce8f976
    }

    private func validInternalLink(from node: TextNode, _ title: String) {
        let startPosition = popoverPrefix == 0 ? cursorStartPosition : cursorStartPosition + 1
        let replacementStart = startPosition - popoverPrefix
        let replacementEnd = rootNode.cursorPosition + popoverSuffix
        let linkEnd = replacementStart + title.count

        node.text.replaceSubrange(replacementStart..<replacementEnd, with: title)
        node.text.makeInternalLink(replacementStart..<linkEnd)
        rootNode.cursorPosition = linkEnd
        dismissPopover()
        initFormatterView(.persistent)
    }

}<|MERGE_RESOLUTION|>--- conflicted
+++ resolved
@@ -25,12 +25,8 @@
         view.addSubview(popover)
 
         popover.didSelectTitle = { [unowned self] (title) -> Void in
-<<<<<<< HEAD
             self.validInternalLink(from: node, title)
-=======
-            validInternalLink(from: node, title)
             view.window?.makeFirstResponder(self)
->>>>>>> dce8f976
         }
     }
 
@@ -94,15 +90,8 @@
         let offsetGlobal = self.convert(node.offsetInDocument, to: nil)
         let yOffset = scrollView.documentVisibleRect.origin.y < 0 ? 0 : scrollView.documentVisibleRect.origin.y
 
-<<<<<<< HEAD
         var marginTop: CGFloat = 30
         var yPos = offsetGlobal.y - popover.idealSize.height
-=======
-        print(node.offsetInDocument)
-
-        var marginTop: CGFloat = 60
-        var yPos = node.offsetInDocument.y
->>>>>>> dce8f976
 
         // To avoid the update of X position during the insertion of a new text
         if isEmpty {
@@ -115,11 +104,10 @@
             BeamTextEdit.xPos = xOffset + 200
         }
 
-        // yPos -= marginTop
+        yPos -= marginTop
         popover.frame = NSRect(x: BeamTextEdit.xPos, y: yPos, width: popover.idealSize.width, height: popover.idealSize.height)
 
         // Up position when popover is overlapped or clipped by the superview
-<<<<<<< HEAD
         if popover.visibleRect.height < popover.idealSize.height {
             popover.frame = NSRect(
                 x: BeamTextEdit.xPos,
@@ -127,13 +115,7 @@
                 width: popover.idealSize.width,
                 height: popover.idealSize.height
             )
-        }
-=======
-        /*if popover.visibleRect.height < popover.idealSize.height {
-            popover.frame = NSRect(x: BeamTextEdit.xPos, y: (window.frame.height - node.offsetInDocument.y + yOffset) - 50, width: popover.idealSize.width, height: popover.idealSize.height)
-        }*/
->>>>>>> dce8f976
-    }
+        }    }
 
     private func validInternalLink(from node: TextNode, _ title: String) {
         let startPosition = popoverPrefix == 0 ? cursorStartPosition : cursorStartPosition + 1
