//
//  TextEdit+Popover.swift
//  Beam
//
//  Created by Ravichandrane Rajendran on 22/12/2020.
//

import Cocoa

extension BeamTextEdit {

    // MARK: - Properties
    private static let queryLimit = 4
    private static var xPos: CGFloat = 0

    internal func initPopover() {
        guard let node = focussedWidget as? TextNode else { return }

        popover = BidirectionalPopover()

        guard let popover = popover,
              let view = window?.contentView else { return }

        view.addSubview(popover)

        popover.didSelectTitle = { [unowned self] (title) -> Void in
            self.validInternalLink(from: node, title)
            view.window?.makeFirstResponder(self)
        }
    }

    internal func updatePopover(with command: TextRoot.Command = .none) {
        guard let node = focussedWidget as? TextNode,
              let popover = popover else { return }

        let cursorPosition = rootNode.cursorPosition

        if command == .deleteForward && cursorStartPosition >= cursorPosition ||
           command == .moveLeft && cursorPosition <= cursorStartPosition {
            dismissPopoverOrFormatter()
            return
        }

        if command == .moveRight && node.text.text == "[[]]" {
            cursorStartPosition = 0
<<<<<<< HEAD
            cancelInternalLink()
            dismissPopover()
=======
            dismissPopoverOrFormatter()
>>>>>>> 018ca435
            return
        }

        if command == .moveRight && cursorPosition == node.text.text.count && popoverSuffix != 0 {
            validInternalLink(from: node, String(node.text.text[cursorStartPosition + 1..<cursorPosition - popoverSuffix]))
            return
        }

        let startPosition = popoverPrefix == 0 ? cursorStartPosition : cursorStartPosition + 1
        let linkText = String(node.text.text[startPosition..<cursorPosition])
        if linkText.hasPrefix(" ") {
            // escape if the user type a space right after the start of the popover
            cancelPopover(leaveTextAsIs: true)
            return
        }

        node.text.addAttributes([.internalLink(linkText)], to: startPosition - popoverPrefix..<cursorPosition + popoverSuffix)
        let items = linkText.isEmpty ? documentManager.loadAllDocumentsWithLimit(BeamTextEdit.queryLimit) : documentManager.documentsWithLimitTitleMatch(title: linkText, limit: BeamTextEdit.queryLimit)

        popover.items = items.map({ $0.title })
        popover.query = linkText

        updatePopoverPosition(with: node, linkText.isEmpty)
    }

    internal func cancelPopover(leaveTextAsIs: Bool = false) {
        guard popover != nil,
              let node = focussedWidget as? TextNode else { return }

        dismissPopover()
        let range = (cursorStartPosition + 1 - popoverPrefix)..<(rootNode.cursorPosition + popoverSuffix)
        if leaveTextAsIs {
            node.text.removeAttributes([.internalLink("")], from: range)
        } else {
            node.text.removeSubrange(range)
            rootNode.cursorPosition = range.lowerBound
        }
        showOrHidePersistentFormatter(isPresent: true)
    }

    internal func dismissPopover() {
        guard popover != nil else { return }
        popover?.removeFromSuperview()
        popover = nil
    }

    internal func cancelInternalLink(with text: String? = nil, range: Swift.Range<Int>? = nil) {
        guard let node = focussedWidget as? TextNode,
              popover != nil else { return }

<<<<<<< HEAD
        guard let text = text,
              let range = range else {
            // By default remove internal link from begin to the end
            let text = node.text.text
            node.text.removeAttributes([.internalLink(text)], from: cursorStartPosition..<rootNode.cursorPosition + text.count)
            return
        }

        // Remove internal link at the specific range
        node.text.removeAttributes([.internalLink(text)], from: range)
=======
        let text = node.text.text
        node.text.removeAttributes([.internalLink(text)], from: cursorStartPosition..<rootNode.cursorPosition + text.count)
>>>>>>> 018ca435
    }

    private func updatePopoverPosition(with node: TextNode, _ isEmpty: Bool = false) {
        guard let popover = popover else { return }

        let (xOffset, rect) = node.offsetAndFrameAt(index: rootNode.cursorPosition)
        let offsetGlobal = self.convert(node.offsetInDocument, to: nil)
        let marginTop: CGFloat = rect.maxY == 0 ? 30 : 10

        var yPos = offsetGlobal.y - rect.maxY - popover.idealSize.height

        // To avoid the update of X position during the insertion of a new text
        if isEmpty {
            BeamTextEdit.xPos = xOffset == 0 ? offsetGlobal.x + 15 : (xOffset + offsetGlobal.x) - 10
        }

        // Popover with Shortcut
        if node.text.text.isEmpty {
            BeamTextEdit.xPos = xOffset + 200
        }

        yPos -= marginTop
        popover.frame = NSRect(x: BeamTextEdit.xPos, y: yPos, width: popover.idealSize.width, height: popover.idealSize.height)

        // Up position when popover is overlapped or clipped by the superview
        if popover.visibleRect.height < popover.idealSize.height {
            popover.frame = NSRect(
                x: BeamTextEdit.xPos,
                y: offsetGlobal.y + 10,
                width: popover.idealSize.width,
                height: popover.idealSize.height
            )
        }
    }

    private func validInternalLink(from node: TextNode, _ title: String) {
        let startPosition = popoverPrefix == 0 ? cursorStartPosition : cursorStartPosition + 1
        let replacementStart = startPosition - popoverPrefix
        let replacementEnd = rootNode.cursorPosition + popoverSuffix
        let linkEnd = replacementStart + rootNode.cursorPosition - popoverPrefix
        let splitTitle = node.text.text[linkEnd...]

        node.text.replaceSubrange(replacementStart..<replacementEnd, with: title)
        cancelInternalLink(with: splitTitle, range: linkEnd..<splitTitle.count + linkEnd)
        node.text.makeInternalLink(replacementStart..<linkEnd)

        rootNode.cursorPosition = linkEnd
        dismissPopover()
        showOrHidePersistentFormatter(isPresent: true)
    }

}<|MERGE_RESOLUTION|>--- conflicted
+++ resolved
@@ -43,12 +43,8 @@
 
         if command == .moveRight && node.text.text == "[[]]" {
             cursorStartPosition = 0
-<<<<<<< HEAD
             cancelInternalLink()
             dismissPopover()
-=======
-            dismissPopoverOrFormatter()
->>>>>>> 018ca435
             return
         }
 
@@ -99,7 +95,6 @@
         guard let node = focussedWidget as? TextNode,
               popover != nil else { return }
 
-<<<<<<< HEAD
         guard let text = text,
               let range = range else {
             // By default remove internal link from begin to the end
@@ -110,10 +105,6 @@
 
         // Remove internal link at the specific range
         node.text.removeAttributes([.internalLink(text)], from: range)
-=======
-        let text = node.text.text
-        node.text.removeAttributes([.internalLink(text)], from: cursorStartPosition..<rootNode.cursorPosition + text.count)
->>>>>>> 018ca435
     }
 
     private func updatePopoverPosition(with node: TextNode, _ isEmpty: Bool = false) {
