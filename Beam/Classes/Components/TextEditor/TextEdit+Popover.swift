--- conflicted
+++ resolved
@@ -48,38 +48,16 @@
 
         let cursorPosition = rootNode.cursorPosition
 
-<<<<<<< HEAD
         if command == .deleteForward && cursorStartPosition == cursorPosition ||
-           command == .moveLeft && cursorPosition - 1 <= cursorStartPosition {
+           command == .moveLeft && cursorPosition <= cursorStartPosition {
             dismissPopover()
-            cancelInternalLink()
-            initFormatterView()
             return
         }
 
-        let linkText = String(text[cursorStartPosition + 1..<cursorPosition])
-        let startIndex = text.index(at: cursorStartPosition)
-        let endIndex = text.index(at: cursorPosition)
-        let endDistance = text.distance(from: text.endIndex, to: endIndex)
-        let prefix = String(text[startIndex])
-
-        if endDistance < 0 {
-            text.removeSubrange(endIndex...)
-            text.removeSubrange(..<startIndex)
-        } else {
-            text.removeSubrange(..<startIndex)
-        }
-
-        node.text.addAttributes([.internalLink(linkText)], to: cursorStartPosition..<cursorPosition)
-        text = text.replacingOccurrences(of: prefix, with: "")
-        let items = text.isEmpty ? documentManager.loadAllDocumentsWithLimit() : documentManager.documentsWithLimitTitleMatch(title: text)
-        var height = BeamTextEdit.viewHeight * CGFloat(items.count) + (text.isEmpty ? 0 : 36.5)
-=======
         let linkText = String(node.text.text[cursorStartPosition + 1..<cursorPosition])
         node.text.addAttributes([.internalLink(linkText)], to: cursorStartPosition + 1 - popoverPrefix..<cursorPosition + popoverSuffix)
         let items = linkText.isEmpty ? documentManager.loadAllDocumentsWithLimit() : documentManager.documentsWithLimitTitleMatch(title: linkText)
         var height = BeamTextEdit.viewHeight * CGFloat(items.count) + (linkText.isEmpty ? 0 : 36.5)
->>>>>>> 035c0baf
 
         if items.count == 1 || items.isEmpty { height = BeamTextEdit.viewHeight * 2 }
 
@@ -99,6 +77,8 @@
     internal func dismissPopover() {
         popover?.removeFromSuperview()
         popover = nil
+        cancelInternalLink()
+        initFormatterView()
     }
 
     internal func cancelInternalLink() {
