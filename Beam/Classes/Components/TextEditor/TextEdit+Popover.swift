--- conflicted
+++ resolved
@@ -105,12 +105,7 @@
         guard let popover = popover else { return }
 
         let (xOffset, rect) = node.offsetAndFrameAt(index: rootNode.cursorPosition)
-<<<<<<< HEAD
-        let offsetGlobal = convert(node.offsetInDocument, to: nil)
-        let yOffset = scrollView.documentVisibleRect.origin.y < 0 ? 0 : scrollView.documentVisibleRect.origin.y
-=======
         let offsetGlobal = self.convert(node.offsetInDocument, to: nil)
->>>>>>> 7a804b0f
         let marginTop: CGFloat = rect.maxY == 0 ? 30 : 10
 
         var yPos = offsetGlobal.y - rect.maxY - popover.idealSize.height
