--- conflicted
+++ resolved
@@ -10,20 +10,13 @@
 extension BeamTextEdit {
 
     // MARK: - Properties
+    private static let queryLimit = 4
+
     private static var xPos: CGFloat = 0
     private static var yPos: CGFloat = 0
-    private static var popoverType: PopoverType = .down
-    private static let queryLimit = 4
 
     internal func initPopover() {
-        guard let node = node as? TextNode,
-              let window = window else { return }
-
-        let height = BidirectionalPopover.viewHeight * CGFloat(BeamTextEdit.queryLimit)
-
-        print("\(height) \(min(node.offsetInDocument.y, window.frame.height)) \(node.frameInDocument)")
-
-        BeamTextEdit.popoverType = height + node.offsetInDocument.y + 75 > window.frame.height ? .up : .down
+        guard let node = node as? TextNode else { return }
 
         updatePosition(with: node)
         popover = BidirectionalPopover(frame: NSRect(x: BeamTextEdit.xPos, y: BeamTextEdit.yPos,
@@ -42,7 +35,8 @@
 
     internal func updatePopover(with command: TextRoot.Command = .none) {
         guard let node = node as? TextNode,
-              let popover = popover else { return }
+              let popover = popover,
+              let window = window else { return }
 
         let cursorPosition = rootNode.cursorPosition
 
@@ -61,14 +55,17 @@
         let linkText = String(node.text.text[startPosition..<cursorPosition])
 
         node.text.addAttributes([.internalLink(linkText)], to: startPosition - popoverPrefix..<cursorPosition + popoverSuffix)
-        let items = linkText.isEmpty ? documentManager.loadAllDocumentsWithLimit() : documentManager.documentsWithLimitTitleMatch(title: linkText, limit: BeamTextEdit.queryLimit)
+        let items = linkText.isEmpty ? documentManager.loadAllDocumentsWithLimit(BeamTextEdit.queryLimit) : documentManager.documentsWithLimitTitleMatch(title: linkText, limit: BeamTextEdit.queryLimit)
 
         popover.items = items.map({ $0.title })
         popover.query = linkText
 
         updatePosition(with: node, linkText.isEmpty)
+        popover.frame = NSRect(x: BeamTextEdit.xPos, y: BeamTextEdit.yPos, width: popover.idealSize.width, height: popover.idealSize.height)
 
-        popover.frame = NSRect(x: BeamTextEdit.xPos, y: BeamTextEdit.yPos, width: popover.idealSize.width, height: popover.idealSize.height)
+        if popover.visibleRect.height < popover.idealSize.height {
+            popover.frame = NSRect(x: BeamTextEdit.xPos, y: window.frame.height - node.offsetInDocument.y - 50, width: popover.idealSize.width, height: popover.idealSize.height)
+        }
     }
 
     internal func cancelPopover() {
@@ -100,24 +97,13 @@
         node.text.removeAttributes([.internalLink(text)], from: cursorStartPosition..<rootNode.cursorPosition + text.count)
     }
 
-<<<<<<< HEAD
-    private func updatePosition(with node: TextNode) {
-        guard let popover = popover else { return }
-
-        let cursorPosition = rootNode.cursorPosition
-        let (posX, rect) = node.offsetAndFrameAt(index: cursorPosition)
-        let y = rect.maxY == 0 ? rect.maxY + node.offsetInDocument.y + 25 : rect.maxY + node.offsetInDocument.y + 5
-
-        BeamTextEdit.xPos = posX == 0 ? 208 : posX + node.offsetInDocument.x
-        BeamTextEdit.yPos = BeamTextEdit.popoverType == .up ? y - popover.idealSize.height - rect.maxY : y
-=======
     private func updatePosition(with node: TextNode, _ isEmpty: Bool = false) {
         guard let window = window,
               let popover = popover else { return }
 
         let cursorPosition = rootNode.cursorPosition
         let (posX, rect) = node.offsetAndFrameAt(index: cursorPosition)
-        var marginTop: CGFloat = ignoreFirstDrag ? 80 : 65
+        var marginTop: CGFloat = 60
 
         // To avoid the update of X position during the insertion of a new text
         if isEmpty {
@@ -126,12 +112,11 @@
 
         // Popover with Shortcut
         if node.text.text.isEmpty {
-            marginTop = 97
+            marginTop += 15
             BeamTextEdit.xPos = posX + 200
         }
 
         BeamTextEdit.yPos = (window.frame.height - (rect.maxY + node.offsetInDocument.y) - popover.idealSize.height) - marginTop
->>>>>>> 589d7860
     }
 
     private func validInternalLink(from node: TextNode, _ title: String) {
