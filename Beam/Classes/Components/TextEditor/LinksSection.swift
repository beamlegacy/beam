--- conflicted
+++ resolved
@@ -20,6 +20,7 @@
     var note: BeamNote
 
     let sectionTitleLayer = CATextLayer()
+    let linkActionLayer = CATextLayer()
     let separatorLayer = CALayer()
     let offsetY: CGFloat = 40
 
@@ -40,6 +41,7 @@
     override var contentsScale: CGFloat {
         didSet {
             sectionTitleLayer.contentsScale = contentsScale
+            linkActionLayer.contentsScale = contentsScale
         }
     }
 
@@ -48,35 +50,38 @@
         self.mode = mode
         super.init(editor: editor)
 
-<<<<<<< HEAD
         setupUI()
-        createChevron()
         setupSectionMode()
         updateLayerVisibility()
 
         editor.layer?.addSublayer(layer)
         layer.addSublayer(sectionTitleLayer)
+        layer.addSublayer(linkActionLayer)
         layer.addSublayer(separatorLayer)
 
         setupLayerFrame()
     }
 
     func setupUI() {
+        addLayer(ChevronButton("chevron", open: open, changed: { [unowned self] value in
+            self.open = value
+        }))
+
         sectionTitleLayer.font = NSFont.systemFont(ofSize: 0, weight: .semibold)
         sectionTitleLayer.fontSize = 15
         sectionTitleLayer.foregroundColor = NSColor.linkedSectionTitleColor.cgColor
 
+        linkActionLayer.font = NSFont.systemFont(ofSize: 0, weight: .medium)
+        linkActionLayer.fontSize = 13
+        linkActionLayer.foregroundColor = NSColor.linkedActionButtonColor.cgColor
+
         separatorLayer.backgroundColor = NSColor.linkedSeparatorColor.withAlphaComponent(0.5).cgColor
     }
-=======
-        addLayer(ChevronButton("chevron", open: open, changed: { [unowned self] value in
-            self.open = value
-        }))
->>>>>>> 44bb3fac
 
     func setupSectionMode() {
         switch mode {
         case .links:
+            linkActionLayer.isHidden = true
             sectionTitleLayer.string = "\(note.linkedReferences.count) Links"
             linkedReferencesCancellable = note.$linkedReferences.sink { [unowned self] links in
                 updateLinkedReferences()
@@ -84,6 +89,7 @@
                 updateLayerVisibility()
             }
         case .references:
+            linkActionLayer.string = "Link All"
             sectionTitleLayer.string = "\(note.unlinkedReferences.count) References"
             linkedReferencesCancellable = note.$unlinkedReferences.sink { [unowned self] links in
                 updateLinkedReferences()
@@ -93,25 +99,9 @@
         }
     }
 
-<<<<<<< HEAD
     func setupLayerFrame() {
         sectionTitleLayer.frame = CGRect(origin: CGPoint(x: 25, y: 0), size: sectionTitleLayer.preferredFrameSize())
-=======
-        updateLayerVisibility()
-        editor.layer?.addSublayer(layer)
-        layer.addSublayer(textLayer)
-        textLayer.frame = CGRect(origin: CGPoint(x: 25, y: 0), size: textLayer.preferredFrameSize())
->>>>>>> 44bb3fac
-    }
-
-    func createChevron() {
-        let chevronLayer = ButtonLayer("chevron", Layer.icon(named: "editor-arrow_right", color: NSColor.linkedChevronIconColor))
-        chevronLayer.activated = { [unowned self] in
-            open.toggle()
-        }
-
-        addLayer(chevronLayer)
-        updateChevron()
+        linkActionLayer.frame = CGRect(origin: CGPoint(x: 0, y: 0), size: linkActionLayer.preferredFrameSize())
     }
 
     func updateLinkedReferences() {
@@ -141,6 +131,7 @@
 
         CATransaction.disableAnimations {
             separatorLayer.frame = CGRect(x: 0, y: sectionTitleLayer.frame.maxY + 7, width: availableWidth, height: 2)
+            linkActionLayer.frame = CGRect(origin: CGPoint(x: availableWidth - linkActionLayer.frame.width, y: 0), size: linkActionLayer.preferredFrameSize())
         }
 
         if open {
@@ -153,11 +144,4 @@
     func updateLayerVisibility() {
         layer.isHidden = linkedReferenceNodes.isEmpty
     }
-<<<<<<< HEAD
-
-    func updateChevron() {
-        layers["chevron"]?.layer.setAffineTransform(CGAffineTransform(rotationAngle: open ? CGFloat.pi / 2 : 0))
-    }
-=======
->>>>>>> 44bb3fac
 }