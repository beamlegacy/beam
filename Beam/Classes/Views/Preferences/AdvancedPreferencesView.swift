--- conflicted
+++ resolved
@@ -33,12 +33,9 @@
     @State var showOmniboxScoreSection = PreferencesManager.showOmniboxScoreSection
     @State var showTabGrougpingMenuItem = PreferencesManager.showTabGrougpingMenuItem
     @State var isDataBackupOnUpdateOn = PreferencesManager.isDataBackupOnUpdateOn
-<<<<<<< HEAD
     @State var isDirectUploadOn = Configuration.beamObjectDataUploadOnSeparateCall
     @State var isDirectDownloadOn = Configuration.beamObjectDataOnSeparateCall
-=======
     @State var isWebsocketEnabled = Configuration.websocketEnabled
->>>>>>> 56de8386
 
     // Database
     @State private var newDatabaseTitle = ""
