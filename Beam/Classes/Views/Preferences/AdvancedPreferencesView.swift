import SwiftUI
import Preferences
import Sentry
import Combine
import BeamCore

var AdvancedPreferencesViewController: PreferencePane = PreferencesPaneBuilder.build(identifier: .advanced, title: "Advanced", imageName: "preferences-developer") {
    AdvancedPreferencesView()
        .environment(\.managedObjectContext, CoreDataManager.shared.mainContext)
}

struct AdvancedPreferencesView: View {
    @State private var apiHostname: String = Configuration.apiHostname
    @State private var publicHostname: String = Configuration.publicHostname
    @State private var bundleIdentifier: String = Configuration.bundleIdentifier
    @State private var env: String = Configuration.env
    @State private var autoUpdate: Bool = Configuration.autoUpdate
    @State private var updateFeedURL = Configuration.updateFeedURL
    @State private var sentryEnabled = Configuration.sentryEnabled
    @State private var loggedIn: Bool = AccountManager().loggedIn
    @State private var networkEnabled: Bool = Configuration.networkEnabled
    @State private var encryptionEnabled = Configuration.encryptionEnabled
    @State private var beamObjectAPIEnabled = Configuration.beamObjectAPIEnabled
    @State private var privateKey = EncryptionManager.shared.privateKey().asString()
    @State private var stateRestorationEnabled = Configuration.stateRestorationEnabled

    // Database
    @State private var newDatabaseTitle = ""
    @State private var selectedDatabase = Database.defaultDatabase()
    private let databaseManager = DatabaseManager()
    @FetchRequest(entity: Database.entity(),
                  sortDescriptors: [NSSortDescriptor(keyPath: \Database.title, ascending: true)],
                  predicate: NSPredicate(format: "deleted_at == nil"))
    var databases: FetchedResults<Database>

    private let contentWidth: Double = PreferencesManager.contentWidth

    var body: some View {
        let apiHostnameBinding = Binding<String>(get: {
            self.apiHostname
        }, set: {
            let cleanValue = $0.trimmingCharacters(in: .whitespacesAndNewlines)
            self.apiHostname = cleanValue
            Configuration.apiHostname = cleanValue
        })

        let privateKeyBinding = Binding<String>(get: {
            privateKey
        }, set: {
            try? EncryptionManager.shared.replacePrivateKey($0)
        })

        Preferences.Container(contentWidth: contentWidth) {
            Preferences.Section {
                Text("Bundle identifier:")
                    .font(BeamFont.regular(size: 13).swiftUI)
                    .foregroundColor(BeamColor.Generic.text.swiftUI)
                    .frame(width: 250, alignment: .trailing)
            } content: {
                Text(bundleIdentifier)
            }
            Preferences.Section(bottomDivider: true) {
                Text("Environment:")
                    .font(BeamFont.regular(size: 13).swiftUI)
                    .foregroundColor(BeamColor.Generic.text.swiftUI)
            } content: {
                Text(env)
            }

            Preferences.Section {
                Text("API endpoint:")
                    .font(BeamFont.regular(size: 13).swiftUI)
                    .foregroundColor(BeamColor.Generic.text.swiftUI)
            } content: {
                TextField("api hostname", text: apiHostnameBinding)
                    .lineLimit(1)
                    .textFieldStyle(RoundedBorderTextFieldStyle()).frame(maxWidth: 286)
                ResetAPIEndpointsButton
            }
            Preferences.Section {
                Text("Public endpoint")
                    .font(BeamFont.regular(size: 13).swiftUI)
                    .foregroundColor(BeamColor.Generic.text.swiftUI)
            } content: {
                Text(publicHostname)
            }
            Preferences.Section(title: "Network Enabled") {
                NetworkEnabledButton
            }
            Preferences.Section(title: "Beam Object API Enabled", bottomDivider: true) {
                BeamObjectAPIEnabledButton
            }

            Preferences.Section(bottomDivider: true) {
                Text("CoreData:")
                    .font(BeamFont.regular(size: 13).swiftUI)
                    .foregroundColor(BeamColor.Generic.text.swiftUI)
            } content: {
                Text(CoreDataManager.shared.storeURL?.absoluteString ?? "-")
                    .fixedSize(horizontal: false, vertical: true)
                    .lineLimit(4)
                    .frame(maxWidth: 387)
            }

            Preferences.Section(title: "Automatic Update") {
                Text(String(describing: autoUpdate))
            }
            Preferences.Section(title: "Software update URL", bottomDivider: true) {
                Text(String(describing: updateFeedURL))
                    .fixedSize(horizontal: false, vertical: false)
                    .lineLimit(4)
                    .frame(maxWidth: 387)
            }
            Preferences.Section(title: "Sentry enabled") {
                Text(String(describing: sentryEnabled)).fixedSize(horizontal: false, vertical: true)
            }
            Preferences.Section(title: "Sentry dsn", bottomDivider: true) {
                Text(Configuration.sentryDsn)
                    .fixedSize(horizontal: false, vertical: true)
                    .lineLimit(4)
                    .frame(maxWidth: 387)
            }

<<<<<<< HEAD
            Preferences.Section(title: "Database", bottomDivider: true) {
=======
            Preferences.Section {
                Text("Enable TabGrouping Window menu")
                    .font(BeamFont.regular(size: 13).swiftUI)
                    .foregroundColor(BeamColor.Generic.text.swiftUI)
            } content: {
                EnableTabGroupingWindowCheckbox
            }

            Preferences.Section {
                Text("Data backup")
                    .font(BeamFont.regular(size: 13).swiftUI)
                    .foregroundColor(BeamColor.Generic.text.swiftUI)
            } content: {
                AutomaticBackupBeforeUpdate
            }

            Preferences.Section(title: "Encryption Enabled") {
                EncryptionEnabledButton
            }
            Preferences.Section(title: "Encryption key") {
                TextField("Private Key", text: privateKeyBinding)
                    .textFieldStyle(RoundedBorderTextFieldStyle()).frame(maxWidth: 400)
            }
            Preferences.Section(title: "Actions") {
                ResetAPIEndpointsButton
                CrashButton
                CopyAccessToken
                ResetPrivateKey
            }
            Preferences.Section(title: "State Restoration Enabled") {
                StateRestorationEnabledButton
            }
            Preferences.Section(title: "Database") {
>>>>>>> de56a51c
                DatabasePicker
                Button(action: {
                    showNewDatabase = true
                }, label: {
                    Text("New Database").frame(minWidth: 100)
                })
                .popover(isPresented: $showNewDatabase) {
                    HStack {
                        TextField("title", text: $newDatabaseTitle)
                            .textFieldStyle(RoundedBorderTextFieldStyle()).frame(minWidth: 100, maxWidth: 400)
                            .padding()

                        Button(action: {
                            if !newDatabaseTitle.isEmpty {
                                let database = DatabaseStruct(title: newDatabaseTitle)
                                databaseManager.save(database, completion: { result in
                                    if case .success(let done) = result, done {

                                        if let database = try? Database.fetchWithId(CoreDataManager.shared.mainContext, database.id) {
                                            DatabaseManager.defaultDatabase = DatabaseStruct(database: database)
                                            selectedDatabase = database
                                            try? CoreDataManager.shared.save()
                                        }
                                    }
                                    showNewDatabase = false
                                })
                            } else {
                                showNewDatabase = false
                            }
                            newDatabaseTitle = ""
                        }, label: {
                            Text("Create")
                        }).padding()
                    }
                }
            }

            Preferences.Section(title: "Encryption Enabled") {
                EncryptionEnabledButton
            }
            Preferences.Section(title: "Encryption key", bottomDivider: true) {
                TextField("Private Key", text: privateKeyBinding)
                    .textFieldStyle(RoundedBorderTextFieldStyle()).frame(maxWidth: 400)
            }

            Preferences.Section(bottomDivider: true) {
                Text("Browsing Session collection")
                    .font(BeamFont.regular(size: 13).swiftUI)
                    .foregroundColor(BeamColor.Generic.text.swiftUI)
            } content: {
                BrowsingSessionCollectionCheckbox
            }

            Preferences.Section(title: "Actions", bottomDivider: true) {
                CrashButton
                CopyAccessToken
                ResetPrivateKey
            }
            Preferences.Section(title: "State Restoration Enabled", bottomDivider: true) {
                StateRestorationEnabledButton
            }

            Preferences.Section(title: "Passwords", bottomDivider: true) {
                PasswordCSVImporter
                PasswordsDBDrop
            }
            Preferences.Section(title: "Reindex notes contents") {
                ReindexNotesContents
            }
            Preferences.Section(title: "Create 100 random notes") {
                Create100RandomNotes
            }
        }.onAppear {
            observeDefaultDatabase()
        }
    }

    @State private var showNewDatabase = false

    private var NetworkEnabledButton: some View {
        Button(action: {
            Configuration.networkEnabled = !Configuration.networkEnabled
            networkEnabled = Configuration.networkEnabled
        }, label: {
            Text(String(describing: networkEnabled)).frame(minWidth: 100)
        })
    }

    private var BrowsingSessionCollectionCheckbox: some View {
        Checkbox(checkState: PreferencesManager.browsingSessionCollectionIsOn, text: "Enable Browsing Session collection", textColor: BeamColor.Generic.text.swiftUI, textFont: BeamFont.regular(size: 13).swiftUI) { activated in
            PreferencesManager.browsingSessionCollectionIsOn = activated
        }
    }

    private var EnableTabGroupingWindowCheckbox: some View {
        Checkbox(checkState: PreferencesManager.showTabGrougpingMenuItem, text: "Enable TabGrouping Window menu", textColor: BeamColor.Generic.text.swiftUI, textFont: BeamFont.regular(size: 13).swiftUI) { activated in
            PreferencesManager.showTabGrougpingMenuItem = activated
        }
    }

    private var AutomaticBackupBeforeUpdate: some View {
        Checkbox(checkState: PreferencesManager.isDataBackupOnUpdateOn, text: "Backup data before update", textColor: BeamColor.Generic.text.swiftUI, textFont: BeamFont.regular(size: 13).swiftUI) { activated in
            PreferencesManager.isDataBackupOnUpdateOn = activated
        }
    }

    private var EncryptionEnabledButton: some View {
        Button(action: {
            Configuration.encryptionEnabled = !Configuration.encryptionEnabled
            encryptionEnabled = Configuration.encryptionEnabled
        }, label: {
            Text(String(describing: encryptionEnabled)).frame(minWidth: 100)
        })
    }

    private var BeamObjectAPIEnabledButton: some View {
        Button(action: {
            Configuration.beamObjectAPIEnabled = !Configuration.beamObjectAPIEnabled
            beamObjectAPIEnabled = Configuration.beamObjectAPIEnabled
        }, label: {
            Text(String(describing: beamObjectAPIEnabled)).frame(minWidth: 100)
        })
    }

    private var ResetAPIEndpointsButton: some View {
        Button(action: {
            Configuration.reset()
            apiHostname = Configuration.apiHostname
        }, label: {
            // TODO: loc
            Text("Reset API Endpoints").frame(minWidth: 100)
        })
    }

    private var CrashButton: some View {
        Button(action: {
            SentrySDK.crash()
        }, label: {
            // TODO: loc
            Text("Force a crash").frame(minWidth: 100)
        })
    }

    private var CopyAccessToken: some View {
        Button(action: {
            if let accessToken = AuthenticationManager.shared.accessToken {
                let pasteboard = NSPasteboard.general
                pasteboard.clearContents()
                pasteboard.setString(accessToken, forType: .string)
            }
        }, label: {
            // TODO: loc
            Text("Copy Access Token").frame(minWidth: 100)
        }).disabled(!loggedIn)
    }

    private var ResetPrivateKey: some View {
        Button(action: {
            EncryptionManager.shared.resetPrivateKey()
            privateKey = EncryptionManager.shared.privateKey().asString()
        }, label: {
            // TODO: loc
            Text("Reset Private Key").frame(minWidth: 100)
        }).disabled(!Configuration.encryptionEnabled)
    }

    private var StateRestorationEnabledButton: some View {
        Button(action: {
            Configuration.stateRestorationEnabled = !Configuration.stateRestorationEnabled
            stateRestorationEnabled = Configuration.stateRestorationEnabled
        }, label: {
            Text(String(describing: stateRestorationEnabled)).frame(minWidth: 100)
        })
    }

    private var DatabasePicker: some View {
        return Picker("", selection: $selectedDatabase.onChange(dbChange), content: {
            ForEach(databases, id: \.id) {
                Text($0.title).tag($0)
            }
        }).frame(idealWidth: 100, maxWidth: 400)
    }

    private func dbChange(_ database: Database) {
        DatabaseManager.defaultDatabase = DatabaseStruct(database: database)
    }

    @State private var cancellables = [AnyCancellable]()

    private func observeDefaultDatabase() {
        NotificationCenter.default
            .publisher(for: .defaultDatabaseUpdate, object: nil)
            .sink { _ in
                selectedDatabase = Database.defaultDatabase()
            }
            .store(in: &cancellables)
    }

    private var PasswordCSVImporter: some View {
        Button(action: {
            let openPanel = NSOpenPanel()
            openPanel.canChooseFiles = true
            openPanel.canChooseDirectories = false
            openPanel.canDownloadUbiquitousContents = false
            openPanel.allowsMultipleSelection = false
            openPanel.allowedFileTypes = ["csv", "txt"]
            openPanel.title = "Select a csv file exported from Chrome, Firefox or Safari"
            openPanel.begin { result in
                guard result == .OK, let url = openPanel.url else {
                    openPanel.close()
                    return
                }
                do {
                    let passwordStore = AppDelegate.main.data.passwordsDB
                    try PasswordImporter.importPasswords(fromCSV: url, into: passwordStore)
                } catch {
                    Logger.shared.logError(String(describing: error), category: .general)
                }
            }
        }, label: {
            Text("Import Passwords CSV File")
        })
    }

    private var PasswordsDBDrop: some View {
        Button(action: {
            let passwordManager = PasswordsManager()
            passwordManager.passwordsDB.deleteAll()
        }, label: {
            Text("Erase Passwords Database")
        })
    }

    private var ReindexNotesContents: some View {
        Button(action: { BeamNote.indexAllNotes() }, label: {
            Text("Reindex all notes' contents")
        })
    }

    private var Create100RandomNotes: some View {
        Button(action: {
            let documentManager = DocumentManager()
            let generator = FakeNoteGenerator(count: 100, journalRatio: 0.2, futureRatio: 0.05)
            generator.generateNotes()
            for note in generator.notes {
                note.save(documentManager: documentManager)
            }
        }, label: {
            Text("Create 100 Random notes")
        })
    }

}

struct AdvancedPreferencesView_Previews: PreviewProvider {
    static var previews: some View {
        AdvancedPreferencesView()
    }
}<|MERGE_RESOLUTION|>--- conflicted
+++ resolved
@@ -121,9 +121,6 @@
                     .frame(maxWidth: 387)
             }
 
-<<<<<<< HEAD
-            Preferences.Section(title: "Database", bottomDivider: true) {
-=======
             Preferences.Section {
                 Text("Enable TabGrouping Window menu")
                     .font(BeamFont.regular(size: 13).swiftUI)
@@ -156,8 +153,7 @@
             Preferences.Section(title: "State Restoration Enabled") {
                 StateRestorationEnabledButton
             }
-            Preferences.Section(title: "Database") {
->>>>>>> de56a51c
+            Preferences.Section(title: "Database", bottomDivider: true) {
                 DatabasePicker
                 Button(action: {
                     showNewDatabase = true
