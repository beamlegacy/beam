--- conflicted
+++ resolved
@@ -33,12 +33,9 @@
     @State var showOmniboxScoreSection = PreferencesManager.showOmniboxScoreSection
     @State var showTabGrougpingMenuItem = PreferencesManager.showTabGrougpingMenuItem
     @State var isDataBackupOnUpdateOn = PreferencesManager.isDataBackupOnUpdateOn
-<<<<<<< HEAD
     @State var isDirectUploadOn = Configuration.beamObjectDataUploadOnSeparateCall
     @State var isDirectDownloadOn = Configuration.beamObjectDataOnSeparateCall
-=======
     @State var isWebsocketEnabled = Configuration.websocketEnabled
->>>>>>> c8e14962
 
     // Database
     @State private var newDatabaseTitle = ""
