--- conflicted
+++ resolved
@@ -37,11 +37,8 @@
     @State var isDirectUploadOn = Configuration.beamObjectDataUploadOnSeparateCall
     @State var isDirectDownloadOn = Configuration.beamObjectDataOnSeparateCall
     @State var isWebsocketEnabled = Configuration.websocketEnabled
-<<<<<<< HEAD
     @State var restBeamObject = Configuration.beamObjectOnRest
-=======
     @State var showWebOnLaunchIfTabs = PreferencesManager.showWebOnLaunchIfTabs
->>>>>>> c795cba3
 
     // Database
     @State private var newDatabaseTitle = ""
