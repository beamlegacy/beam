--- conflicted
+++ resolved
@@ -32,27 +32,16 @@
     var coreDataManager: CoreDataManager
     let mainContext: NSManagedObjectContext
     let backgroundContext: NSManagedObjectContext
-<<<<<<< HEAD
-    let backgroundQueue = DispatchQueue(label: "DocumentManager backgroundQueue", qos: .background)
-=======
-    private let backgroundQueue = DispatchQueue(label: "DocumentManager backgroundQueue", qos: .default)
->>>>>>> 12dda873
+    let backgroundQueue = DispatchQueue(label: "DocumentManager backgroundQueue", qos: .default)
 
     let saveDocumentQueue = OperationQueue()
     var saveOperations: [UUID: BlockOperation] = [:]
     var saveDocumentPromiseCancels: [UUID: () -> Void] = [:]
 
-<<<<<<< HEAD
     static var networkRequests: [UUID: APIRequest] = [:]
+    static var networkRequestsSemaphore = DispatchSemaphore(value: 1)
     static var networkTasks: [UUID: (DispatchWorkItem, ((Swift.Result<Bool, Error>) -> Void)?)] = [:]
     static var networkTasksSemaphore = DispatchSemaphore(value: 1)
-=======
-    private static var networkRequests: [UUID: APIRequest] = [:]
-    private static var networkRequestsSemaphore = DispatchSemaphore(value: 1)
-
-    private static var networkTasks: [UUID: (DispatchWorkItem, ((Swift.Result<Bool, Error>) -> Void)?)] = [:]
-    private static var networkTasksSemaphore = DispatchSemaphore(value: 1)
->>>>>>> 12dda873
 
     private var webSocketRequest = APIWebSocketRequest()
 
@@ -764,2006 +753,4 @@
             }
         return cancellable
     }
-<<<<<<< HEAD
-}
-=======
-
-    // MARK: -
-    // MARK: Create
-    func create(title: String) -> DocumentStruct? {
-        let semaphore = DispatchSemaphore(value: 0)
-        var result: DocumentStruct?
-
-        coreDataManager.persistentContainer.performBackgroundTask { [unowned self] context in
-            let document = Document.create(context, title: title)
-
-            do {
-                try self.checkValidations(context, document)
-
-                result = self.parseDocumentBody(document)
-                try Self.saveContext(context: context)
-            } catch {
-                Logger.shared.logError(error.localizedDescription, category: .coredata)
-            }
-
-            semaphore.signal()
-        }
-
-        semaphore.wait()
-
-        return result
-    }
-
-    func fetchOrCreateAsync(title: String, completion: ((DocumentStruct?) -> Void)? = nil) {
-        coreDataManager.persistentContainer.performBackgroundTask { [unowned self] context in
-            let document = Document.fetchOrCreateWithTitle(context, title)
-            do {
-                try self.checkValidations(context, document)
-                try Self.saveContext(context: context)
-                completion?(self.parseDocumentBody(document))
-            } catch {
-                completion?(nil)
-            }
-        }
-    }
-
-    func createAsync(title: String, completion: ((Swift.Result<DocumentStruct, Error>) -> Void)? = nil) {
-        coreDataManager.backgroundContext.perform { [unowned self] in
-            let context = self.coreDataManager.backgroundContext
-            let document = Document.create(context, title: title)
-            do {
-                try self.checkValidations(context, document)
-                try Self.saveContext(context: context)
-                completion?(.success(self.parseDocumentBody(document)))
-            } catch {
-                completion?(.failure(error))
-            }
-        }
-    }
-
-    // MARK: -
-    // MARK: Refresh
-
-    // Connect over web sockets
-    func liveSync() {
-        guard AuthenticationManager.shared.isAuthenticated else { return }
-
-        do {
-            try webSocketRequest.connect {
-                self.webSocketRequest.connectDocuments { result in
-                    switch result {
-                    case .failure(let error):
-                        Logger.shared.logError(error.localizedDescription, category: .webSocket)
-                    case .success(let document):
-                        guard let documentId = document.id,
-                              let documentTitle = document.title,
-                              let documentUUID = UUID(uuidString: documentId) else {
-                            return
-                        }
-
-                        self.fetchDocumentFromAPISuccess(documentUUID, document) { result in
-                            switch result {
-                            case .failure(let error):
-                                if case DocumentManagerError.unresolvedConflict = error {
-                                    // TODO: Since we received a web socket update, we should probably overwrite or
-                                    // ask the user
-                                    Logger.shared.logError("Conflict for \(documentId): \(error.localizedDescription)", category: .webSocket)
-                                } else {
-                                    Logger.shared.logError("connectDocument: \(error.localizedDescription) for \(documentTitle) {\(documentId)}",
-                                                           category: .webSocket)
-                                }
-                            case .success(let success):
-                                Logger.shared.logDebug("Saved document \(documentId): \(success)", category: .webSocket)
-                            }
-                        }
-                    }
-                }
-            }
-        } catch {
-            // TODO: show user error
-            Logger.shared.logError(error.localizedDescription, category: .webSocket)
-        }
-    }
-
-    func disconnectLiveSync() {
-        webSocketRequest.disconnect()
-        webSocketRequest = APIWebSocketRequest()
-    }
-
-    /// When we sync all documents, we don't want to flag local documents not available remotely as deleted,
-    /// as we might create document in the mean time (the UI does create a journal for today
-    // TODO: A better way would be adding a "lock" mechanism to prevent all network calls when
-    // we are in the process of a sync
-    func syncAll(completion: ((Swift.Result<Bool, Error>) -> Void)? = nil) {
-        saveAllOnAPI { result in
-            switch result {
-            case .failure(let error):
-                Logger.shared.logError("Error calling saveAllOnAPI: \(error.localizedDescription)",
-                                       category: .documentNetwork)
-                completion?(result)
-            case .success(let success):
-                guard success == true else {
-                    Logger.shared.logError("Error calling saveAllOnAPI but no error",
-                                           category: .documentNetwork)
-                    completion?(result)
-                    return
-                }
-
-                self.refreshAllFromAPI(delete: false, completion: completion)
-            }
-        }
-    }
-
-    /// Fetch all remote documents from API
-    func refreshAllFromAPI(delete: Bool = true, completion: ((Swift.Result<Bool, Error>) -> Void)? = nil) {
-        // If not authenticated
-        guard AuthenticationManager.shared.isAuthenticated, Configuration.networkEnabled else {
-            completion?(.success(false))
-            return
-        }
-
-        let documentRequest = DocumentRequest()
-
-        let lastUpdatedAt = Persistence.Sync.Documents.updated_at
-        if let lastUpdatedAt = lastUpdatedAt {
-            Logger.shared.logDebug("Using updatedAt for documents API call: \(lastUpdatedAt)", category: .documentNetwork)
-        } else {
-            Logger.shared.logDebug("No previous updatedAt for documents API call", category: .documentNetwork)
-        }
-
-        do {
-            try documentRequest.fetchAll(lastUpdatedAt) { result in
-                switch result {
-                case .failure(let error):
-                    Logger.shared.logDebug("refreshAllFromAPI: \(error.localizedDescription)",
-                                           category: .documentNetwork)
-                    completion?(.failure(error))
-                case .success(let documentAPITypes):
-                    // If we are doing a delta refreshAll, and 0 document is fetched, we exit early
-                    // If not doing a delta sync, we don't as we want to update local document as `deleted`
-                    if lastUpdatedAt != nil && documentAPITypes.count == 0 {
-                        Logger.shared.logDebug("0 document fetched.", category: .documentNetwork)
-                        completion?(.success(true))
-                        return
-                    }
-
-                    if let mostRecentUpdatedAt = documentAPITypes.compactMap({ $0.updatedAt }).sorted().last {
-                        Logger.shared.logDebug("new updatedAt: \(mostRecentUpdatedAt). \(documentAPITypes.count) documents fetched.",
-                                               category: .documentNetwork)
-                    }
-                    self.refreshAllFromAPISuccess(lastUpdatedAt == nil ? delete : false,
-                                                  documentAPITypes,
-                                                  completion)
-                }
-            }
-        } catch {
-            completion?(.failure(error))
-        }
-    }
-
-    private func refreshAllFromAPISuccess(_ delete: Bool = true,
-                                          _ documentAPITypes: [DocumentAPIType],
-                                          _ completion: ((Swift.Result<Bool, Error>) -> Void)? = nil) {
-        coreDataManager.persistentContainer.performBackgroundTask { context in
-            do {
-                try self.refreshAllAndSave(delete, context, documentAPITypes)
-                completion?(.success(true))
-            } catch {
-                completion?(.failure(error))
-            }
-        }
-    }
-
-    /// Fetch most recent document from API
-    /// First we fetch the remote updated_at, if it's more recent we fetch all details
-    func refresh(_ documentStruct: DocumentStruct, _ forced: Bool = false, completion: ((Swift.Result<Bool, Error>) -> Void)? = nil) throws {
-        // If not authenticated
-        guard AuthenticationManager.shared.isAuthenticated, Configuration.networkEnabled else {
-            throw APIRequestError.notAuthenticated
-        }
-
-        if Configuration.beamObjectAPIEnabled {
-            try refreshFromBeamObjectAPIAndSaveLocally(documentStruct, forced, completion)
-            return
-        }
-
-        guard !forced else {
-            fetchDocumentFromAPI(documentStruct.id, completion)
-            return
-        }
-
-        let documentRequest = DocumentRequest()
-
-        do {
-            try documentRequest.fetchDocumentUpdatedAt(documentStruct.uuidString) { result in
-                switch result {
-                case .failure(let error):
-                    if case APIRequestError.notFound = error {
-                        try? self.deleteLocalDocumentAndWait(documentStruct.id)
-                    }
-
-                    completion?(.failure(error))
-                case .success(let documentType):
-                    // If the document we fetched from the API has a lower updatedAt, we can skip it
-                    guard let updatedAt = documentType.updatedAt, updatedAt > documentStruct.updatedAt else {
-                        completion?(.success(false))
-                        return
-                    }
-
-                    self.fetchDocumentFromAPI(documentStruct.id, completion)
-                }
-            }
-        } catch {
-            completion?(.failure(error))
-        }
-    }
-
-    func refreshFromBeamObjectAPIAndSaveLocally(_ documentStruct: DocumentStruct,
-                                                _ forced: Bool = false,
-                                                _ completion: ((Swift.Result<Bool, Error>) -> Void)? = nil) throws {
-        guard AuthenticationManager.shared.isAuthenticated, Configuration.networkEnabled else {
-            throw APIRequestError.notAuthenticated
-        }
-
-        guard Configuration.beamObjectAPIEnabled else {
-            throw BeamObjectManagerError.beamObjectAPIDisabled
-        }
-
-        try refreshFromBeamObjectAPI(documentStruct, forced) { result in
-            switch result {
-            case .failure(let error): completion?(.failure(error))
-            case .success(let remoteDocumentStruct):
-                guard let remoteDocumentStruct = remoteDocumentStruct else {
-                    Logger.shared.logDebug("\(documentStruct.title): remote is not more recent",
-                                           category: .documentNetwork)
-                    completion?(.success(false))
-                    return
-                }
-
-                guard remoteDocumentStruct != documentStruct else {
-                    Logger.shared.logDebug("\(documentStruct.title): remote is equal to stored version, skip",
-                                           category: .documentNetwork)
-                    completion?(.success(false))
-                    return
-                }
-
-                // Saving the remote version locally
-                self.coreDataManager.persistentContainer.performBackgroundTask { context in
-                    let document = Document.rawFetchOrCreateWithId(context, documentStruct.id)
-
-                    do {
-                        Logger.shared.logDebug("Fetched \(remoteDocumentStruct.title) {\(remoteDocumentStruct.id)} with previous checksum \(remoteDocumentStruct.checksum ?? "-")",
-                                               category: .documentNetwork)
-                        document.beam_object_previous_checksum = remoteDocumentStruct.checksum
-
-                        if !self.mergeDocumentWithNewData(document, remoteDocumentStruct) {
-                            document.data = remoteDocumentStruct.data
-                        }
-                        document.update(remoteDocumentStruct)
-                        document.version += 1
-
-                        try self.checkValidations(context, document)
-
-                        self.notificationDocumentUpdate(DocumentStruct(document: document))
-
-                        completion?(.success(try Self.saveContext(context: context)))
-                    } catch {
-                        completion?(.failure(error))
-                    }
-                }
-            }
-        }
-    }
-
-    private func fetchDocumentFromAPI(_ id: UUID,
-                                      _ completion: ((Swift.Result<Bool, Error>) -> Void)? = nil) {
-        let documentRequest = DocumentRequest()
-
-        do {
-            try documentRequest.fetchDocument(id.uuidString.lowercased()) { result in
-                switch result {
-                case .failure(let error):
-                    if case APIRequestError.notFound = error {
-                        try? self.deleteLocalDocumentAndWait(id)
-                    }
-                    completion?(.failure(error))
-                case .success(let documentType):
-                    self.fetchDocumentFromAPISuccess(id, documentType, completion)
-                }
-            }
-        } catch {
-            completion?(.failure(error))
-        }
-    }
-
-    private func fetchDocumentFromAPISuccess(_ id: UUID,
-                                             _ documentType: DocumentAPIType,
-                                             _ completion: ((Swift.Result<Bool, Error>) -> Void)? = nil) {
-        // Saving the remote version locally
-        coreDataManager.persistentContainer.performBackgroundTask { context in
-            let document = Document.rawFetchOrCreateWithId(context, id)
-
-            guard !self.isEqual(document, to: documentType) else {
-                Logger.shared.logDebug("\(document.title): remote is equal to stored version, skip",
-                                       category: .documentNetwork)
-                completion?(.success(false))
-                return
-            }
-
-            do {
-                try self.updateDocumentWithDocumentAPIType(document, documentType, context)
-
-                self.notificationDocumentUpdate(DocumentStruct(document: document))
-
-                completion?(.success(try Self.saveContext(context: context)))
-            } catch {
-                completion?(.failure(error))
-            }
-        }
-    }
-
-    // MARK: -
-    // MARK: Save
-
-    static func cancelAllPreviousThrottledAPICall() {
-        Self.networkTasksSemaphore.wait()
-        defer { Self.networkTasksSemaphore.signal() }
-
-        Logger.shared.logDebug("Cancel all \(Self.networkTasks.keys.count) previous network tasks",
-                               category: .documentNetwork)
-
-        Self.networkTasks.forEach { (_, tuple) in
-            tuple.0.cancel()
-            tuple.1?(.failure(DocumentManagerError.operationCancelled))
-        }
-    }
-
-    static func cancelPreviousThrottledAPICall(_ documentStructId: UUID) {
-        Self.networkTasksSemaphore.wait()
-        defer { Self.networkTasksSemaphore.signal() }
-
-        guard let tuple = Self.networkTasks[documentStructId] else {
-            Logger.shared.logDebug("No previous network task for {\(documentStructId)}",
-                                   category: .documentNetwork)
-            return
-        }
-
-        Logger.shared.logDebug("Cancel previous network task for {\(documentStructId)}",
-                               category: .documentNetwork)
-        tuple.0.cancel()
-
-        // `cancelPreviousThrottledAPICall` is called when there are conflicts, the completionHandler will be called
-        // by the code calling `cancelPreviousThrottledAPICall`, we don't need to do it ourselve.
-        // Calling it here means `networkCompletion` from `save()` could be called multiple times.
-        // tuple.1?(.failure(DocumentManagerError.operationCancelled))
-    }
-
-    /// `save()` throttles network calls, this is calling API immediately.
-    func saveThenSaveOnAPI(_ documentStruct: DocumentStruct,
-                           completion: ((Swift.Result<Bool, Error>) -> Void)? = nil) {
-        Self.cancelPreviousThrottledAPICall(documentStruct.id)
-
-        self.save(documentStruct, false, completion: { result in
-            switch result {
-            case .failure:
-                completion?(result)
-            case .success(let success):
-                guard success == true else {
-                    completion?(result)
-                    return
-                }
-
-                self.saveDocumentStructOnAPI(documentStruct) { result in
-                    completion?(result)
-                }
-            }
-        })
-    }
-
-    /// `saveDocument` will save locally in CoreData then call the completion handler
-    /// If the user is authenticated, and network is enabled, it will also call the BeamAPI (async) to save the document remotely
-    /// but will not trigger the completion handler. If the network callbacks updates the coredata object, it is expected the
-    /// updates to be fetched through `onDocumentChange`
-    // swiftlint:disable:next function_body_length cyclomatic_complexity
-    func save(_ documentStruct: DocumentStruct,
-              _ networkSave: Bool = true,
-              _ networkCompletion: ((Swift.Result<Bool, Error>) -> Void)? = nil,
-              completion: ((Swift.Result<Bool, Error>) -> Void)? = nil) {
-        Logger.shared.logDebug("Saving \(documentStruct.titleAndId)", category: .document)
-        Logger.shared.logDebug(documentStruct.data.asString ?? "-", category: .documentDebug)
-
-        var blockOperation: BlockOperation!
-
-        blockOperation = BlockOperation { [weak self] in
-            guard let self = self else { return }
-
-            // In case the operationqueue was cancelled way before this started
-            if blockOperation.isCancelled {
-                completion?(.failure(DocumentManagerError.operationCancelled))
-                return
-            }
-            let context = self.coreDataManager.backgroundContext
-
-            context.performAndWait { [weak self] in
-                guard let self = self else { return }
-
-                if blockOperation.isCancelled {
-                    completion?(.failure(DocumentManagerError.operationCancelled))
-                    return
-                }
-
-                let document = Document.rawFetchOrCreateWithId(context, documentStruct.id)
-                document.update(documentStruct)
-                document.data = documentStruct.data
-                document.updated_at = BeamDate.now
-                if let journalDate = documentStruct.journalDate {
-                    document.journal_day = JournalDateConverter.toInt(from: journalDate)
-                }
-
-                do {
-                    try self.checkValidations(context, document)
-                    try self.checkVersion(context, document, documentStruct.version)
-                } catch {
-                    Logger.shared.logError(error.localizedDescription, category: .document)
-                    completion?(.failure(error))
-                    return
-                }
-
-                document.version = documentStruct.version
-
-                if let database = try? Database.rawFetchWithId(context, document.database_id) {
-                    database.updated_at = BeamDate.now
-                } else {
-                    // We should always have a connected database
-                    Logger.shared.logError("Didn't find database \(document.database_id)", category: .document)
-                }
-
-                if blockOperation.isCancelled {
-                    completion?(.failure(DocumentManagerError.operationCancelled))
-                    return
-                }
-
-                do {
-                    try Self.saveContext(context: context)
-                } catch {
-                    completion?(.failure(error))
-                    return
-                }
-
-                // Ping others about the update
-                self.notificationDocumentUpdate(documentStruct)
-
-                if blockOperation.isCancelled {
-                    completion?(.failure(DocumentManagerError.operationCancelled))
-                    return
-                }
-
-                completion?(.success(true))
-
-                // If not authenticated, we don't need to send to BeamAPI
-                if AuthenticationManager.shared.isAuthenticated, Configuration.networkEnabled, networkSave {
-                    self.saveAndThrottle(documentStruct, 1.0, networkCompletion)
-                } else {
-                    networkCompletion?(.failure(APIRequestError.notAuthenticated))
-                }
-            }
-        }
-
-        saveOperations[documentStruct.id]?.cancel()
-        saveOperations[documentStruct.id] = blockOperation
-        saveDocumentQueue.addOperation(blockOperation)
-    }
-
-    @discardableResult
-    // swiftlint:disable:next function_body_length
-    internal func saveDocumentStructOnAPI(_ documentStruct: DocumentStruct,
-                                          _ completion: ((Swift.Result<Bool, Error>) -> Void)? = nil) -> APIRequest? {
-        guard AuthenticationManager.shared.isAuthenticated, Configuration.networkEnabled else {
-            completion?(.success(false))
-            return nil
-        }
-
-        if Configuration.beamObjectAPIEnabled {
-            do {
-                var documentStruct = documentStruct.copy()
-
-                documentStruct.previousChecksum = documentStruct.beamObjectPreviousChecksum
-                let document_id = documentStruct.id
-
-                return try self.saveOnBeamObjectAPI(documentStruct) { result in
-                    Self.networkTasksSemaphore.wait()
-                    Self.networkTasks.removeValue(forKey: document_id)
-                    Self.networkTasksSemaphore.signal()
-
-                    switch result {
-                    case .failure(let error): completion?(.failure(error))
-                    case .success: completion?(.success(true))
-                    }
-                }
-            } catch {
-                completion?(.failure(error))
-                return nil
-            }
-        }
-
-        Self.networkRequestsSemaphore.wait()
-        defer { Self.networkRequestsSemaphore.signal() }
-
-        Self.networkRequests[documentStruct.id]?.cancel()
-        let documentRequest = DocumentRequest()
-        Self.networkRequests[documentStruct.id] = documentRequest
-
-        do {
-            let documentApiType = documentStruct.asApiType()
-            // Network call can take a while, if this document gets updated in the meantime it might not
-            // be reuploaded in the next saveAll if this timestamp is after the new updated_at
-            let beam_api_sent_at = BeamDate.now
-
-            try documentRequest.save(documentApiType) { result in
-                switch result {
-                case .failure(let error):
-                    if let error = error as NSError?, error.code == NSURLErrorCancelled {
-                        completion?(.failure(error))
-                        return
-                    }
-                    Logger.shared.logError("Error while saving \(documentStruct.titleAndId) on API: \(error.localizedDescription)",
-                                           category: .document)
-                    self.saveDocumentStructOnAPIFailure(documentStruct, error, completion)
-                case .success(let sentDocumentApiType):
-                    // `previousChecksum` stores the checksum we sent to the API
-                    var sentDocumentStruct = documentStruct.copy()
-                    sentDocumentStruct.previousChecksum = sentDocumentApiType.document?.previousChecksum
-                    self.saveDocumentStructOnAPISuccess(sentDocumentStruct,
-                                                        beam_api_sent_at,
-                                                        completion)
-                }
-            }
-        } catch {
-            completion?(.failure(error))
-        }
-
-        return documentRequest
-    }
-
-    private func saveDocumentStructOnAPIFailureDocumentConflict(_ documentStruct: DocumentStruct,
-                                                                _ error: Error,
-                                                                _ completion: ((Swift.Result<Bool, Error>) -> Void)? = nil) {
-        Logger.shared.logDebug("Server rejected our update \(documentStruct.title): \(documentStruct.previousChecksum ?? "-")", category: .network)
-        Logger.shared.logDebug("PreviousData: \(documentStruct.previousChecksum ?? "-")", category: .documentDebug)
-
-        fetchAndMerge(documentStruct) { result in
-            switch result {
-            case .success:
-                // Conflict was resolved
-                completion?(.success(true))
-                return
-            case .failure:
-                // Saving the document on the API gave a conflict we were not able to fix
-                NotificationCenter.default.post(name: .apiDocumentConflict,
-                                                object: documentStruct)
-
-                // TODO: enforcing server overwrite for now by disabling checksum, but we should display a
-                // conflict window and suggest to the user to keep a version or another, and not overwrite
-                // existing data
-                var clearedDocumentStruct = documentStruct.copy()
-                clearedDocumentStruct.clearPreviousData()
-                self.saveDocumentStructOnAPI(clearedDocumentStruct, completion)
-            }
-        }
-    }
-
-    /// Will fetch existing document with given title from the API, make sure it exists locally and saving into CoreData and delete the local duplicate
-    // swiftlint:disable:next cyclomatic_complexity function_body_length
-    private func saveDocumentStructOnAPIFailureDuplicateTitle(_ documentStruct: DocumentStruct,
-                                                              _ error: Error,
-                                                              _ completion: ((Swift.Result<Bool, Error>) -> Void)? = nil) {
-        // TODO: we don't have API call to fetch all documents for a specific title and database,
-        // we're going to fetch all of them and filter instead.
-        // Should improve once API call is done.
-
-        /*
-         1. Fetch all documents on the API side (could be optimized)
-         2. Filter and get the document creating conflict
-         2. Delete the local CoreData document we tried saving, which is a duplicate (TODO: merge both instead?)
-         3. Save the new document fetched from API
-         4. The UI will be updated through `onDocumentChange`
-         */
-
-        do {
-            let documentRequest = DocumentRequest()
-            try documentRequest.fetchDocumentsTitle { result in
-                switch result {
-                case .failure(let error):
-                    completion?(.failure(error))
-                case .success(let documents):
-                    // Find the non-deleted document with the same title within the same database
-                    let filteredDocuments = documents.filter { filteredDocument in
-                        filteredDocument.title == documentStruct.title &&
-                            filteredDocument.deletedAt == nil &&
-                            filteredDocument.database?.id?.uuid == documentStruct.databaseId
-                    }
-
-                    guard filteredDocuments.count == 1,
-                          let apiDocument = filteredDocuments.first,
-                          let uuid = apiDocument.id?.uuid else {
-                        Logger.shared.logDebug("FailureDuplicateTitle couldn't find \(documentStruct.title) in \(filteredDocuments.compactMap { $0.title })",
-                                               category: .document)
-
-                        completion?(.failure(error))
-                        return
-                    }
-
-                    self.deleteLocalDocumentAndFetchRemoteDocument(documentStruct, uuid, completion)
-                }
-            }
-        } catch {
-            completion?(.failure(error))
-        }
-    }
-
-    /// If the note we tried saving on the API is new and empty, we can safely delete it.
-    /// If the note we tried saving already has content, we soft delete it to avoid losing content.
-    private func deleteOrSoftDelete(_ localDocumentStruct: DocumentStruct,
-                                    _ completion: ((Swift.Result<Bool, Error>) -> Void)? = nil) {
-        // This is a new document, we can delete it
-        guard !localDocumentStruct.isEmpty else {
-            self.delete(id: localDocumentStruct.id) { result in
-                Logger.shared.logDebug("Deleted \(localDocumentStruct.titleAndId)",
-                                       category: .document)
-                completion?(result)
-            }
-            return
-        }
-
-        // This is a document with local changes, we soft delete it
-
-        var newDocumentStruct = localDocumentStruct.copy()
-        newDocumentStruct.deletedAt = BeamDate.now
-
-        saveThenSaveOnAPI(newDocumentStruct) { result in
-            switch result {
-            case .failure:
-                completion?(result)
-            case .success(let success):
-                Logger.shared.logDebug("Soft deleted \(newDocumentStruct.titleAndId)",
-                                       category: .document)
-                completion?(.success(success))
-            }
-        }
-    }
-
-    /// Will either delete or soft delete the local document then fetch the remote one and save it locally
-    /// `documentStruct`: local existing document
-    // swiftlint:disable:next cyclomatic_complexity
-    private func deleteLocalDocumentAndFetchRemoteDocument(_ localDocumentStruct: DocumentStruct,
-                                                           _ remoteExistingDocumentId: UUID,
-                                                           _ completion: ((Swift.Result<Bool, Error>) -> Void)? = nil) {
-        deleteOrSoftDelete(localDocumentStruct) { result in
-            switch result {
-            case .failure(let error):
-                if case APIRequestError.notFound = error {
-                    // Don't know how to write this better...
-                } else {
-                    completion?(.failure(error))
-                    return
-                }
-            case .success(let success):
-                guard success == true else {
-                    completion?(result)
-                    return
-                }
-            }
-
-            self.fetchDocumentFromAPI(remoteExistingDocumentId) { result in
-                switch result {
-                case .failure(let error):
-                    completion?(.failure(error))
-                case .success(let success):
-                    completion?(.success(success))
-                }
-            }
-        }
-    }
-
-    private func saveDocumentStructOnAPIFailure(_ documentStruct: DocumentStruct,
-                                                _ error: Error,
-                                                _ completion: ((Swift.Result<Bool, Error>) -> Void)? = nil) {
-        switch error {
-        case APIRequestError.documentConflict:
-            saveDocumentStructOnAPIFailureDocumentConflict(documentStruct, error, completion)
-            return
-        case APIRequestError.duplicateTitle:
-            saveDocumentStructOnAPIFailureDuplicateTitle(documentStruct, error, completion)
-            return
-        default:
-            Logger.shared.logError("API error: \(error.localizedDescription)", category: .document)
-        }
-
-        completion?(.failure(error))
-    }
-
-    private func saveDocumentStructOnAPISuccess(_ documentStruct: DocumentStruct,
-                                                _ beam_api_sent_at: Date,
-                                                _ completion: ((Swift.Result<Bool, Error>) -> Void)? = nil) {
-        coreDataManager.persistentContainer.performBackgroundTask { context in
-            guard let documentCoreData = try? Document.fetchWithId(context, documentStruct.id) else {
-                completion?(.failure(DocumentManagerError.localDocumentNotFound))
-                return
-            }
-
-            // We save the remote stored version of the document, to know if we have local changes later
-            // `beam_api_data` stores the last version we sent to the API
-            // `beam_api_checksum` stores the checksum we sent to the API
-            documentCoreData.beam_api_data = documentStruct.data
-            documentCoreData.beam_api_checksum = documentStruct.previousChecksum
-            documentCoreData.beam_api_sent_at = beam_api_sent_at
-
-            do {
-                let success = try Self.saveContext(context: context)
-                completion?(.success(success))
-            } catch {
-                completion?(.failure(error))
-            }
-        }
-    }
-
-    // MARK: -
-    // MARK: Delete
-    func delete(_ ids: [UUID]) throws {
-        let group = DispatchGroup()
-        var errors: [Error] = []
-        let lock = DispatchSemaphore(value: 1)
-
-        for id in ids {
-            group.enter()
-            delete(id: id) { result in
-                switch result {
-                case .failure(let error):
-                    lock.wait()
-                    errors.append(error)
-                    lock.signal()
-                case .success: break
-                }
-                group.leave()
-            }
-        }
-        group.wait()
-
-        if let error = errors.first {
-            throw error
-        }
-    }
-
-    func delete(id: UUID, _ networkDelete: Bool = true, completion: @escaping ((Swift.Result<Bool, Error>) -> Void)) {
-        Self.cancelPreviousThrottledAPICall(id)
-
-        coreDataManager.persistentContainer.performBackgroundTask { context in
-
-            guard let document = try? Document.fetchWithId(context, id) else {
-                completion(.failure(DocumentManagerError.idNotFound))
-                return
-            }
-
-            if let database = try? Database.rawFetchWithId(context, document.database_id) {
-                database.updated_at = BeamDate.now
-            } else {
-                // We should always have a connected database
-                Logger.shared.logError("No connected database", category: .document)
-            }
-
-            let documentStruct = DocumentStruct(document: document)
-            document.delete(context)
-
-            do {
-                try Self.saveContext(context: context)
-            } catch {
-                Logger.shared.logError(error.localizedDescription, category: .document)
-                completion(.failure(error))
-                return
-            }
-
-            // Ping others about the update
-            self.notificationDocumentDelete(documentStruct)
-
-            // If not authenticated
-            guard AuthenticationManager.shared.isAuthenticated, Configuration.networkEnabled, networkDelete else {
-                completion(.success(false))
-                return
-            }
-
-            if Configuration.beamObjectAPIEnabled {
-                do {
-                    try self.deleteFromBeamObjectAPI(id, completion)
-                } catch {
-                    completion(.failure(error))
-                }
-            } else {
-                Self.networkRequestsSemaphore.wait()
-                defer { Self.networkRequestsSemaphore.signal() }
-
-                Self.networkRequests[id]?.cancel()
-                let documentRequest = DocumentRequest()
-                Self.networkRequests[id] = documentRequest
-
-                do {
-                    try documentRequest.delete(id.uuidString.lowercased()) { result in
-                        switch result {
-                        case .failure(let error):
-                            completion(.failure(error))
-                        case .success:
-                            completion(.success(true))
-                        }
-                    }
-                } catch {
-                    completion(.failure(error))
-                }
-            }
-        }
-    }
-
-    func deleteAll(includedRemote: Bool = true, completion: @escaping ((Swift.Result<Bool, Error>) -> Void)) {
-        do {
-            try Document.deleteWithPredicate(CoreDataManager.shared.mainContext)
-            try Self.saveContext(context: CoreDataManager.shared.mainContext)
-        } catch {
-            Logger.shared.logError(error.localizedDescription, category: .coredata)
-        }
-
-        guard includedRemote else {
-            completion(.success(true))
-            return
-        }
-
-        guard AuthenticationManager.shared.isAuthenticated, Configuration.networkEnabled else {
-            completion(.success(false))
-            return
-        }
-        Self.cancelAllPreviousThrottledAPICall()
-
-        if Configuration.beamObjectAPIEnabled {
-            do {
-                try deleteAllFromBeamObjectAPI(completion)
-            } catch {
-                completion(.failure(error))
-            }
-            return
-        }
-
-        let documentRequest = DocumentRequest()
-
-        do {
-            try documentRequest.deleteAll { result in
-                switch result {
-                case .failure(let error):
-                    completion(.failure(error))
-                case .success:
-                    completion(.success(true))
-                }
-            }
-        } catch {
-            completion(.failure(error))
-        }
-    }
-
-    // MARK: -
-    // MARK: Merge and conflict management
-
-    /// When sending a new local version of a document to the API and the API rejects it,
-    /// we want to merge the new remote version, with our updated local version
-    private func fetchAndMerge(_ document: DocumentStruct,
-                               _ completion: @escaping (Swift.Result<Bool, Error>) -> Void) {
-        let documentRequest = DocumentRequest()
-
-        do {
-            try documentRequest.fetchDocument(document.uuidString) { [weak self] result in
-                guard let self = self else {
-                    completion(.failure(DocumentManagerError.unresolvedConflict))
-                    return
-                }
-
-                switch result {
-                case .failure(let error):
-                    completion(.failure(error))
-                case .success(let documentAPIType):
-                    self.manageDocumentConflictMerge(document, documentAPIType, completion)
-                }
-            }
-        } catch {
-            completion(.failure(error))
-        }
-    }
-
-    // When having a conflict between versions
-    // swiftlint:disable:next function_body_length
-    private func manageDocumentConflictMerge(_ document: DocumentStruct,
-                                             _ remoteDocument: DocumentAPIType,
-                                             _ completion: @escaping (Swift.Result<Bool, Error>) -> Void) {
-        guard let remoteDataString = remoteDocument.data else {
-            completion(.failure(DocumentManagerError.unresolvedConflict))
-            return
-        }
-
-        do {
-            let (newData, remoteData) = try self.mergeLocalAndRemote(document, remoteDocument)
-            let localData = document.data
-
-            Logger.shared.logDebug("Diff:",
-                                   category: .documentMerge)
-            Logger.shared.logDebug(prettyFirstDifferenceBetweenStrings(NSString(string: localData.asString ?? ""),
-                                                                       NSString(string: remoteDataString)) as String,
-                                   category: .documentMerge)
-
-            Logger.shared.logDebug("Merged:", category: .documentDebug)
-            Logger.shared.logDebug(newData.asString ?? "--", category: .documentDebug)
-
-            Logger.shared.logDebug("manageDocumentConflict: Merged the two versions together, saving on API for \(document.title)",
-                                   category: .documentMerge)
-
-            coreDataManager.persistentContainer.performBackgroundTask { context in
-                guard let documentCoreData = try? Document.fetchWithId(context, document.id) else {
-                    completion(.failure(DocumentManagerError.localDocumentNotFound))
-                    return
-                }
-                documentCoreData.data = newData
-                documentCoreData.beam_api_data = remoteData
-                documentCoreData.beam_api_checksum = nil // enforce overwriting the API side
-
-                do {
-                    try Self.saveContext(context: context)
-                    self.saveDocumentStructOnAPI(DocumentStruct(document: documentCoreData), completion)
-                } catch {
-                    completion(.failure(error))
-                }
-            }
-        } catch {
-            completion(.failure(DocumentManagerError.unresolvedConflict))
-        }
-    }
-
-    // MARK: -
-    // MARK: Bulk calls
-
-    func saveAllOnAPI(_ completion: ((Swift.Result<Bool, Error>) -> Void)? = nil) {
-        guard AuthenticationManager.shared.isAuthenticated, Configuration.networkEnabled else {
-            completion?(.success(false))
-            return
-        }
-
-        CoreDataManager.shared.persistentContainer.performBackgroundTask { context in
-            do {
-                let sent_all_at = BeamDate.now
-                let documents = (try? Document.rawFetchAll(context, self.predicateForSaveAll())) ?? []
-                let documentsArray: [DocumentAPIType] = documents.map { document in document.asApiType(context) }
-                let documentRequest = DocumentRequest()
-
-                Logger.shared.logDebug("Uploading \(documents.count) documents", category: .documentNetwork)
-                if documents.count == 0 {
-                    completion?(.success(true))
-                    return
-                }
-
-                // Cancel previous saves as we're saving all of the objects anyway
-                Self.cancelAllPreviousThrottledAPICall()
-
-                try documentRequest.saveAll(documentsArray) { result in
-                    switch result {
-                    case .failure(let error):
-                        Logger.shared.logError(error.localizedDescription, category: .documentNetwork)
-                        completion?(.failure(error))
-                    case .success:
-                        Logger.shared.logDebug("Documents uploaded", category: .documentNetwork)
-                        Persistence.Sync.Documents.sent_all_at = sent_all_at
-                        context.performAndWait {
-                            // TODO: do this with `NSBatchUpdateRequest` for performance
-                            for document in documents { document.beam_api_sent_at = sent_all_at }
-                            try? CoreDataManager.save(context)
-                        }
-                        completion?(.success(true))
-                    }
-                }
-            } catch {
-                completion?(.failure(error))
-            }
-        }
-    }
-}
-
-// MARK: Promises
-extension DocumentManager {
-    // MARK: -
-    // MARK: Create
-    func create(title: String) -> Promises.Promise<DocumentStruct> {
-        coreDataManager.background()
-            .then(on: backgroundQueue) { context in
-                try context.performAndWait {
-                    let document = Document.create(context, title: title)
-
-                    try self.checkValidations(context, document)
-                    try Self.saveContext(context: context)
-
-                    return Promise(self.parseDocumentBody(document))
-                }
-            }
-    }
-
-    func fetchOrCreate(title: String) -> Promises.Promise<DocumentStruct> {
-        coreDataManager.background()
-            .then(on: backgroundQueue) { context in
-                try context.performAndWait {
-                    let document = Document.fetchOrCreateWithTitle(context, title)
-
-                    try self.checkValidations(context, document)
-                    try Self.saveContext(context: context)
-
-                    return Promise(self.parseDocumentBody(document))
-                }
-            }
-    }
-
-    // MARK: -
-    // MARK: Refresh
-
-    /// Fetch most recent document from API
-    /// First we fetch the remote updated_at, if it's more recent we fetch all details
-    func refresh(_ documentStruct: DocumentStruct) -> Promises.Promise<Bool> {
-        let documentRequest = DocumentRequest()
-
-        return documentRequest.fetchDocumentUpdatedAt(documentStruct.uuidString)
-            .then(on: backgroundQueue) { documentType -> Promises.Promise<(DocumentAPIType, Bool)> in
-                if let updatedAt = documentType.updatedAt, updatedAt > documentStruct.updatedAt {
-                    return DocumentRequest().fetchDocument(documentStruct.uuidString).then { ($0, true) }
-                }
-
-                return Promise((documentType, false))
-            }.then(on: backgroundQueue) { documentType, updated in
-                if updated { try self.saveRefresh(documentStruct, documentType) }
-            }.recover(on: backgroundQueue) { error throws -> Promises.Promise<(DocumentAPIType, Bool)> in
-                if case APIRequestError.notFound = error {
-                    try? self.deleteLocalDocumentAndWait(documentStruct.id)
-                }
-                throw error
-            }.then(on: backgroundQueue) { _, updated in
-                return updated
-            }
-    }
-
-    func syncAll() -> Promises.Promise<Bool> {
-        let promise: Promises.Promise<Bool> = saveAllOnAPI()
-
-        return promise.then { result -> Promises.Promise<Bool> in
-            guard result == true else { return Promise(result) }
-
-            return self.refreshAllFromAPI()
-        }
-    }
-
-    /// Fetch all remote documents from API
-    func refreshAllFromAPI(_ delete: Bool = true) -> Promises.Promise<Bool> {
-        let documentRequest = DocumentRequest()
-        return documentRequest.fetchAll(Persistence.Sync.Documents.updated_at)
-                .then(on: backgroundQueue) { documents -> Bool in
-                    if let mostRecentUpdatedAt = documents.compactMap({ $0.updatedAt }).sorted().last {
-                        Logger.shared.logDebug("new updatedAt: \(mostRecentUpdatedAt). \(documents.count) documents fetched.",
-                                               category: .document)
-                    }
-
-                    let context = self.coreDataManager.persistentContainer.newBackgroundContext()
-                    return try context.performAndWait {
-                        try self.refreshAllAndSave(delete, context, documents)
-                        return true
-                    }
-                }
-    }
-
-    // MARK: Save
-    func save(_ documentStruct: DocumentStruct) -> Promises.Promise<Bool> {
-        let promise: Promises.Promise<NSManagedObjectContext> = coreDataManager.background()
-        var cancelme = false
-        let cancel = { cancelme = true }
-
-        // Cancel previous promise
-        saveDocumentPromiseCancels[documentStruct.id]?()
-        saveDocumentPromiseCancels[documentStruct.id] = cancel
-
-        let result = promise
-            .then(on: backgroundQueue) { context -> Promises.Promise<Bool>  in
-                Logger.shared.logDebug("Saving \(documentStruct.titleAndId)", category: .document)
-                Logger.shared.logDebug(documentStruct.data.asString ?? "-", category: .documentDebug)
-
-                guard !cancelme else { throw DocumentManagerError.operationCancelled }
-
-                return try context.performAndWait {
-                    let document = Document.fetchOrCreateWithId(context, documentStruct.id)
-                    document.update(documentStruct)
-                    document.data = documentStruct.data
-                    document.updated_at = BeamDate.now
-
-                    guard !cancelme else { throw DocumentManagerError.operationCancelled }
-                    try self.checkValidations(context, document)
-
-                    guard !cancelme else { throw DocumentManagerError.operationCancelled }
-
-                    try Self.saveContext(context: context)
-
-                    // Ping others about the update
-                    let savedDocumentStruct = DocumentStruct(document: document)
-                    self.notificationDocumentUpdate(savedDocumentStruct)
-
-                    guard AuthenticationManager.shared.isAuthenticated,
-                          Configuration.networkEnabled else {
-                        return Promise(true)
-                    }
-
-                    self.saveAndThrottle(savedDocumentStruct)
-
-                    return Promise(true)
-                }
-            }.always {
-                self.saveDocumentPromiseCancels[documentStruct.id] = nil
-            }
-
-        return result
-    }
-
-    func saveOnApi(_ documentStruct: DocumentStruct) -> Promises.Promise<Bool> {
-        guard AuthenticationManager.shared.isAuthenticated, Configuration.networkEnabled else {
-            return Promise(true)
-        }
-
-        Self.networkRequestsSemaphore.wait()
-        defer { Self.networkRequestsSemaphore.signal() }
-
-        Self.networkRequests[documentStruct.id]?.cancel()
-        let documentRequest = DocumentRequest()
-        Self.networkRequests[documentStruct.id] = documentRequest
-
-        // Network call can take a while, if this document gets updated in the meantime it might not
-        // be reuploaded in the next saveAll if this timestamp is after the new updated_at
-        let beam_api_sent_at = BeamDate.now
-        let promise: Promises.Promise<DocumentAPIType> = documentRequest.save(documentStruct.asApiType())
-
-        return promise.then(on: backgroundQueue) { documentApiType in
-            guard !documentRequest.isCancelled else { throw DocumentManagerError.operationCancelled }
-
-            let context = self.coreDataManager.persistentContainer.newBackgroundContext()
-            try context.performAndWait {
-                guard !documentRequest.isCancelled else { throw DocumentManagerError.operationCancelled }
-
-                guard let documentCoreData = try? Document.fetchWithId(context, documentStruct.id) else {
-                    throw DocumentManagerError.localDocumentNotFound
-                }
-                documentCoreData.beam_api_data = documentStruct.data
-                documentCoreData.beam_api_checksum = documentApiType.previousChecksum
-                documentCoreData.beam_api_sent_at = beam_api_sent_at
-
-                try Self.saveContext(context: context)
-            }
-
-            return Promise(true)
-        }.recover(on: backgroundQueue) { error throws -> Promises.Promise<Bool> in
-            guard !documentRequest.isCancelled else { throw DocumentManagerError.operationCancelled }
-
-            guard case APIRequestError.documentConflict = error else {
-                throw error
-            }
-
-            return self.fetchAndMerge(documentStruct)
-        }
-    }
-
-    private func fetchAndMerge(_ documentStruct: DocumentStruct) -> Promises.Promise<Bool> {
-        let documentRequest = DocumentRequest()
-
-        let promise: Promises.Promise<DocumentAPIType> = documentRequest.fetchDocument(documentStruct.uuidString)
-
-        return promise.then(on: backgroundQueue) { documentAPIType -> DocumentStruct in
-            let (newData, remoteData) = try self.mergeLocalAndRemote(documentStruct, documentAPIType)
-            let context = self.coreDataManager.persistentContainer.newBackgroundContext()
-
-            return try context.performAndWait {
-                guard let documentCoreData = try? Document.fetchWithId(context, documentStruct.id) else {
-                    throw DocumentManagerError.localDocumentNotFound
-                }
-                documentCoreData.data = newData
-                documentCoreData.beam_api_data = remoteData
-                documentCoreData.beam_api_checksum = nil // enforce overwriting the API side
-
-                try Self.saveContext(context: context)
-
-                return DocumentStruct(document: documentCoreData)
-            }
-        }.recover(on: backgroundQueue) { _ -> DocumentStruct in
-            NotificationCenter.default.post(name: .apiDocumentConflict,
-                                            object: documentStruct)
-            // TODO: enforcing server overwrite for now by disabling checksum, but we should display a
-            // conflict window and suggest to the user to keep a version or another, and not overwrite
-            // existing data
-            var clearedDocumentStruct = documentStruct.copy()
-            clearedDocumentStruct.clearPreviousData()
-            return clearedDocumentStruct
-        }.then(on: backgroundQueue) { newDocumentStruct in
-            self.saveOnApi(newDocumentStruct)
-        }
-    }
-
-    // MARK: Delete
-    func delete(id: UUID) -> Promises.Promise<Bool> {
-        let documentRequest = DocumentRequest()
-
-        return self.coreDataManager.background()
-            .then(on: backgroundQueue) { context in
-                context.performAndWait {
-                    guard let document = try? Document.fetchWithId(context, id) else {
-                        return
-                    }
-
-                    let documentStruct = DocumentStruct(document: document)
-
-                    if let database = try? Database.rawFetchWithId(context, document.database_id) {
-                        database.updated_at = BeamDate.now
-                    } else {
-                        // We should always have a connected database
-                        Logger.shared.logError("No connected database", category: .document)
-                    }
-
-                    document.delete(context)
-
-                    // Ping others about the update
-                    self.notificationDocumentDelete(documentStruct)
-                }
-
-                guard AuthenticationManager.shared.isAuthenticated,
-                      Configuration.networkEnabled else {
-                    return Promise(true)
-                }
-
-                return documentRequest.delete(id.uuidString.lowercased())
-                    .then(on: self.backgroundQueue) { _ in
-                        return true
-                    }
-            }
-    }
-
-    func delete(ids: [UUID]) -> Promises.Promise<Bool> {
-        self.coreDataManager.background()
-            .then(on: backgroundQueue) { context in
-
-                context.performAndWait {
-                    ids.forEach { id in
-                        guard let document = try? Document.fetchWithId(context, id) else {
-                            return
-                        }
-                        let documentStruct = DocumentStruct(document: document)
-
-                        document.delete(context)
-                        // Ping others about the update
-                        self.notificationDocumentDelete(documentStruct)
-                    }
-                }
-
-                // If not authenticated
-                guard AuthenticationManager.shared.isAuthenticated, Configuration.networkEnabled else {
-                    return Promise(true)
-                }
-
-                let promises: [Promises.Promise<DocumentAPIType?>] = ids.map { (id) in
-                    Self.networkRequestsSemaphore.wait()
-                    defer { Self.networkRequestsSemaphore.signal() }
-
-                    Self.networkRequests[id]?.cancel()
-                    let documentRequest = DocumentRequest()
-                    Self.networkRequests[id] = documentRequest
-                    return documentRequest.delete(id.uuidString.lowercased())
-                }
-
-                return Promises.all(promises).then { _ in return true }
-            }
-    }
-
-    func deleteAll(includedRemote: Bool = true) -> Promises.Promise<Bool> {
-        do {
-            try Document.deleteBatchWithPredicate(CoreDataManager.shared.mainContext)
-        } catch {
-            Logger.shared.logError(error.localizedDescription, category: .coredata)
-            return Promise(error)
-        }
-
-        guard includedRemote,
-              AuthenticationManager.shared.isAuthenticated,
-              Configuration.networkEnabled else {
-            return Promise(true)
-        }
-
-        Self.cancelAllPreviousThrottledAPICall()
-        let documentRequest = DocumentRequest()
-
-        return documentRequest.deleteAll()
-    }
-
-    // MARK: Bulk calls
-    func saveAllOnAPI() -> Promises.Promise<Bool> {
-        coreDataManager.background()
-            .then(on: backgroundQueue) { _ -> Promises.Promise<Bool> in
-                let context = self.coreDataManager.backgroundContext
-                return context.performAndWait {
-                    let documentRequest = DocumentRequest()
-                    let sent_all_at = BeamDate.now
-                    let documents = (try? Document.fetchAll(context, self.predicateForSaveAll())) ?? []
-                    let documentsArray: [DocumentAPIType] = documents.map { document in document.asApiType() }
-
-                    Logger.shared.logDebug("Uploading \(documents.count) documents", category: .document)
-                    if documents.count == 0 {
-                        return Promise(true)
-                    }
-
-                    let saveDocumentsPromise: Promises.Promise<DocumentRequest.UpdateDocuments> =
-                        documentRequest.saveAll(documentsArray)
-
-                    return saveDocumentsPromise.then { _ in
-                        Persistence.Sync.Documents.sent_all_at = sent_all_at
-                        context.performAndWait {
-                            // TODO: do this with `NSBatchUpdateRequest` for performance
-                            for document in documents { document.beam_api_sent_at = sent_all_at }
-                            try? CoreDataManager.save(context)
-                        }
-                    }.then(on: self.backgroundQueue) { _ in true }
-                }
-            }
-    }
-}
-
-// MARK: PromiseKit
-extension DocumentManager {
-    // MARK: -
-    // MARK: Create
-
-    func create(title: String) -> PromiseKit.Promise<DocumentStruct> {
-        let promise: PromiseKit.Guarantee<NSManagedObjectContext> = coreDataManager.background()
-        return promise
-            .then(on: backgroundQueue) { context -> PromiseKit.Promise<DocumentStruct> in
-                try context.performAndWait {
-                    let document = Document.create(context, title: title)
-
-                    try self.checkValidations(context, document)
-                    try Self.saveContext(context: context)
-
-                return .value(self.parseDocumentBody(document))
-                }
-            }
-    }
-
-    func fetchOrCreate(title: String) -> PromiseKit.Promise<DocumentStruct> {
-        return coreDataManager.background()
-            .then(on: backgroundQueue) { context -> PromiseKit.Promise<DocumentStruct> in
-                try context.performAndWait {
-                    let document = Document.fetchOrCreateWithTitle(context, title)
-
-                    try self.checkValidations(context, document)
-                    try Self.saveContext(context: context)
-
-                    return .value(self.parseDocumentBody(document))
-                }
-            }
-    }
-
-    // MARK: -
-    // MARK: Refresh
-
-    /// Fetch most recent document from API
-    /// First we fetch the remote updated_at, if it's more recent we fetch all details
-    func refresh(_ documentStruct: DocumentStruct) -> PromiseKit.Promise<Bool> {
-        let documentRequest = DocumentRequest()
-
-        let promise: PromiseKit.Promise<DocumentAPIType> = documentRequest.fetchDocumentUpdatedAt(documentStruct.uuidString)
-
-        return promise
-            .then(on: backgroundQueue) { documentType -> PromiseKit.Promise<(DocumentAPIType, Bool)> in
-                if let updatedAt = documentType.updatedAt, updatedAt > documentStruct.updatedAt {
-                    return DocumentRequest().fetchDocument(documentStruct.uuidString).map { ($0, true) }
-                }
-                return .value((documentType, false))
-            }.get(on: backgroundQueue) { documentType, updated in
-                if updated { try self.saveRefresh(documentStruct, documentType) }
-            }.recover(on: backgroundQueue) { error -> PromiseKit.Promise<(DocumentAPIType, Bool)> in
-                if case APIRequestError.notFound = error {
-                    try? self.deleteLocalDocumentAndWait(documentStruct.id)
-                }
-                throw error
-            }.map(on: backgroundQueue) { _, updated in
-                return updated
-            }
-    }
-
-    func syncDocuments() -> PromiseKit.Promise<Bool> {
-        let promise: PromiseKit.Promise<Bool> = saveAllOnAPI()
-
-        return promise.then { result -> PromiseKit.Promise<Bool> in
-            guard result == true else { return .value(result) }
-
-            return self.refreshAllFromAPI()
-        }
-    }
-
-    /// Fetch all remote documents from API
-    func refreshAllFromAPI(_ delete: Bool = true) -> PromiseKit.Promise<Bool> {
-        let documentRequest = DocumentRequest()
-
-        let promise: PromiseKit.Promise<[DocumentAPIType]> =
-            documentRequest.fetchAll(Persistence.Sync.Documents.updated_at)
-
-        return promise
-            .then(on: backgroundQueue) { documents -> PromiseKit.Promise<Bool> in
-                if let mostRecentUpdatedAt = documents.compactMap({ $0.updatedAt }).sorted().last {
-                    Logger.shared.logDebug("new updatedAt: \(mostRecentUpdatedAt). \(documents.count) documents fetched.",
-                                           category: .document)
-                }
-                let context = self.coreDataManager.persistentContainer.newBackgroundContext()
-                try context.performAndWait {
-                    try self.refreshAllAndSave(delete, context, documents)
-                }
-                return .value(true)
-            }
-    }
-
-    // MARK: Save
-    func save(_ documentStruct: DocumentStruct) -> PromiseKit.Promise<Bool> {
-        let promise: PromiseKit.Guarantee<NSManagedObjectContext> = coreDataManager.background()
-        var cancelme = false
-        let cancel = { cancelme = true }
-
-        // Cancel previous promise
-        saveDocumentPromiseCancels[documentStruct.id]?()
-        saveDocumentPromiseCancels[documentStruct.id] = cancel
-
-        let result = promise
-            .then(on: self.backgroundQueue) { context -> PromiseKit.Promise<Bool> in
-                Logger.shared.logDebug("Saving \(documentStruct.titleAndId)", category: .document)
-                Logger.shared.logDebug(documentStruct.data.asString ?? "-", category: .documentDebug)
-
-                guard !cancelme else { throw PMKError.cancelled }
-
-                return try context.performAndWait {
-                    let document = Document.fetchOrCreateWithId(context, documentStruct.id)
-                    document.update(documentStruct)
-                    document.data = documentStruct.data
-                    document.updated_at = BeamDate.now
-
-                    guard !cancelme else { throw PMKError.cancelled }
-                    try self.checkValidations(context, document)
-
-                    guard !cancelme else { throw PMKError.cancelled }
-
-                    try Self.saveContext(context: context)
-
-                    // Ping others about the update
-                    let savedDocumentStruct = DocumentStruct(document: document)
-                    self.notificationDocumentUpdate(savedDocumentStruct)
-
-                    guard AuthenticationManager.shared.isAuthenticated,
-                          Configuration.networkEnabled else {
-                        return .value(true)
-                    }
-
-                    /*
-                     Something is broken around here, but I'll leave it as it is for now since promises are not used for
-                     saving documents yet.
-
-                     The completionHandler save() allows to get 2 handlers: one for saving, one for network call. The
-                     promise version doesn't give any way to receive callbacks for network calls.
-                     */
-
-                    self.saveAndThrottle(savedDocumentStruct)
-
-                    return .value(true)
-                }
-            }.ensure {
-                self.saveDocumentPromiseCancels[documentStruct.id] = nil
-            }
-
-        return result
-    }
-
-    func saveOnApi(_ documentStruct: DocumentStruct) -> PromiseKit.Promise<Bool> {
-        guard AuthenticationManager.shared.isAuthenticated, Configuration.networkEnabled else {
-            return .value(true)
-        }
-
-        Self.networkRequestsSemaphore.wait()
-        defer { Self.networkRequestsSemaphore.signal() }
-
-        Self.networkRequests[documentStruct.id]?.cancel()
-        let documentRequest = DocumentRequest()
-        Self.networkRequests[documentStruct.id] = documentRequest
-
-        // Network call can take a while, if this document gets updated in the meantime it might not
-        // be reuploaded in the next saveAll if this timestamp is after the new updated_at
-        let beam_api_sent_at = BeamDate.now
-        let promise: PromiseKit.Promise<DocumentAPIType> = documentRequest.save(documentStruct.asApiType())
-
-        return promise.then(on: backgroundQueue) { documentApiType -> PromiseKit.Promise<Bool> in
-            guard !documentRequest.isCancelled else { throw DocumentManagerError.operationCancelled }
-
-            let context = self.coreDataManager.persistentContainer.newBackgroundContext()
-            try context.performAndWait {
-                guard !documentRequest.isCancelled else { throw DocumentManagerError.operationCancelled }
-
-                guard let documentCoreData = try? Document.fetchWithId(context, documentStruct.id) else {
-                    throw DocumentManagerError.localDocumentNotFound
-                }
-
-                // We save the remote stored version of the document, to know if we have local changes later
-                // `beam_api_data` stores the last version we sent to the API
-                // `beam_api_checksum` stores the checksum we sent to the API
-                documentCoreData.beam_api_data = documentStruct.data
-                documentCoreData.beam_api_checksum = documentApiType.previousChecksum
-                documentCoreData.beam_api_sent_at = beam_api_sent_at
-
-                try Self.saveContext(context: context)
-            }
-
-            return .value(true)
-        }.recover(on: backgroundQueue) { error -> PromiseKit.Promise<Bool> in
-            guard !documentRequest.isCancelled else { throw DocumentManagerError.operationCancelled }
-
-            guard case APIRequestError.documentConflict = error else {
-                throw error
-            }
-
-            return self.fetchAndMerge(documentStruct)
-        }
-    }
-
-    private func fetchAndMerge(_ documentStruct: DocumentStruct) -> PromiseKit.Promise<Bool> {
-        let documentRequest = DocumentRequest()
-
-        let promise: PromiseKit.Promise<DocumentAPIType> = documentRequest.fetchDocument(documentStruct.uuidString)
-
-        return promise.then(on: backgroundQueue) { documentAPIType -> PromiseKit.Promise<DocumentStruct> in
-            let (newData, remoteData) = try self.mergeLocalAndRemote(documentStruct, documentAPIType)
-
-            let context = self.coreDataManager.persistentContainer.newBackgroundContext()
-            return try context.performAndWait {
-                guard let documentCoreData = try? Document.fetchWithId(context, documentStruct.id) else {
-                    throw DocumentManagerError.localDocumentNotFound
-                }
-                documentCoreData.data = newData
-                documentCoreData.beam_api_data = remoteData
-                documentCoreData.beam_api_checksum = nil // enforce overwriting the API side
-
-                try Self.saveContext(context: context)
-
-                return .value(DocumentStruct(document: documentCoreData))
-            }
-        }.recover(on: backgroundQueue) { _ in
-            NotificationCenter.default.post(name: .apiDocumentConflict,
-                                            object: documentStruct)
-
-            // TODO: enforcing server overwrite for now by disabling checksum, but we should display a
-            // conflict window and suggest to the user to keep a version or another, and not overwrite
-            // existing data
-            var clearedDocumentStruct = documentStruct.copy()
-            clearedDocumentStruct.clearPreviousData()
-            return .value(clearedDocumentStruct)
-        }.then(on: backgroundQueue) { documentStruct in
-            self.saveOnApi(documentStruct)
-        }
-    }
-
-    private func mergeLocalAndRemote(_ documentStruct: DocumentStruct, _ documentAPIType: DocumentAPIType) throws -> (Data, Data) {
-        guard let beam_api_data = documentStruct.previousData,
-              let remoteDataString = documentAPIType.data,
-              let remoteData = documentAPIType.data?.asData else {
-            throw DocumentManagerError.unresolvedConflict
-        }
-        let localData = documentStruct.data
-
-        let data = BeamElement.threeWayMerge(ancestor: beam_api_data,
-                                             input1: localData,
-                                             input2: remoteData)
-
-        guard let newData = data else {
-            Logger.shared.logDebug("Couldn't merge the two versions for: \(documentStruct.title)", category: .documentMerge)
-            Logger.shared.logDebug(prettyFirstDifferenceBetweenStrings(NSString(string: localData.asString ?? ""),
-                                                                       NSString(string: remoteDataString)) as String,
-                                   category: .documentMerge)
-             throw DocumentManagerError.unresolvedConflict
-        }
-
-        return (newData, remoteData)
-    }
-
-    // MARK: Delete
-    func delete(id: UUID) -> PromiseKit.Promise<Bool> {
-        let promise: PromiseKit.Guarantee<NSManagedObjectContext> = coreDataManager.background()
-        let documentRequest = DocumentRequest()
-
-        return promise
-            .then(on: backgroundQueue) { context -> PromiseKit.Promise<Bool> in
-                context.performAndWait {
-                    guard let document = try? Document.fetchWithId(context, id) else {
-                        return
-                    }
-
-                    let documentStruct = DocumentStruct(document: document)
-
-                    if let database = try? Database.rawFetchWithId(context, document.database_id) {
-                        database.updated_at = BeamDate.now
-                    } else {
-                        // We should always have a connected database
-                        Logger.shared.logError("No connected database", category: .document)
-                    }
-                    document.delete(context)
-
-                    // Ping others about the update
-                    self.notificationDocumentDelete(documentStruct)
-                }
-
-                guard AuthenticationManager.shared.isAuthenticated,
-                      Configuration.networkEnabled else {
-                    return .value(true)
-                }
-
-                let result: PromiseKit.Promise<DocumentAPIType?> = documentRequest.delete(id.uuidString.lowercased())
-                return result.map(on: self.backgroundQueue) { _ in true }
-            }
-    }
-
-    func deleteAll(includedRemote: Bool = true) -> PromiseKit.Promise<Bool> {
-        do {
-            try Document.deleteBatchWithPredicate(CoreDataManager.shared.mainContext)
-        } catch {
-            return Promise(error: error)
-        }
-
-        guard includedRemote,
-              AuthenticationManager.shared.isAuthenticated,
-              Configuration.networkEnabled else {
-            return .value(true)
-        }
-
-        Self.cancelAllPreviousThrottledAPICall()
-
-        let documentRequest = DocumentRequest()
-        let promise: PromiseKit.Promise<Bool> = documentRequest.deleteAll()
-        return promise
-    }
-
-    // MARK: Bulk calls
-    func saveAllOnAPI() -> PromiseKit.Promise<Bool> {
-        self.coreDataManager.background()
-            .then(on: backgroundQueue) { context -> PromiseKit.Promise<Bool> in
-                context.performAndWait {
-                    let documentRequest = DocumentRequest()
-
-                    let sent_all_at = BeamDate.now
-                    let documents = (try? Document.rawFetchAll(context, self.predicateForSaveAll())) ?? []
-                    let documentsArray: [DocumentAPIType] = documents.map { document in document.asApiType() }
-
-                    Logger.shared.logDebug("Uploading \(documents.count) documents", category: .document)
-                    if documents.count == 0 {
-                        return .value(true)
-                    }
-
-                    let saveDocumentsPromise: PromiseKit.Promise<DocumentRequest.UpdateDocuments> =
-                        documentRequest.saveAll(documentsArray)
-
-                    return saveDocumentsPromise.get(on: self.backgroundQueue) { _ in
-                        Persistence.Sync.Documents.sent_all_at = sent_all_at
-                        context.performAndWait {
-                            // TODO: do this with `NSBatchUpdateRequest` for performance
-                            for document in documents { document.beam_api_sent_at = sent_all_at }
-                            try? CoreDataManager.save(context)
-                        }
-                    }.map { _ in true }
-                }
-            }
-    }
-}
-
-// MARK: - BeamObjectManagerDelegateProtocol
-extension DocumentManager: BeamObjectManagerDelegate {
-    func willSaveAllOnBeamObjectApi() {
-        Self.cancelAllPreviousThrottledAPICall()
-    }
-
-    static var conflictPolicy: BeamObjectConflictResolution = .fetchRemoteAndError
-
-    func persistChecksum(_ objects: [DocumentStruct]) throws {
-        let context = CoreDataManager.shared.persistentContainer.newBackgroundContext()
-
-        try context.performAndWait {
-            var changed = false
-
-            for updateObject in objects {
-                guard let documentCoreData = try? Document.fetchWithId(context, updateObject.id) else {
-                    throw DocumentManagerError.localDocumentNotFound
-                }
-
-                /*
-                 `persistChecksum` might be called more than once for the same object, if you save one object and
-                 it conflicts, once merged it will call saveOnBeamAPI() again and there will be no way to know this
-                 2nd save doesn't need to persist checksum, unless passing a method attribute `dontSaveChecksum`
-                 which is annoying as a pattern.
-
-                 Instead I just check if it's the same, with same previous data and we skip the save to avoid a
-                 CD save.
-                 */
-                guard documentCoreData.beam_object_previous_checksum != updateObject.previousChecksum ||
-                        documentCoreData.beam_api_data != updateObject.data else {
-                    Logger.shared.logDebug("PersistChecksum \(updateObject.titleAndId) already set \(updateObject.previousChecksum ?? "-")",
-                                           category: .documentNetwork)
-                    continue
-                }
-
-                Logger.shared.logDebug("PersistChecksum \(updateObject.titleAndId) with previous checksum \(updateObject.previousChecksum ?? "-")",
-                                       category: .documentNetwork)
-                documentCoreData.beam_object_previous_checksum = updateObject.previousChecksum
-                documentCoreData.beam_api_data = updateObject.data
-
-                changed = true
-            }
-
-            if changed { try Self.saveContext(context: context) }
-        }
-    }
-
-    // swiftlint:disable:next function_body_length cyclomatic_complexity
-    func receivedObjects(_ documents: [DocumentStruct]) throws {
-        Logger.shared.logDebug("Received \(documents.count) documents: \(documents.map { $0.beamObjectId.uuidString.lowercased() }.joined(separator: ", "))",
-                               category: .documentNetwork)
-
-        var changedDocuments: Set<DocumentStruct> = Set()
-        let localTimer = BeamDate.now
-
-        let context = coreDataManager.backgroundContext
-        try context.performAndWait {
-            var changed = false
-
-            for var document in documents {
-                var localDocument = Document.rawFetchOrCreateWithId(context, document.id)
-
-                if self.isEqual(localDocument, to: document) {
-                    Logger.shared.logDebug("\(document.titleAndId): remote is equal to struct version, skip",
-                                           category: .documentNetwork)
-                    continue
-                }
-
-                if document.checksum == localDocument.beam_object_previous_checksum &&
-                    document.data == localDocument.beam_api_data {
-                    Logger.shared.logDebug("Received object \(document.titleAndId), but has same checksum \(document.checksum ?? "-") and previous data, skip",
-                                           category: .documentNetwork)
-                    continue
-                }
-
-                var good = false
-                var (originalTitle, index) = document.title.originalTitleWithIndex()
-
-                while !good && index < 10 {
-                    do {
-                        if localDocument.objectID.isTemporaryID || !self.mergeDocumentWithNewData(localDocument, document) {
-                            localDocument.data = document.data
-                        }
-
-                        localDocument.update(document)
-                        Logger.shared.logDebug("Received object \(document.titleAndId), set previous checksum \(document.checksum ?? "-")",
-                                               category: .documentNetwork)
-
-                        localDocument.beam_object_previous_checksum = document.checksum
-                        localDocument.version += 1
-
-                        try checkValidations(context, localDocument)
-
-                        let savedDoc = DocumentStruct(document: localDocument)
-                        self.notificationDocumentUpdate(savedDoc)
-                        indexDocument(savedDoc)
-
-                        good = true
-                        changed = true
-                    } catch {
-                        guard (error as NSError).domain == "DOCUMENT_ERROR_DOMAIN" else {
-                            Logger.shared.logError(error.localizedDescription, category: .documentNetwork)
-                            throw error
-                        }
-
-                        switch (error as NSError).code {
-                        case 1001, 1004:
-                            let conflictedDocuments = (error as NSError).userInfo["documents"] as? [DocumentStruct]
-
-                            // When receiving empty documents from the API and conflict with existing documents,
-                            // we delete them if they're empty. That happens with today's journal for example
-
-                            // Remote document is empty, we delete it
-                            if document.isEmpty {
-                                document.deletedAt = BeamDate.now
-                                localDocument.deleted_at = document.deletedAt
-                                Logger.shared.logWarning("Title or JournalDate is in conflict but remote document is empty, deleting",
-                                                         category: .documentNetwork)
-
-                                changedDocuments.insert(document)
-                            // Local document is empty, we either delete it if never saved, or soft delete it
-                            } else if let conflictedDocuments = conflictedDocuments,
-                                      !conflictedDocuments.compactMap({ $0.isEmpty }).contains(false) {
-                                // local conflicted documents are empty, deleting them
-                                for localConflictedDocument in conflictedDocuments {
-                                    guard let localConflictedDocumentCD = try? Document.fetchWithId(context, localConflictedDocument.id) else { continue }
-
-                                    // We already saved this document, we must propagate its deletion
-                                    if localConflictedDocumentCD.beam_api_sent_at != nil {
-                                        localConflictedDocumentCD.deleted_at = BeamDate.now
-                                        changedDocuments.insert(DocumentStruct(document: localConflictedDocumentCD))
-                                        Logger.shared.logWarning("Title or JournalDate is in conflict, but local documents are empty, soft deleting",
-                                                                 category: .documentNetwork)
-                                    } else {
-                                        context.delete(localConflictedDocumentCD)
-                                        Logger.shared.logWarning("Title or JournalDate is in conflict, but local documents are empty, deleting",
-                                                                 category: .documentNetwork)
-                                    }
-                                }
-
-                            } else {
-                                document.title = "\(originalTitle) (\(index))"
-                                Logger.shared.logWarning("Title or JournalDate is in conflict, neither local or remote are empty.",
-                                                         category: .documentNetwork)
-                                changedDocuments.insert(document)
-                            }
-
-                            index += 1
-                        case 1002:
-                            Logger.shared.logWarning("Version \(localDocument.version) is higher than \(document.version)",
-                                                     category: .documentNetwork)
-                            localDocument = Document.rawFetchOrCreateWithId(context, document.id)
-                            Logger.shared.logWarning("After reload: \(localDocument.version)",
-                                                     category: .documentNetwork)
-
-                        default: break
-                        }
-                    }
-                }
-            }
-
-            if changed {
-                try Self.saveContext(context: context)
-            }
-        }
-
-        if !changedDocuments.isEmpty {
-            try saveOnBeamObjectsAPI(Array(changedDocuments))
-        }
-
-        Logger.shared.logDebug("Received \(documents.count) documents: done. \(changedDocuments.count) remodified.",
-                               category: .documentNetwork,
-                               localTimer: localTimer)
-    }
-
-    func indexDocument(_ docStruct: DocumentStruct) {
-        BeamNote.indexingQueue.async {
-            let decoder = JSONDecoder()
-            do {
-                let note = try decoder.decode(BeamNote.self, from: docStruct.data)
-                try GRDBDatabase.shared.append(note: note)
-            } catch {
-                Logger.shared.logError("Error while trying to index synced note '\(docStruct.title)' [\(docStruct.id)]: \(error)", category: .document)
-            }
-        }
-    }
-
-    func allObjects() throws -> [DocumentStruct] {
-        let context = CoreDataManager.shared.persistentContainer.newBackgroundContext()
-
-        // Note: when this becomes a memory hog because we manipulate all local documents, we'll want to loop through
-        // them by 100s and make multiple network calls instead.
-        return try context.performAndWait {
-            try Document.rawFetchAll(context).map {
-                var result = DocumentStruct(document: $0)
-                result.previousChecksum = result.beamObjectPreviousChecksum
-                return result
-            }
-        }
-    }
-
-    private func saveDatabaseAndDocumentOnBeamObjectAPI(_ documentStruct: DocumentStruct,
-                                                        _ completion: @escaping ((Swift.Result<Bool, Error>) -> Void)) throws {
-
-        let context = CoreDataManager.shared.persistentContainer.newBackgroundContext()
-        var dbStruct: DatabaseStruct?
-        try context.performAndWait {
-            guard let dbDatabase = try Database.rawFetchWithId(context, documentStruct.databaseId) else { return }
-            dbStruct = DatabaseStruct(database: dbDatabase)
-        }
-
-        guard let databaseStruct = dbStruct else {
-            throw DatabaseManagerError.localDatabaseNotFound
-        }
-
-        let databaseManager = DatabaseManager()
-
-        // TODO: add a way to cancel the database API calls
-        _ = try databaseManager.saveOnBeamObjectAPI(databaseStruct) { result in
-            switch result {
-            case .failure(let error):
-                completion(.failure(error))
-            case .success:
-                do {
-                    try self.saveOnBeamObjectAPI(documentStruct) { result in
-                        switch result {
-                        case .failure(let error): completion(.failure(error))
-                        case .success: completion(.success(true))
-                        }
-                    }
-                } catch {
-                    completion(.failure(error))
-                }
-            }
-        }
-    }
-
-    func saveObjectsAfterConflict(_ objects: [DocumentStruct]) throws {
-        let context = coreDataManager.backgroundContext
-        try context.performAndWait {
-            for document in objects {
-                let localDocument = Document.rawFetchOrCreateWithId(context, document.id)
-
-                if self.isEqual(localDocument, to: document) {
-                    Logger.shared.logDebug("\(document.title) {\(document.id)}: remote is equal to struct version, skip",
-                                           category: .documentNetwork)
-                    continue
-                }
-
-                localDocument.update(document)
-                localDocument.data = document.data
-
-                Logger.shared.logDebug("Saved after conflict \(document.title) {\(document.id)}, set previous checksum \(document.checksum ?? "-")",
-                                       category: .documentNetwork)
-
-                localDocument.beam_object_previous_checksum = document.checksum
-                localDocument.version += 1
-
-                try checkValidations(context, localDocument)
-                self.notificationDocumentUpdate(DocumentStruct(document: localDocument))
-            }
-            try Self.saveContext(context: context)
-        }
-    }
-
-    func manageConflict(_ documentStruct: DocumentStruct,
-                        _ remoteDocumentStruct: DocumentStruct) throws -> DocumentStruct {
-        Logger.shared.logWarning("Could not save \(documentStruct.titleAndId) because of conflict", category: .documentNetwork)
-
-        let context = self.coreDataManager.persistentContainer.newBackgroundContext()
-
-        var result = documentStruct.copy()
-
-        // Merging might fail, in such case we send the remote version of the document
-        context.performAndWait {
-            let document = Document.rawFetchOrCreateWithId(context, documentStruct.id)
-            if let beam_api_data = document.beam_api_data,
-               let data = BeamElement.threeWayMerge(ancestor: beam_api_data,
-                                                    input1: documentStruct.data,
-                                                    input2: remoteDocumentStruct.data) {
-                Logger.shared.logDebug("Could merge both automatically", category: .documentNetwork)
-                result.data = data
-            } else {
-                // We can't save the most recent one as it's always be the local version, as we update `updatedAt` way
-                // too often.
-                Logger.shared.logWarning("Could not merge both automatically, resending remote document",
-                                         category: .documentNetwork)
-            }
-            result.version = document.version
-        }
-
-        if let beamNote = try? BeamNote.instanciateNote(result, keepInMemory: false, decodeChildren: true) {
-            Logger.shared.logDebug(beamNote.textDescription(), category: .documentNetwork)
-        }
-
-        // Not incrementing `version` on purpose, this is only used to send the merged object back to the API
-        result.updatedAt = BeamDate.now
-
-        return result
-    }
-}
-
-extension DocumentManager {
-    public override var description: String { "Beam.DocumentManager" }
-}
-// swiftlint:enable file_length
->>>>>>> 12dda873
+}