--- conflicted
+++ resolved
@@ -454,14 +454,9 @@
             document.database_id.uuidString.lowercased() == documentApiType.database?.id &&
             document.beam_api_data == documentApiType.data?.asData &&
             document.document_type == documentTypeInt &&
-<<<<<<< HEAD
             document.deleted_at?.intValue == documentApiType.deletedAt?.intValue &&
-            document.id.uuidString.lowercased() == documentApiType.id
-=======
-            document.deleted_at == documentApiType.deletedAt &&
             document.id.uuidString.lowercased() == documentApiType.id &&
             documentApiType.journalDate == document.journal_date
->>>>>>> de56a51c
     }
 
     private func isEqual(_ document: Document, to documentStruct: DocumentStruct) -> Bool {
