import Foundation
import CoreData

public struct DocumentStruct {
    let id: UUID
    let title: String
    var createdAt: Date?
    var updatedAt: Date?
    let data: Data
    let documentType: DocumentType
}

extension DocumentStruct {
    init?(id: UUID, title: String, data: Data, documentType: DocumentType) {
        self.id = id
        self.title = title
        self.data = data
        self.documentType = documentType
    }

    func asApiType() -> DocumentAPIType {
        let result = DocumentAPIType(document: self)
        return result
    }
}

class DocumentManager {
    var coreDataManager: CoreDataManager
    let mainContext: NSManagedObjectContext
    let documentRequest = DocumentRequest()

    init(coreDataManager: CoreDataManager? = nil) {
        self.coreDataManager = coreDataManager ?? CoreDataManager.shared
        self.mainContext = self.coreDataManager.mainContext
    }

    func saveDocument(_ documentStruct: DocumentStruct, completion: ((Result<Bool, Error>) -> Void)? = nil) {
        coreDataManager.persistentContainer.performBackgroundTask { context in
            let document = Document.fetchWithId(context, documentStruct.id) ?? Document(context: context)

            document.id = documentStruct.id
            document.data = documentStruct.data
            document.title = documentStruct.title
            document.documentType = documentStruct.documentType.rawValue

            do {
                try CoreDataManager.save(context)
                Logger.shared.logDebug("CoreDataManager saved", category: .coredata)
            } catch {
                Logger.shared.logError("Couldn't save context: \(error)", category: .coredata)
                completion?(.failure(error))
                return
            }

            // If not authenticated
            guard AuthenticationManager.shared.isAuthenticated else {
                completion?(.success(true))
                return
            }

            // If authenticated
            self.documentRequest.saveDocument(documentStruct.asApiType()) { result in
                switch result {
<<<<<<< HEAD
                case .failure(_):
                    break
=======
                case .failure(let error):
                    completion?(.failure(error))
>>>>>>> e74aaa0c
                case .success:
                    completion?(.success(true))
                }
            }
        }
    }

    func loadDocumentById(id: UUID) -> DocumentStruct? {
        guard let document = Document.fetchWithId(mainContext, id) else { return nil }

        return parseDocumentBody(document)
    }

    func loadDocumentByTitle(title: String) -> DocumentStruct? {
        guard let document = Document.fetchWithTitle(mainContext, title) else { return nil }

        return parseDocumentBody(document)
    }

    func loadDocumentsWithType(type: DocumentType) -> [DocumentStruct] {
        return Document.fetchAllWithType(mainContext, type.rawValue).compactMap { document -> DocumentStruct? in
            parseDocumentBody(document)
        }
    }

    func documentsWithTitleMatch(title: String) -> [DocumentStruct] {
        return Document.fetchAllWithTitleMatch(mainContext, title).compactMap { document -> DocumentStruct? in
            parseDocumentBody(document)
        }
    }

    func loadDocuments() -> [DocumentStruct] {
        return Document.fetchAll(context: mainContext).compactMap { document in
            parseDocumentBody(document)
        }
    }

    private func parseDocumentBody(_ document: Document) -> DocumentStruct? {
        guard let data = document.data else { return nil }
        guard let type = DocumentType(rawValue: document.documentType) else { return nil }

        return DocumentStruct(id: document.id,
                              title: document.title,
                              createdAt: document.created_at,
                              updatedAt: document.updated_at,
                              data: data,
                              documentType: type)

    }

    func deleteDocument(id: UUID, completion: ((Result<Bool, Error>) -> Void)? = nil) {
        coreDataManager.persistentContainer.performBackgroundTask { context in
            let document = Document.fetchWithId(context, id)
            document?.delete(context)

            // If not authenticated
            guard AuthenticationManager.shared.isAuthenticated else {
                completion?(.success(true))
                return
            }

            // If authenticated
            self.documentRequest.deleteDocument(id.uuidString.lowercased()) { result in
                switch result {
<<<<<<< HEAD
                case .failure(_): break
                case .success: break
=======
                case .failure(let error):
                    completion?(.failure(error))
                case .success:
                    completion?(.success(true))
>>>>>>> e74aaa0c
                }
            }
        }
    }

    func deleteAllDocuments(completion: ((Result<Bool, Error>) -> Void)? = nil) {
        CoreDataManager.shared.destroyPersistentStore {
            CoreDataManager.shared.setup()

            self.documentRequest.deleteAllDocuments { result in
                switch result {
                case .failure(let error):
                    completion?(.failure(error))
                case .success:
                    completion?(.success(true))
                }
            }
        }
    }

    func uploadAllDocuments(_ completionHandler: ((Result<Bool, Error>) -> Void)? = nil) {
        CoreDataManager.shared.persistentContainer.performBackgroundTask { context in
            let documents = Document.fetchAll(context: context)
            let documentsArray: [DocumentAPIType] = documents.map { document in document.asApiType() }

            self.documentRequest.importDocuments(documentsArray) { result in
                switch result {
                case .failure(let error):
                    Logger.shared.logError(error.localizedDescription, category: .network)
                    completionHandler?(.failure(error))
                case .success:
                    Logger.shared.logDebug("Documents imported", category: .network)
                    completionHandler?(.success(true))
                }
            }
        }
    }
}<|MERGE_RESOLUTION|>--- conflicted
+++ resolved
@@ -61,13 +61,8 @@
             // If authenticated
             self.documentRequest.saveDocument(documentStruct.asApiType()) { result in
                 switch result {
-<<<<<<< HEAD
-                case .failure(_):
-                    break
-=======
                 case .failure(let error):
                     completion?(.failure(error))
->>>>>>> e74aaa0c
                 case .success:
                     completion?(.success(true))
                 }
@@ -132,15 +127,10 @@
             // If authenticated
             self.documentRequest.deleteDocument(id.uuidString.lowercased()) { result in
                 switch result {
-<<<<<<< HEAD
-                case .failure(_): break
-                case .success: break
-=======
                 case .failure(let error):
                     completion?(.failure(error))
                 case .success:
                     completion?(.success(true))
->>>>>>> e74aaa0c
                 }
             }
         }
