import Foundation
import BeamCore

extension DocumentManager: BeamObjectManagerDelegate {
    func willSaveAllOnBeamObjectApi() {
        Self.cancelAllPreviousThrottledAPICall()
    }

    func saveObjectsAfterConflict(_ objects: [DocumentStruct]) throws {
        for updateObject in objects {
            guard let documentCoreData = try fetchWithId(updateObject.id) else {
                throw DocumentManagerError.localDocumentNotFound
            }

            guard !self.isEqual(documentCoreData, to: updateObject) else { continue }

            documentCoreData.data = updateObject.data
            documentCoreData.beam_object_previous_checksum = updateObject.previousChecksum
            documentCoreData.beam_api_data = updateObject.data
            documentCoreData.version += 1

            do {
                try checkValidations(documentCoreData)
            } catch {
                Logger.shared.logError("saveObjectsAfterConflict checkValidations: \(error.localizedDescription)",
                                       category: .database)
                documentCoreData.deleted_at = BeamDate.now
            }

            let savedDoc = DocumentStruct(document: documentCoreData)
            self.notificationDocumentUpdate(savedDoc)
            indexDocument(savedDoc)
        }
        try saveContext()
    }

    static var conflictPolicy: BeamObjectConflictResolution = .fetchRemoteAndError

    func persistChecksum(_ objects: [DocumentStruct]) throws {
        var changed = false

        try context.performAndWait {
            for updateObject in objects {
                guard let documentCoreData = try? fetchWithId(updateObject.id) else {
                    throw DocumentManagerError.localDocumentNotFound
                }

                /*
                 `persistChecksum` might be called more than once for the same object, if you save one object and
                 it conflicts, once merged it will call saveOnBeamAPI() again and there will be no way to know this
                 2nd save doesn't need to persist checksum, unless passing a method attribute `dontSaveChecksum`
                 which is annoying as a pattern.

                 Instead I just check if it's the same, with same previous data and we skip the save to avoid a
                 CD save.
                 */
                guard documentCoreData.beam_object_previous_checksum != updateObject.previousChecksum ||
                        documentCoreData.beam_api_data != updateObject.data else {
                    continue
                }

                Logger.shared.logDebug("PersistChecksum \(updateObject.titleAndId) with previous checksum \(updateObject.previousChecksum ?? "-")",
                                       category: .documentNetwork)
                documentCoreData.beam_object_previous_checksum = updateObject.previousChecksum
                documentCoreData.beam_api_data = updateObject.data

                changed = true
            }

            if changed { try saveContext() }
        }
    }

    // swiftlint:disable:next function_body_length cyclomatic_complexity
    func receivedObjects(_ documents: [DocumentStruct]) throws {
        var changedDocuments: Set<DocumentStruct> = Set()

        var changed = false

        let documentManager = DocumentManager()
        for var document in documents {
            guard var localDocument = try? documentManager.fetchOrCreateWithId(document.id) else {
                Logger.shared.logError("Received object \(document.titleAndId), but could't create it localy, skip",
                                       category: .documentNetwork)
                continue
            }

            guard !self.isEqual(localDocument, to: document) else { continue }

            if document.checksum == localDocument.beam_object_previous_checksum &&
                document.data == localDocument.beam_api_data {
                Logger.shared.logDebug("Received object \(document.titleAndId), but has same checksum \(document.checksum ?? "-") and previous data, skip",
                                       category: .documentNetwork)
                continue
            }

            var good = false
            var (originalTitle, index) = document.title.originalTitleWithIndex()

            while !good && index < 10 {
                do {
                    if localDocument.objectID.isTemporaryID || !self.mergeDocumentWithNewData(localDocument, document) {
                        localDocument.data = document.data
                    }

                    localDocument.update(document)
                    Logger.shared.logDebug("Received object \(document.titleAndId), set previous checksum \(document.checksum ?? "-")",
                                           category: .documentNetwork)

                    localDocument.beam_object_previous_checksum = document.checksum
                    localDocument.version += 1

                    try checkValidations(localDocument)

                    let savedDoc = DocumentStruct(document: localDocument)
                    self.notificationDocumentUpdate(savedDoc)
                    indexDocument(savedDoc)

                    good = true
                    changed = true
                } catch {
                    guard (error as NSError).domain == "DOCUMENT_ERROR_DOMAIN" else {
                        Logger.shared.logError(error.localizedDescription, category: .documentNetwork)
                        throw error
                    }

                    switch (error as NSError).code {
                    case 1001:
                        let conflictedDocuments = (error as NSError).userInfo["documents"] as? [DocumentStruct]

                        // When receiving empty documents from the API and conflict with existing documents,
                        // we delete them if they're empty. That happens with today's journal for example

                        // Remote document is empty, we delete it
                        if document.isEmpty {
                            document.deletedAt = BeamDate.now
                            localDocument.deleted_at = document.deletedAt
                            Logger.shared.logWarning("Title is in conflict but remote document is empty, deleting",
                                                     category: .documentNetwork)

                            changedDocuments.insert(document)
                            // Local document is empty, we either delete it if never saved, or soft delete it
                        } else if let conflictedDocuments = conflictedDocuments,
                                  !conflictedDocuments.compactMap({ $0.isEmpty }).contains(false) {
                            // local conflicted documents are empty, deleting them
                            for localConflictedDocument in conflictedDocuments {
                                guard let localConflictedDocumentCD = try? fetchWithId(localConflictedDocument.id) else { continue }

                                // We already saved this document, we must propagate its deletion
                                if localConflictedDocumentCD.beam_api_sent_at != nil {
                                    localConflictedDocumentCD.deleted_at = BeamDate.now
                                    changedDocuments.insert(DocumentStruct(document: localConflictedDocumentCD))
                                    Logger.shared.logWarning("Title is in conflict, but local documents are empty, soft deleting",
                                                             category: .documentNetwork)
                                } else {
                                    context.delete(localConflictedDocumentCD)
                                    Logger.shared.logWarning("Title is in conflict, but local documents are empty, deleting",
                                                             category: .documentNetwork)
                                }
                            }

                        } else {
                            document.title = "\(originalTitle) (\(index))"
                            Logger.shared.logWarning("Title is in conflict, neither local or remote are empty.",
                                                     category: .documentNetwork)
                            changedDocuments.insert(document)
                        }

                        index += 1
                    case 1002:
                        Logger.shared.logWarning("Version \(localDocument.version) is higher than \(document.version)",
                                                 category: .documentNetwork)
                        localDocument = try fetchOrCreateWithId(document.id)
                        Logger.shared.logWarning("After reload: \(localDocument.version)",
                                                 category: .documentNetwork)
                    case 1003:
                        Logger.shared.logError("journalDate is incorrect: \(error.localizedDescription)", category: .documentNetwork)
                        if let documents = (error as NSError).userInfo["documents"] as? [DocumentStruct] {
                            dump(documents)
                        }
                        document.deletedAt = BeamDate.now
                        localDocument.deleted_at = document.deletedAt
                        changedDocuments.insert(document)
                        good = true
                        changed = true
                    case 1004:
                        Logger.shared.logError("Error saving, journal date conflicts: \(error.localizedDescription). Deleting it.",
                                               category: .document)
                        if let documents = (error as NSError).userInfo["documents"] as? [DocumentStruct] {
                            dump(documents)
                        }

                        document.deletedAt = BeamDate.now
                        localDocument.deleted_at = document.deletedAt
                        changedDocuments.insert(document)
                        good = true
                        changed = true
                    default:
                        Logger.shared.logError("Error saving: \(error.localizedDescription). Deleting it.",
                                               category: .document)

                        document.deletedAt = BeamDate.now
                        localDocument.deleted_at = document.deletedAt
                        changedDocuments.insert(document)
                        good = true
                        changed = true
                    }
                }
            }
        }

        if changed {
            try saveContext()
        }

        if !changedDocuments.isEmpty {
            let semaphore = DispatchSemaphore(value: 0)
            try saveOnBeamObjectsAPI(Array(changedDocuments)) { _ in
                semaphore.signal()
            }

            let semaphoreResult = semaphore.wait(timeout: DispatchTime.now() + .seconds(10))
            if case .timedOut = semaphoreResult {
                Logger.shared.logError("Semaphore timedout", category: .documentNetwork)
            }
        }

        if !changedDocuments.isEmpty {
            Logger.shared.logDebug("Received \(documents.count) documents: done. \(changedDocuments.count) remodified.",
                                   category: .documentNetwork)
        }
    }

    func indexDocument(_ docStruct: DocumentStruct) {
        BeamNote.indexingQueue.async {
            let decoder = JSONDecoder()
            do {
                let note = try decoder.decode(BeamNote.self, from: docStruct.data)
                try GRDBDatabase.shared.append(note: note)
            } catch {
                Logger.shared.logError("Error while trying to index synced note '\(docStruct.title)' [\(docStruct.id)]: \(error)", category: .document)
            }
        }
    }

    func allObjects(updatedSince: Date?) throws -> [DocumentStruct] {
        // Note: when this becomes a memory hog because we manipulate all local documents, we'll want to loop through
        // them by 100s and make multiple network calls instead.
        var filters: [DocumentFilter] = [.includeDeleted]
        if let updatedSince = updatedSince {
            filters.append(.updatedSince(updatedSince))
        }

        // This method is called across threads so we need to create a local documentManager to have fetchAll be safe:
        return try DocumentManager().fetchAll(filters: filters).map {
            var result = DocumentStruct(document: $0)
            result.previousChecksum = result.beamObjectPreviousChecksum
            return result
        }
    }

    func checksumsForIds(_ ids: [UUID]) throws -> [UUID: String] {
<<<<<<< HEAD
        let values: [(UUID, String)] = try fetchAllWithIds(ids).compactMap {
            guard let previousChecksum = $0.beam_object_previous_checksum else { return nil }
            return ($0.id, previousChecksum)
=======
        let documentManager = DocumentManager()
        let values: [(UUID, String)] = try documentManager.fetchAllWithIds(ids).compactMap {
            var result = DocumentStruct(document: $0)
            result.previousChecksum = result.beamObjectPreviousChecksum
            guard let previousChecksum = result.previousChecksum else { return nil }
            return (result.beamObjectId, previousChecksum)
>>>>>>> b3a48f66
        }

        return Dictionary(uniqueKeysWithValues: values)
    }

    private func saveDatabaseAndDocumentOnBeamObjectAPI(_ documentStruct: DocumentStruct,
                                                        _ completion: @escaping ((Swift.Result<Bool, Error>) -> Void)) throws {
        var dbStruct: DatabaseStruct?
        guard let dbDatabase = try Database.fetchWithId(context, documentStruct.databaseId) else { return }
        dbStruct = DatabaseStruct(database: dbDatabase)

        guard let databaseStruct = dbStruct else {
            throw DatabaseManagerError.localDatabaseNotFound
        }

        let databaseManager = DatabaseManager()

        // TODO: add a way to cancel the database API calls
        _ = try databaseManager.saveOnBeamObjectAPI(databaseStruct) { result in
            switch result {
            case .failure(let error):
                completion(.failure(error))
            case .success:
                do {
                    try self.saveOnBeamObjectAPI(documentStruct) { result in
                        switch result {
                        case .failure(let error): completion(.failure(error))
                        case .success: completion(.success(true))
                        }
                    }
                } catch {
                    completion(.failure(error))
                }
            }
        }
    }

    func manageConflict(_ documentStruct: DocumentStruct,
                        _ remoteDocumentStruct: DocumentStruct) throws -> DocumentStruct {
        Logger.shared.logWarning("Could not save \(documentStruct.titleAndId) because of conflict", category: .documentNetwork)

        var result = documentStruct.copy()

        // Merging might fail, in such case we send the remote version of the document
        let document = try fetchOrCreateWithId(documentStruct.id)
        if let beam_api_data = document.beam_api_data,
           let data = BeamElement.threeWayMerge(ancestor: beam_api_data,
                                                input1: documentStruct.data,
                                                input2: remoteDocumentStruct.data) {
            Logger.shared.logDebug("Could merge both automatically", category: .documentNetwork)
            result.data = data
        } else {
            // We can't save the most recent one as it's always be the local version, as we update `updatedAt` way
            // too often.
            Logger.shared.logWarning("Could not merge both automatically, resending remote document",
                                     category: .documentNetwork)
        }
        result.version = document.version

        if let beamNote = try? BeamNote.instanciateNote(result, keepInMemory: false, decodeChildren: true) {
            Logger.shared.logDebug(beamNote.textDescription(), category: .documentNetwork)
        }

        // Not incrementing `version` on purpose, this is only used to send the merged object back to the API
        result.updatedAt = BeamDate.now

        return result
    }
}<|MERGE_RESOLUTION|>--- conflicted
+++ resolved
@@ -260,18 +260,10 @@
     }
 
     func checksumsForIds(_ ids: [UUID]) throws -> [UUID: String] {
-<<<<<<< HEAD
-        let values: [(UUID, String)] = try fetchAllWithIds(ids).compactMap {
+        let documentManager = DocumentManager()
+        let values: [(UUID, String)] = try documentManager.fetchAllWithIds(ids).compactMap {
             guard let previousChecksum = $0.beam_object_previous_checksum else { return nil }
             return ($0.id, previousChecksum)
-=======
-        let documentManager = DocumentManager()
-        let values: [(UUID, String)] = try documentManager.fetchAllWithIds(ids).compactMap {
-            var result = DocumentStruct(document: $0)
-            result.previousChecksum = result.beamObjectPreviousChecksum
-            guard let previousChecksum = result.previousChecksum else { return nil }
-            return (result.beamObjectId, previousChecksum)
->>>>>>> b3a48f66
         }
 
         return Dictionary(uniqueKeysWithValues: values)
