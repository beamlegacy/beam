--- conflicted
+++ resolved
@@ -181,7 +181,7 @@
     /// - Parameter completionHandler: the document update
     /// - Returns: The channelId used for calling `unsubscribe()`
     @discardableResult
-    func connectBeamObjects(_ completionHandler: @escaping (Swift.Result<[BeamObject], Error>) -> Void) -> UUID? {
+    func connectBeamObjects(_ completionHandler: @escaping (Swift.Result<BeamObject, Error>) -> Void) -> UUID? {
         guard connected else {
             Logger.shared.logError("Socket isn't connected", category: .webSocket)
             completionHandler(.failure(APIWebSocketRequestError.socket_not_connected))
@@ -227,10 +227,14 @@
                         }
 
                         guard let beamObjects = inputResult.data?.beamObjectsUpdated?.beamObjects else {
-<<<<<<< HEAD
+                            Logger.shared.logDebug("No beam objects!", category: .webSocket)
                             return
                         }
 
+                        Logger.shared.logDebug("Received \(beamObjects.count) beam objects",
+                                               category: .webSocket)
+
+                        // TODO: change the completion handler to [BeamObject] and make a single call
                         for beamObject in beamObjects {
                             if let dataUrl = beamObject.dataUrl {
                                 let request = BeamObjectRequest()
@@ -263,23 +267,6 @@
                                     completionHandler(.failure(error))
                                 }
                             }
-=======
-                            Logger.shared.logDebug("No beam objects!", category: .webSocket)
-                            return
-                        }
-
-                        do {
-                            Logger.shared.logDebug("Received \(beamObjects.count) beam objects",
-                                                   category: .webSocket)
-
-                            for beamObject in beamObjects {
-                                try beamObject.decrypt()
-                                try beamObject.setTimestamps()
-                            }
-                            completionHandler(.success(beamObjects))
-                        } catch {
-                            completionHandler(.failure(error))
->>>>>>> 4123099b
                         }
                     }
                 }
