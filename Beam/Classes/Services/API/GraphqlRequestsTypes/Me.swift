import Foundation

<<<<<<< HEAD
//swiftlint:disable:next type_name
=======
// swiftlint:disable:next type_name
>>>>>>> 6f7053dd
class Me: Decodable, Errorable {
    var id: String?
    var username: String?
    var email: String?
    var unconfirmedEmail: String?
    var beamObjects: [BeamObject]?
    var documents: [DocumentAPIType]?
    var databases: [DatabaseAPIType]?
    var errors: [UserErrorData]?
    var identities: [IdentityType]?
}<|MERGE_RESOLUTION|>--- conflicted
+++ resolved
@@ -1,10 +1,6 @@
 import Foundation
 
-<<<<<<< HEAD
-//swiftlint:disable:next type_name
-=======
 // swiftlint:disable:next type_name
->>>>>>> 6f7053dd
 class Me: Decodable, Errorable {
     var id: String?
     var username: String?
