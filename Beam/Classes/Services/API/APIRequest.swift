--- conflicted
+++ resolved
@@ -273,8 +273,6 @@
         cancelRequest = true
     }
 }
-<<<<<<< HEAD
-=======
 
 // MARK: Foundation
 extension APIRequest {
@@ -556,5 +554,4 @@
         }
     }
 }
->>>>>>> 71884f3a
 // swiftlint:enable file_length