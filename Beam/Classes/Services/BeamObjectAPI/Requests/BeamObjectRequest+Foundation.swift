--- conflicted
+++ resolved
@@ -553,11 +553,8 @@
     enum BeamObjectRequestError: Error {
         case malformattedURL
         case not200
-<<<<<<< HEAD
         case noData
-=======
         case privateKeyError(validObjects: [BeamObject], invalidObjects: [BeamObject])
->>>>>>> c8e14962
     }
 
     @discardableResult
@@ -607,7 +604,6 @@
         return task
     }
 
-<<<<<<< HEAD
     @discardableResult
     func sendDataToUrl(urlString: String,
                        putHeaders: [String: String],
@@ -667,7 +663,8 @@
 
         task.resume()
         return task
-=======
+    }
+
     func fetchAllObjectPrivateKeySignatures(_ completionHandler: @escaping (Swift.Result<[String], Error>) -> Void) throws {
         try fetchAllWithFile("all_objects_private_key_signatures", EmptyVariable(), raisePrivateKeyError: false) { result in
             switch result {
@@ -679,7 +676,5 @@
                 completionHandler(.success(sigs))
             }
         }
-
->>>>>>> c8e14962
     }
 }