import Foundation
import BeamCore

// swiftlint:disable file_length

extension BeamObjectManager {
    func syncAllFromAPI(delete: Bool = true, _ completion: ((Result<Bool, Error>) -> Void)? = nil) throws {
        guard AuthenticationManager.shared.isAuthenticated, Configuration.networkEnabled else {
            throw BeamObjectManagerError.notAuthenticated
        }

        var localTimer = BeamDate.now

        try fetchAllByChecksumsFromAPI { result in
            switch result {
            case .failure:
                completion?(result)
            case .success:
                Logger.shared.logDebug("Calling saveAllToAPI, called FetchAllFromAPI",
                                       category: .beamObjectNetwork,
                                       localTimer: localTimer)

                do {
                    localTimer = BeamDate.now
                    let objectsCount = try self.saveAllToAPI()
                    Logger.shared.logDebug("Called saveAllToAPI, saved \(objectsCount) objects",
                                           category: .beamObjectNetwork,
                                           localTimer: localTimer)

                    completion?(.success(true))
                } catch {
                    completion?(.failure(error))
                }
            }
        }
    }

    @discardableResult
    // swiftlint:disable:next function_body_length
    func saveAllToAPI() throws -> Int {
        guard AuthenticationManager.shared.isAuthenticated, Configuration.networkEnabled else {
            throw BeamObjectManagerError.notAuthenticated
        }

        let group = DispatchGroup()
        var errors: [Error] = []
        let lock = DispatchSemaphore(value: 1)
        var savedObjects = 0
        // Just a very old date as default
        var mostRecentUpdatedAt: Date = Persistence.Sync.BeamObjects.last_updated_at ?? (BeamDate.now.addingTimeInterval(-(60*60*24*31*12*10)))
        var mostRecentUpdatedAtChanged = false

        if let updatedAt = Persistence.Sync.BeamObjects.last_updated_at {
            Logger.shared.logDebug("Using updatedAt for BeamObjects API call: \(updatedAt)", category: .beamObjectNetwork)
        }

        for (_, manager) in Self.managerInstances {
            group.enter()

            DispatchQueue.global(qos: .userInitiated).async {
                let localTimer = BeamDate.now

                do {
                    let request = try manager.saveAllOnBeamObjectApi { result in
                        switch result {
                        case .failure(let error):
                            Logger.shared.logError("Can't saveAll: \(error.localizedDescription)", category: .beamObjectNetwork)
                            lock.wait()
                            errors.append(error)
                            lock.signal()
                        case .success(let countAndDate):
                            lock.wait()

                            savedObjects += countAndDate.0

                            if let updatedAt = countAndDate.1, updatedAt > mostRecentUpdatedAt {
                                mostRecentUpdatedAt = updatedAt
                                mostRecentUpdatedAtChanged = true
                            }

                            lock.signal()
                        }

                        Logger.shared.logDebug("saveAllToAPI using \(manager) done",
                                               category: .beamObjectNetwork,
                                               localTimer: localTimer)
                        group.leave()
                    }

                    if let request = request {
                        #if DEBUG
                        DispatchQueue.main.async {
                            Self.networkRequests.append(request)
                        }
                        #endif
                    }
                } catch {
                    lock.wait()
                    errors.append(error)
                    lock.signal()
                    group.leave()
                }
            }
        }

        group.wait()

        if mostRecentUpdatedAtChanged {
            Logger.shared.logDebug("Updating last_updated_at from \(String(describing: Persistence.Sync.BeamObjects.last_updated_at)) to \(mostRecentUpdatedAt)",
                                   category: .beamObjectNetwork)
            Persistence.Sync.BeamObjects.last_updated_at = mostRecentUpdatedAt
        }

        guard errors.isEmpty else {
            throw BeamObjectManagerError.multipleErrors(errors)
        }

        return savedObjects
    }

    // Will fetch remote checksums for objects since `lastReceivedAt` and then fetch objects for which we have a different
    // checksum locally, and therefor must be fetched from the API. This allows for a faster fetch since most of the time
    // we might already have those object locally if they had been sent and updated from the same device
    // swiftlint:disable:next cyclomatic_complexity function_body_length
    func fetchAllByChecksumsFromAPI(_ completion: @escaping ((Result<Bool, Error>) -> Void)) throws {
        guard AuthenticationManager.shared.isAuthenticated, Configuration.networkEnabled else {
            throw BeamObjectManagerError.notAuthenticated
        }

        let beamRequest = BeamObjectRequest()

        let lastReceivedAt: Date? = Persistence.Sync.BeamObjects.last_received_at

        if let lastReceivedAt = lastReceivedAt {
            Logger.shared.logDebug("Using lastReceivedAt for BeamObjects API call: \(lastReceivedAt.iso8601withFractionalSeconds)",
                                   category: .beamObjectNetwork)
        } else {
            Logger.shared.logDebug("No previous updatedAt for BeamObjects API call",
                                   category: .beamObjectNetwork)
        }

        try beamRequest.fetchAllChecksums(receivedAtAfter: lastReceivedAt) { result in
            switch result {
            case .failure(let error):
                Logger.shared.logDebug("fetchAllByChecksumsFromAPI: \(error.localizedDescription)",
                                       category: .beamObjectNetwork)
                completion(.failure(error))
            case .success(let beamObjects):
                // If we are doing a delta refreshAll, and 0 document is fetched, we exit early
                // If not doing a delta sync, we don't as we want to update local document as `deleted`
                guard lastReceivedAt == nil || !beamObjects.isEmpty else {
                    Logger.shared.logDebug("0 beam object fetched.", category: .beamObjectNetwork)
                    completion(.success(true))
                    return
                }

                do {
                    let changedObjects = try self.parseFilteredObjectChecksums(self.filteredObjects(beamObjects))

                    let ids: [UUID] = changedObjects.values.flatMap { $0.map { $0.id }}

                    guard !ids.isEmpty else {
                        if let mostRecentReceivedAt = beamObjects.compactMap({ $0.receivedAt }).sorted().last {
                            Persistence.Sync.BeamObjects.last_received_at = mostRecentReceivedAt
                            Logger.shared.logDebug("new ReceivedAt: \(mostRecentReceivedAt.iso8601withFractionalSeconds). \(beamObjects.count) beam object checksums fetched.",
                                                   category: .beamObjectNetwork)
                        }
                        completion(.success(true))
                        return
                    }

                    Logger.shared.logDebug("Need to fetch \(ids.count) objects remotely, different previousChecksum",
                                           category: .beamObjectNetwork)
                    let beamRequestForIds = BeamObjectRequest()

                    try beamRequestForIds.fetchAll(receivedAtAfter: nil, ids: ids) { result in
                        switch result {
                        case .failure(let error):
                            Logger.shared.logDebug("fetchAllByChecksumsFromAPI: \(error.localizedDescription)",
                                                   category: .beamObjectNetwork)
                            completion(.failure(error))
                        case .success(let beamObjects):
                            // If we are doing a delta refreshAll, and 0 document is fetched, we exit early
                            // If not doing a delta sync, we don't as we want to update local document as `deleted`
                            guard lastReceivedAt == nil || !beamObjects.isEmpty else {
                                Logger.shared.logDebug("0 beam object fetched.", category: .beamObjectNetwork)
                                completion(.success(true))
                                return
                            }

                            if let mostRecentReceivedAt = beamObjects.compactMap({ $0.receivedAt }).sorted().last {
                                Persistence.Sync.BeamObjects.last_received_at = mostRecentReceivedAt
                                Logger.shared.logDebug("new ReceivedAt: \(mostRecentReceivedAt.iso8601withFractionalSeconds). \(beamObjects.count) beam objects fetched.",
                                                       category: .beamObjectNetwork)
                            }

                            do {
                                try self.parseFilteredObjects(self.filteredObjects(beamObjects))
                                completion(.success(true))
                                return
                            } catch {
                                AppDelegate.showMessage("Error fetching objects from API: \(error.localizedDescription). This is not normal, check the logs and ask support.")
                                completion(.failure(error))
                            }
                        }
                    }

                    #if DEBUG
                    DispatchQueue.main.async {
                        Self.networkRequests.append(beamRequestForIds)
                    }
                    #endif
                } catch {
                    AppDelegate.showMessage("Error fetching objects from API then storing locally: \(error.localizedDescription). This is not normal, check the logs and ask support.")
                    completion(.failure(error))
                }
            }
        }

        #if DEBUG
        DispatchQueue.main.async {
            Self.networkRequests.append(beamRequest)
        }
        #endif
    }

    /// Will fetch all updates from the API and call each managers based on object's type
    func fetchAllFromAPI(_ completion: @escaping ((Result<Bool, Error>) -> Void)) throws {
        guard AuthenticationManager.shared.isAuthenticated, Configuration.networkEnabled else {
            throw BeamObjectManagerError.notAuthenticated
        }

        let beamRequest = BeamObjectRequest()

        let lastReceivedAt: Date? = Persistence.Sync.BeamObjects.last_received_at

        if let lastReceivedAt = lastReceivedAt {
            Logger.shared.logDebug("Using lastReceivedAt for BeamObjects API call: \(lastReceivedAt.iso8601withFractionalSeconds)",
                                   category: .beamObjectNetwork)
        } else {
            Logger.shared.logDebug("No previous updatedAt for BeamObjects API call",
                                   category: .beamObjectNetwork)
        }

        try beamRequest.fetchAll(receivedAtAfter: lastReceivedAt) { result in
            switch result {
            case .failure(let error):
                Logger.shared.logDebug("fetchAllFromAPI: \(error.localizedDescription)",
                                       category: .beamObjectNetwork)
                completion(.failure(error))
            case .success(let beamObjects):
                // If we are doing a delta refreshAll, and 0 document is fetched, we exit early
                // If not doing a delta sync, we don't as we want to update local document as `deleted`
                guard lastReceivedAt == nil || !beamObjects.isEmpty else {
                    Logger.shared.logDebug("0 beam object fetched.", category: .beamObjectNetwork)
                    completion(.success(true))
                    return
                }

                if let mostRecentReceivedAt = beamObjects.compactMap({ $0.receivedAt }).sorted().last {
                    Persistence.Sync.BeamObjects.last_received_at = mostRecentReceivedAt
                    Logger.shared.logDebug("new ReceivedAt: \(mostRecentReceivedAt.iso8601withFractionalSeconds). \(beamObjects.count) beam objects fetched.",
                                           category: .beamObjectNetwork)
                }

                do {
                    try self.parseFilteredObjects(self.filteredObjects(beamObjects))
                    completion(.success(true))
                    return
                } catch {
                    AppDelegate.showMessage("Error fetching objects from API: \(error.localizedDescription). This is not normal, check the logs and ask support.")
                    completion(.failure(error))
                }
            }
        }

        #if DEBUG
        DispatchQueue.main.async {
            Self.networkRequests.append(beamRequest)
        }
        #endif
    }
}

// MARK: - BeamObjectProtocol
extension BeamObjectManager {
    func updatedObjectsOnly(_ objects: [BeamObject]) -> [BeamObject] {
        objects.filter {
            $0.previousChecksum != $0.dataChecksum || $0.previousChecksum == nil
        }
    }

    func saveToAPI<T: BeamObjectProtocol>(_ objects: [T],
                                          force: Bool = false,
                                          _ completion: @escaping ((Result<[T], Error>) -> Void)) throws -> APIRequest? {
        guard AuthenticationManager.shared.isAuthenticated, Configuration.networkEnabled else {
            throw BeamObjectManagerError.notAuthenticated
        }

        let request = BeamObjectRequest()

        let checksums = BeamObjectChecksum.previousChecksums(objects: objects)

        let beamObjects: [BeamObject] = try objects.map {
            let result = try BeamObject(object: $0)
            result.previousChecksum = checksums[$0.beamObjectId]

            return result
        }

        let objectsToSave = force ? beamObjects : updatedObjectsOnly(beamObjects)

        guard !objectsToSave.isEmpty else {
            Logger.shared.logDebug("Skip \(beamObjects.count) objects, based on previousChecksum they were already saved",
                                   category: .beamObjectNetwork)
            completion(.success([]))
            return nil
        }

        let beamObjectTypes = Set(objectsToSave.map { $0.beamObjectType }).joined(separator: ", ")
        Logger.shared.logDebug("Saving \(objectsToSave.count) objects of type \(beamObjectTypes) on API",
                               category: .beamObjectNetwork)
        try request.save(beamObjects) { result in
            switch result {
            case .failure(let error):
                self.saveToAPIFailure(objects, error, completion)
            case .success:
                do {
                    try BeamObjectChecksum.savePreviousChecksums(beamObjects: beamObjects)

                    completion(.success(objects))
                } catch {
                    completion(.failure(error))
                }
            }
        }

        #if DEBUG
        DispatchQueue.main.async {
            Self.networkRequests.append(request)
        }
        #endif
        return request
    }

    /// Will look at each errors, and fetch remote object to include it in the completion if it was a checksum error
    internal func saveToAPIFailure<T: BeamObjectProtocol>(_ objects: [T],
                                                          _ error: Error,
                                                          _ completion: @escaping ((Result<[T], Error>) -> Void)) {

        switch error {
        case APIRequestError.beamObjectInvalidChecksum:
            Logger.shared.logWarning("beamObjectInvalidChecksum -- could not save \(objects.count) objects: \(error.localizedDescription)",
                                     category: .beamObject)
            saveToAPIFailureBeamObjectInvalidChecksum(objects, error, completion)
            return
        case APIRequestError.apiErrors:
            Logger.shared.logWarning("APIRequestError.apiErrors -- could not save \(objects.count) objects: \(error.localizedDescription)",
                                     category: .beamObject)
            saveToAPIFailureApiErrors(objects, error, completion)
            return
        default:
            break
        }

        Logger.shared.logError("saveToAPIBeamObjectsFailure -- could not save \(objects.count) objects: \(error.localizedDescription)",
                               category: .beamObject)
        completion(.failure(error))
    }

    internal func saveToAPIFailureBeamObjectInvalidChecksum<T: BeamObjectProtocol>(_ objects: [T],
                                                                                   _ error: Error,
                                                                                   _ completion: @escaping ((Result<[T], Error>) -> Void)) {
        guard case APIRequestError.beamObjectInvalidChecksum(let updateBeamObjects) = error,
              let remoteBeamObjects = (updateBeamObjects as? BeamObjectRequest.UpdateBeamObjects)?.beamObjects else {
            completion(.failure(error))
            return
        }

        /*
         In such case we only had 1 error, but we sent multiple objects. The caller of this method will expect
         to get all objects back with sent checksum set (to save previousChecksum). We extract good returned
         objects into `remoteObjects` to resend them back in the completion handler
         */

        // APIRequestError.beamObjectInvalidChecksum happens when only 1 object is in error, if not something is bogus
        guard var conflictedObject = objects.first(where: { $0.beamObjectId.uuidString.lowercased() == updateBeamObjects.errors?.first?.objectid?.lowercased()}) else {
            completion(.failure(error))
            return
        }

        let goodObjects: [T] = extractGoodObjects(objects, conflictedObject, remoteBeamObjects)

        do {
            try BeamObjectChecksum.savePreviousChecksums(objects: goodObjects)

            var fetchedObject: T?
            do {
                fetchedObject = try fetchObject(conflictedObject)
            } catch APIRequestError.notFound {
                try BeamObjectChecksum.deletePreviousChecksum(object: conflictedObject)
            }

            switch self.conflictPolicyForSave {
            case .replace:
                if let fetchedObject = fetchedObject {
                    // Remote object was found, we store its checksum
                    try BeamObjectChecksum.savePreviousChecksum(object: fetchedObject)
                    conflictedObject = manageConflict(conflictedObject, fetchedObject)
                } else {
                    // Object wasn't found, we delete checksum to resave with `nil` as previousChecksum
                    try BeamObjectChecksum.deletePreviousChecksum(object: conflictedObject)
                }

                _ = try self.saveToAPI(conflictedObject) { result in
                    switch result {
                    case .failure(let error): completion(.failure(error))
                    case .success: completion(.success(goodObjects + [conflictedObject]))
                    }
                }
            case .fetchRemoteAndError:
                completion(.failure(BeamObjectManagerObjectError<T>.invalidChecksum([conflictedObject],
                                                                                    goodObjects,
                                                                                    [fetchedObject].compactMap { $0 })))
            }
        } catch {
            completion(.failure(error))
        }
    }

    /// Fetch remote objects
    /// `storePreviousChecksum` should be set to true when you fetch objects following-up a conflict, to ensure the next `save` API call includes the right
    /// `previousChecksum`
    @discardableResult
    func fetchObjects<T: BeamObjectProtocol>(_ objects: [T],
                                             storePreviousChecksum: Bool = false,
                                             _ completion: @escaping (Result<[T], Error>) -> Void) throws -> APIRequest {
        try fetchBeamObjects(objects: objects) { fetchResult in
            switch fetchResult {
            case .failure(let error): completion(.failure(error))
            case .success(let remoteBeamObjects):
                do {
                    if storePreviousChecksum {
                        try BeamObjectChecksum.savePreviousChecksums(beamObjects: remoteBeamObjects)
                    }
                    completion(.success(try self.beamObjectsToObjects(remoteBeamObjects)))
                } catch {
                    completion(.failure(error))
                }
            }
        }
    }

    /// Fetch all remote objects
    @discardableResult
    func fetchAllObjects<T: BeamObjectProtocol>(_ completion: @escaping (Result<[T], Error>) -> Void) throws -> APIRequest {
        try fetchBeamObjects(T.beamObjectType.rawValue) { fetchResult in
            switch fetchResult {
            case .failure(let error): completion(.failure(error))
            case .success(let remoteBeamObjects):
                do {
                    completion(.success(try self.beamObjectsToObjects(remoteBeamObjects)))
                } catch {
                    completion(.failure(error))
                }
            }
        }
    }

    // swiftlint:disable:next function_body_length cyclomatic_complexity
    internal func saveToAPIFailureApiErrors<T: BeamObjectProtocol>(_ objects: [T],
                                                                   _ error: Error,
                                                                   _ completion: @escaping ((Result<[T], Error>) -> Void)) {
        guard case APIRequestError.apiErrors(let errorable) = error,
              let remoteBeamObjects = (errorable as? BeamObjectRequest.UpdateBeamObjects)?.beamObjects,
              let errors = errorable.errors else {
            completion(.failure(error))
            return
        }

        /*
         Note: we might have multiple error types on return, like 1 checksum issue and 1 unrelated issue. We should
         only get conflicted objects

         TODO: if we have another error type, we should probably call completion with that error instead. Question is
         do we still proceed the checksum errors or not.
         */

        let objectErrorIds: [String] = errors.compactMap {
            guard $0.isErrorInvalidChecksum else { return nil }

            return $0.objectid?.lowercased()
        }

        let conflictedObjects: [T] = objects.filter {
            objectErrorIds.contains($0.beamObjectId.uuidString.lowercased())
        }

        let goodObjects: [T] = extractGoodObjects(objects, objectErrorIds, remoteBeamObjects)

        do {
            try BeamObjectChecksum.savePreviousChecksums(objects: goodObjects)

            try fetchObjects(conflictedObjects, storePreviousChecksum: conflictPolicyForSave == .replace) { result in
                switch result {
                case .failure(let error):
                    completion(.failure(error))
                case .success(let fetchedConflictedObjects):
                    switch self.conflictPolicyForSave {
                    case .replace:

                        // When we fetch objects but they have a different encryption key,
                        // fetchedConflictedObjects will be empty and we don't know what to do with it since we can't
                        // decode them or view their paste checksum for now
                        // TODO: fetch remote object checksums and overwrite
                        guard fetchedConflictedObjects.count == conflictedObjects.count else {
                            completion(.failure(BeamObjectManagerError.fetchError))
                            return
                        }

                        do {
                            let toSaveObjects: [T] = try conflictedObjects.compactMap {
                                let conflictedObject = $0

                                let fetchedObject: T? = fetchedConflictedObjects.first(where: {
                                    $0.beamObjectId == conflictedObject.beamObjectId
                                })

                                if let fetchedObject = fetchedObject {
                                    return self.manageConflict(conflictedObject, fetchedObject)
                                }

                                // Object doesn't exist on the API side
                                try BeamObjectChecksum.deletePreviousChecksum(object: conflictedObject)
                                return conflictedObject
                            }

                            _ = try self.saveToAPI(toSaveObjects) { result in
                                switch result {
                                case .failure(let error):
                                    completion(.failure(error))
                                case .success:
                                    completion(.success(goodObjects + toSaveObjects))
                                }
                            }
                        } catch {
                            completion(.failure(error))
                        }
                    case .fetchRemoteAndError:
                        completion(.failure(BeamObjectManagerObjectError<T>.invalidChecksum(conflictedObjects,
                                                                                            goodObjects,
                                                                                            fetchedConflictedObjects)))
                    }
                }
            }
        } catch {
            completion(.failure(error))
            return
        }
    }

    /// Completion will not be called if returned `APIRequest` is `nil`
    func saveToAPI<T: BeamObjectProtocol>(_ object: T,
                                          force: Bool = false,
                                          _ completion: @escaping ((Result<T, Error>) -> Void)) throws -> APIRequest? {
        guard AuthenticationManager.shared.isAuthenticated, Configuration.networkEnabled else {
            throw BeamObjectManagerError.notAuthenticated
        }

        let beamObject = try BeamObject(object: object)
        beamObject.previousChecksum = BeamObjectChecksum.previousChecksum(object: object)

        guard beamObject.previousChecksum != beamObject.dataChecksum || beamObject.previousChecksum == nil || force else {
            Logger.shared.logDebug("Skip object, based on previousChecksum it was already saved",
                                   category: .beamObjectNetwork)
            completion(.success(object))
            return nil
        }

        let request = BeamObjectRequest()

        try request.save(beamObject) { requestResult in
            switch requestResult {
            case .success:
                // Note: we can't decode the remote `BeamObject` as that would require to fetch all details back from
                // the API when saving (it needs `data`). Instead we use the objects passed within the method attribute,
                // and set their `previousChecksum`

                do {
                    try BeamObjectChecksum.savePreviousChecksum(beamObject: beamObject)
                    completion(.success(object))
                } catch {
                    completion(.failure(error))
                }
            case .failure(let error):
                self.saveToAPIFailure(object, beamObject, error, completion)
            }
        }

        #if DEBUG
        DispatchQueue.main.async {
            Self.networkRequests.append(request)
        }
        #endif

        return request
    }

    internal func saveToAPIFailure<T: BeamObjectProtocol>(_ object: T,
                                                          _ beamObject: BeamObject,
                                                          _ error: Error,
                                                          _ completion: @escaping ((Result<T, Error>) -> Void)) {
        Logger.shared.logError("saveToAPIFailure: Could not save \(object): \(error.localizedDescription)",
                               category: .beamObjectNetwork)

        // Early return except for checksum issues.
        guard case APIRequestError.beamObjectInvalidChecksum = error else {
            completion(.failure(error))
            return
        }

        Logger.shared.logWarning("Invalid Checksum. Local previousChecksum: \(beamObject.previousChecksum ?? "-")",
                                 category: .beamObjectNetwork)

        do {
            let fetchedObject: T = try fetchObject(object)
            let conflictedObject: T = try object.copy()

            switch self.conflictPolicyForSave {
            case .replace:
                let newSaveObject = manageConflict(conflictedObject, fetchedObject)

                try BeamObjectChecksum.savePreviousChecksum(object: fetchedObject)
                _ = try self.saveToAPI(newSaveObject, completion)
            case .fetchRemoteAndError:
                completion(.failure(BeamObjectManagerObjectError<T>.invalidChecksum([conflictedObject],
                                                                                    [],
                                                                                    [fetchedObject].compactMap { $0 })))
            }
        } catch APIRequestError.notFound {
            do {
                try BeamObjectChecksum.deletePreviousChecksum(object: object)
            } catch {
                Logger.shared.logError(error.localizedDescription, category: .beamObject)
            }

            completion(.failure(error))
        } catch {
            completion(.failure(error))
        }
    }

    /// Fetch remote object
    @discardableResult
    func fetchObject<T: BeamObjectProtocol>(_ object: T,
                                            _ completion: @escaping (Result<T, Error>) -> Void) throws -> APIRequest {
        try fetchBeamObject(object: object) { fetchResult in
            switch fetchResult {
            case .failure(let error): completion(.failure(error))
            case .success(let remoteBeamObject):
                // Check if you have the same IDs for 2 different object types
                guard remoteBeamObject.beamObjectType == T.beamObjectType.rawValue else {
                    completion(.failure(BeamObjectManagerDelegateError.runtimeError("returned object \(remoteBeamObject) is not a \(T.beamObjectType)")))
                    return
                }

                do {
                    let remoteObject: T = try remoteBeamObject.decodeBeamObject()
                    completion(.success(remoteObject))
                } catch {
                    Logger.shared.logError(error.localizedDescription, category: .beamObject)
                    completion(.failure(BeamObjectManagerError.decodingError(remoteBeamObject)))
                }
            }
        }
    }

    func fetchObjectUpdatedAt<T: BeamObjectProtocol>(_ object: T,
                                                     _ completion: @escaping (Result<Date?, Error>) -> Void) throws -> APIRequest {
        try fetchMinimalBeamObject(object: object) { fetchResult in
            switch fetchResult {
            case .failure(let error): completion(.failure(error))
            case .success(let remoteBeamObject):
                // Check if you have the same IDs for 2 different object types
                guard remoteBeamObject.beamObjectType == T.beamObjectType.rawValue else {
                    completion(.failure(BeamObjectManagerDelegateError.runtimeError("returned object \(remoteBeamObject) is not a \(T.beamObjectType)")))
                    return
                }

                completion(.success(remoteBeamObject.updatedAt))
            }
        }
    }

    func fetchObjectChecksum<T: BeamObjectProtocol>(_ object: T,
                                                    _ completion: @escaping (Result<String?, Error>) -> Void) throws -> APIRequest {
        try fetchMinimalBeamObject(object: object) { fetchResult in
            switch fetchResult {
            case .failure(let error): completion(.failure(error))
            case .success(let remoteBeamObject):
                // Check if you have the same IDs for 2 different object types
                guard remoteBeamObject.beamObjectType == T.beamObjectType.rawValue else {
                    completion(.failure(BeamObjectManagerDelegateError.runtimeError("returned object \(remoteBeamObject) is not a \(T.beamObjectType)")))
                    return
                }

                completion(.success(remoteBeamObject.dataChecksum))
            }
        }
    }
}

// MARK: - BeamObject
extension BeamObjectManager {
    func saveToAPI(_ beamObjects: [BeamObject],
                   deep: Int = 0,
                   _ completion: @escaping ((Result<[BeamObject], Error>) -> Void)) throws -> APIRequest {
        guard AuthenticationManager.shared.isAuthenticated, Configuration.networkEnabled else {
            throw BeamObjectManagerError.notAuthenticated
        }

        guard deep < 3 else {
            throw BeamObjectManagerError.nestedTooDeep
        }

        let checksums = BeamObjectChecksum.previousChecksums(beamObjects: beamObjects)

        beamObjects.forEach {
            $0.previousChecksum = checksums[$0.id]
        }

        let request = BeamObjectRequest()

        try request.save(beamObjects) { result in
            switch result {
            case .failure(let error):
                self.saveToAPIBeamObjectsFailure(beamObjects, deep: deep, error, completion)
            case .success:
                do {
                    try BeamObjectChecksum.savePreviousChecksums(beamObjects: beamObjects)
                    completion(.success(beamObjects))
                } catch {
                    completion(.failure(error))
                }
            }
        }

        #if DEBUG
        DispatchQueue.main.async {
            Self.networkRequests.append(request)
        }
        #endif

        return request
    }

    /// Will look at each errors, and fetch remote object to include it in the completion if it was a checksum error
    // swiftlint:disable:next cyclomatic_complexity function_body_length
    internal func saveToAPIBeamObjectsFailure(_ beamObjects: [BeamObject],
                                              deep: Int = 0,
                                              _ error: Error,
                                              _ completion: @escaping ((Result<[BeamObject], Error>) -> Void)) {
        Logger.shared.logError("saveToAPIBeamObjectsFailure: Could not save \(beamObjects): \(error.localizedDescription)",
                               category: .beamObject)

        switch error {
        case APIRequestError.beamObjectInvalidChecksum(let updateBeamObjects):
            /*
             In such case we only had 1 error, but we sent multiple objects. The caller of this method will expect
             to get all objects back with sent checksum set (to save previousChecksum). We extract good returned
             objects into `remoteObjects` to resend them back in the completion handler
             */

            guard let updateBeamObjects = updateBeamObjects as? BeamObjectRequest.UpdateBeamObjects else {
                completion(.failure(error))
                return
            }

            // APIRequestError.beamObjectInvalidChecksum happens when only 1 object is in error, if not something is bogus
            guard let beamObject = beamObjects.first(where: { $0.id.uuidString.lowercased() == updateBeamObjects.errors?.first?.objectid?.lowercased()}) else {
                completion(.failure(error))
                return
            }

            let goodObjects = beamObjects.filter {
                beamObject.id != $0.id
            }

            // APIRequestError.beamObjectInvalidChecksum is only raised when having 1 object
            // We can just return the error after fetching the object
            do {
                try BeamObjectChecksum.savePreviousChecksums(beamObjects: goodObjects)

                try fetchAndReturnErrorBasedOnConflictPolicy(beamObject) { result in
                    switch result {
                    case .failure(let error): completion(.failure(error))
                    case .success(let mergedBeamObject):
                        do {
                            _ = try self.saveToAPI(mergedBeamObject, deep: deep + 1) { result in
                                switch result {
                                case .failure(let error):
                                    completion(.failure(error))
                                case .success:
                                    completion(.success(goodObjects + [mergedBeamObject]))
                                }
                            }
                        } catch {
                            completion(.failure(error))
                        }
                    }
                }
            } catch {
                completion(.failure(error))
            }
            return
        case APIRequestError.apiErrors(let errorable):
            guard let errors = errorable.errors else { break }

            Logger.shared.logError("\(errorable)", category: .beamObject)
            saveToAPIFailureAPIErrors(beamObjects, errors, completion)
            return
        default:
            break
        }

        completion(.failure(error))
    }

    // swiftlint:disable:next cyclomatic_complexity function_body_length
    internal func saveToAPIFailureAPIErrors(_ beamObjects: [BeamObject],
                                            deep: Int = 0,
                                            _ errors: [UserErrorData],
                                            _ completion: @escaping ((Result<[BeamObject], Error>) -> Void)) {
        // We have multiple errors, we're going to fetch each beamObject on the server side to include them in
        // the error we'll return to the object calling this manager
        let group = DispatchGroup()

        var resultErrors: [Error] = []
        var newBeamObjects: [BeamObject] = []
        let lock = DispatchSemaphore(value: 1)

        for error in errors {
            // Matching beamObject with the returned error. Could be faster with Set but this is rarelly called
            guard let beamObject = beamObjects.first(where: { $0.id.uuidString.lowercased() == error.objectid?.lowercased() }) else {
                continue
            }

            // We only call `saveToAPIFailure` to fetch remote object with invalid checksum errors
            guard error.isErrorInvalidChecksum else { continue }

            group.enter()

            do {
                try fetchAndReturnErrorBasedOnConflictPolicy(beamObject) { result in
                    switch result {
                    case .failure(let error):
                        lock.wait()
                        resultErrors.append(error)
                        lock.signal()
                    case .success(let beamObject):
                        lock.wait()
                        newBeamObjects.append(beamObject)
                        lock.signal()
                    }
                    group.leave()
                }
            } catch {
                lock.wait()
                resultErrors.append(error)
                lock.signal()
            }
        }

        group.wait()

        if conflictPolicyForSave == .fetchRemoteAndError, !newBeamObjects.isEmpty {
            fatalError("When using fetchRemoteAndError conflict policy")
        }

        if conflictPolicyForSave == .replace, !resultErrors.isEmpty {
            fatalError("When using replace conflict policy")
        }

        switch conflictPolicyForSave {
        case .replace:
            guard resultErrors.isEmpty else {
                fatalError("When using replace conflict policy, we won't raise error and therefore it should be empty")
            }
            do {
                _ = try saveToAPI(newBeamObjects, deep: deep + 1, completion)
            } catch {
                completion(.failure(error))
            }
        case .fetchRemoteAndError:
            guard newBeamObjects.isEmpty else {
                fatalError("When using fetchRemoteAndError conflict policy, we will raise error and we shouldn't have already saved merged objects")
            }
            completion(.failure(BeamObjectManagerError.multipleErrors(resultErrors)))
        }
    }

    // swiftlint:disable function_body_length
    func saveToAPI(_ beamObject: BeamObject,
                   deep: Int = 0,
                   _ completion: @escaping ((Result<BeamObject, Error>) -> Void)) throws -> APIRequest {
        guard AuthenticationManager.shared.isAuthenticated, Configuration.networkEnabled else {
            throw BeamObjectManagerError.notAuthenticated
        }

        guard deep < 3 else {
            throw BeamObjectManagerError.nestedTooDeep
        }

        beamObject.previousChecksum = BeamObjectChecksum.previousChecksum(beamObject: beamObject)

        let request = BeamObjectRequest()

        try request.save(beamObject) { requestResult in
            switch requestResult {
            case .success:
                do {
                    try BeamObjectChecksum.savePreviousChecksum(beamObject: beamObject)
                    completion(.success(beamObject))
                } catch {
                    completion(.failure(error))
                }
            case .failure(let error):
                // Early return except for checksum issues.
                guard case APIRequestError.beamObjectInvalidChecksum = error else {
                    Logger.shared.logError("saveToAPI Could not save \(beamObject): \(error.localizedDescription)",
                                           category: .beamObjectNetwork)
                    completion(.failure(error))
                    return
                }

                Logger.shared.logWarning("Invalid Checksum. Local previous checksum: \(beamObject.previousChecksum ?? "-")",
                                         category: .beamObjectNetwork)

                do {
                    try self.fetchAndReturnErrorBasedOnConflictPolicy(beamObject) { result in
                        switch result {
                        case .failure: completion(result)
                        case .success(let newBeamObject):
                            do {
                                Logger.shared.logWarning("Remote object checksum: \(newBeamObject.dataChecksum ?? "-")",
                                                         category: .beamObjectNetwork)
                                Logger.shared.logWarning("Overwriting local object with remote checksum",
                                                         category: .beamObjectNetwork)

                                _ = try self.saveToAPI(newBeamObject, deep: deep + 1, completion)
                            } catch {
                                completion(.failure(error))
                            }
                        }
                    }
                } catch {
                    completion(.failure(error))
                }
            }
        }

        #if DEBUG
        DispatchQueue.main.async {
            Self.networkRequests.append(request)
        }
        #endif

        return request
    }

    /// Fetch remote object, and based on policy will either return the object with remote checksum, or return and error containing the remote object
    internal func fetchAndReturnErrorBasedOnConflictPolicy(_ beamObject: BeamObject,
                                                           _ completion: @escaping (Result<BeamObject, Error>) -> Void) throws {
        try fetchBeamObject(beamObject: beamObject) { fetchResult in
            switch fetchResult {
            case .failure(let error):
                /*
                 We tried fetching the remote beam object but it doesn't exist, we delete`previousChecksum`
                 */
                if case APIRequestError.notFound = error {
                    do {
                        try BeamObjectChecksum.deletePreviousChecksum(beamObject: beamObject)

                        switch self.conflictPolicyForSave {
                        case .replace:
                            completion(.success(beamObject))
                        case .fetchRemoteAndError:
                            completion(.failure(BeamObjectManagerError.invalidChecksum(beamObject)))
                        }
                    } catch {
                        completion(.failure(error))
                    }

                    return
                }
                completion(.failure(error))
            case .success(let remoteBeamObject):
                // This happened during tests, but could happen again if you have the same IDs for 2 different objects
                guard remoteBeamObject.beamObjectType == beamObject.beamObjectType else {
                    completion(.failure(BeamObjectManagerError.invalidObjectType(beamObject, remoteBeamObject)))
                    return
                }

                do {
                    switch self.conflictPolicyForSave {
                    case .replace:
                        try BeamObjectChecksum.savePreviousChecksum(beamObject: remoteBeamObject)

                        let newBeamObject = self.manageConflict(beamObject, remoteBeamObject)
                        completion(.success(newBeamObject))
                    case .fetchRemoteAndError:
                        completion(.failure(BeamObjectManagerError.invalidChecksum(remoteBeamObject)))
                    }
                } catch {
                    completion(.failure(error))
                }
            }
        }
    }

    @discardableResult
    internal func fetchBeamObjects<T: BeamObjectProtocol>(objects: [T],
                                                          _ completion: @escaping (Result<[BeamObject], Error>) -> Void) throws -> APIRequest {
        let request = BeamObjectRequest()
        try request.fetchAll(ids: objects.map { $0.beamObjectId },
                             beamObjectType: T.beamObjectType.rawValue,
                             completion)
        return request
    }

    @discardableResult
    internal func fetchBeamObjects(_ beamObjects: [BeamObject],
                                   _ completion: @escaping (Result<[BeamObject], Error>) -> Void) throws -> APIRequest {
        let request = BeamObjectRequest()
        try request.fetchAll(ids: beamObjects.map { $0.id }, completion)
        return request
    }

    @discardableResult
    internal func fetchBeamObjects(_ ids: [UUID],
                                   _ completion: @escaping (Result<[BeamObject], Error>) -> Void) throws -> APIRequest {
        let request = BeamObjectRequest()
        if Configuration.beamObjectDataOnSeparateCall {
            try request.fetchAllWithDataUrl(ids: ids, completion)
        } else {
            try request.fetchAll(ids: ids, completion)
        }
        return request
    }

    @discardableResult
    internal func fetchBeamObjectChecksums(_ ids: [UUID],
                                           _ completion: @escaping (Result<[BeamObject], Error>) -> Void) throws -> APIRequest {
        let request = BeamObjectRequest()
        try request.fetchAll(ids: ids, completion)
        return request
    }

    @discardableResult
    internal func fetchBeamObjects(_ beamObjectType: String,
                                   _ completion: @escaping (Result<[BeamObject], Error>) -> Void) throws -> APIRequest {
        let request = BeamObjectRequest()
        try request.fetchAll(beamObjectType: beamObjectType, completion)
        return request
    }

    @discardableResult
    internal func fetchBeamObject(beamObject: BeamObject,
                                  _ completion: @escaping (Result<BeamObject, Error>) -> Void) throws -> APIRequest {
        let request = BeamObjectRequest()
        try request.fetch(beamObject: beamObject, completion)
        return request
    }

    @discardableResult
    internal func fetchBeamObject<T: BeamObjectProtocol>(object: T,
                                                         _ completion: @escaping (Result<BeamObject, Error>) -> Void) throws -> APIRequest {
        let request = BeamObjectRequest()
<<<<<<< HEAD

        if Configuration.beamObjectDataOnSeparateCall {
            try request.fetchWithDataUrl(id, completion)
        } else {
            try request.fetch(id, completion)
        }

=======
        try request.fetch(object: object, completion)
>>>>>>> 766d8ce7
        return request
    }

    @discardableResult
    internal func fetchMinimalBeamObject(beamObject: BeamObject,
                                         _ completion: @escaping (Result<BeamObject, Error>) -> Void) throws -> APIRequest {
        let request = BeamObjectRequest()
        try request.fetchMinimalBeamObject(beamObject: beamObject, completion)
        return request
    }

    @discardableResult
    internal func fetchMinimalBeamObject<T: BeamObjectProtocol>(object: T,
                                                                _ completion: @escaping (Result<BeamObject, Error>) -> Void) throws -> APIRequest {
        let request = BeamObjectRequest()
        try request.fetchMinimalBeamObject(object: object, completion)
        return request
    }

    @discardableResult
    func delete<T: BeamObjectProtocol>(object: T,
                                       raise404: Bool = false,
                                       _ completion: ((Result<BeamObject?, Error>) -> Void)? = nil) throws -> APIRequest {
        guard AuthenticationManager.shared.isAuthenticated, Configuration.networkEnabled else {
            throw BeamObjectManagerError.notAuthenticated
        }

        let request = BeamObjectRequest()

        try request.delete(object: object) { result in
            switch result {
            case .failure(let error):
                // We don't mind 404
                if raise404 || !BeamError.isNotFound(error) {
                    completion?(.failure(error))
                } else {
                    completion?(.success(nil))
                }
            case .success(let object): completion?(.success(object))
            }
        }

        #if DEBUG
        DispatchQueue.main.async {
            Self.networkRequests.append(request)
        }
        #endif

        return request
    }

    @discardableResult
    func delete(beamObject: BeamObject, raise404: Bool = false, _ completion: ((Result<BeamObject?, Error>) -> Void)? = nil) throws -> APIRequest {
        guard AuthenticationManager.shared.isAuthenticated, Configuration.networkEnabled else {
            throw BeamObjectManagerError.notAuthenticated
        }

        try BeamObjectChecksum.deletePreviousChecksum(beamObject: beamObject)
        let request = BeamObjectRequest()

        try request.delete(beamObject: beamObject) { result in
            switch result {
            case .failure(let error):
                // We don't mind 404
                if raise404 || !BeamError.isNotFound(error) {
                    completion?(.failure(error))
                } else {
                    completion?(.success(nil))
                }
            case .success(let object): completion?(.success(object))
            }
        }

        #if DEBUG
        DispatchQueue.main.async {
            Self.networkRequests.append(request)
        }
        #endif

        return request
    }

    @discardableResult
    func deleteAll(_ beamObjectType: BeamObjectObjectType? = nil,
                   _ completion: ((Result<Bool, Error>) -> Void)? = nil) throws -> APIRequest {
        guard AuthenticationManager.shared.isAuthenticated, Configuration.networkEnabled else {
            throw BeamObjectManagerError.notAuthenticated
        }

        let request = BeamObjectRequest()

        try request.deleteAll(beamObjectType: beamObjectType) { result in
            switch result {
            case .failure(let error): completion?(.failure(error))
            case .success(let success):
                do {
                    if let beamObjectType = beamObjectType {
                        try BeamObjectChecksum.deletePreviousChecksums(type: beamObjectType)
                    } else {
                        try BeamObjectChecksum.deleteAll()
                    }
                    completion?(.success(success))
                } catch {
                    completion?(.failure(error))
                }
            }
        }

        #if DEBUG
        DispatchQueue.main.async {
            Self.networkRequests.append(request)
        }
        #endif

        return request
    }
}<|MERGE_RESOLUTION|>--- conflicted
+++ resolved
@@ -831,71 +831,42 @@
                                             deep: Int = 0,
                                             _ errors: [UserErrorData],
                                             _ completion: @escaping ((Result<[BeamObject], Error>) -> Void)) {
-        // We have multiple errors, we're going to fetch each beamObject on the server side to include them in
-        // the error we'll return to the object calling this manager
-        let group = DispatchGroup()
-
-        var resultErrors: [Error] = []
-        var newBeamObjects: [BeamObject] = []
-        let lock = DispatchSemaphore(value: 1)
-
-        for error in errors {
+
+        let objectsInError: [BeamObject] = errors.compactMap { error in
             // Matching beamObject with the returned error. Could be faster with Set but this is rarelly called
             guard let beamObject = beamObjects.first(where: { $0.id.uuidString.lowercased() == error.objectid?.lowercased() }) else {
-                continue
+                return nil
             }
 
             // We only call `saveToAPIFailure` to fetch remote object with invalid checksum errors
-            guard error.isErrorInvalidChecksum else { continue }
-
-            group.enter()
-
-            do {
-                try fetchAndReturnErrorBasedOnConflictPolicy(beamObject) { result in
-                    switch result {
-                    case .failure(let error):
-                        lock.wait()
-                        resultErrors.append(error)
-                        lock.signal()
-                    case .success(let beamObject):
-                        lock.wait()
-                        newBeamObjects.append(beamObject)
-                        lock.signal()
-                    }
-                    group.leave()
-                }
-            } catch {
-                lock.wait()
-                resultErrors.append(error)
-                lock.signal()
-            }
-        }
-
-        group.wait()
-
-        if conflictPolicyForSave == .fetchRemoteAndError, !newBeamObjects.isEmpty {
-            fatalError("When using fetchRemoteAndError conflict policy")
-        }
-
-        if conflictPolicyForSave == .replace, !resultErrors.isEmpty {
-            fatalError("When using replace conflict policy")
-        }
-
-        switch conflictPolicyForSave {
-        case .replace:
-            guard resultErrors.isEmpty else {
-                fatalError("When using replace conflict policy, we won't raise error and therefore it should be empty")
-            }
-            do {
-                _ = try saveToAPI(newBeamObjects, deep: deep + 1, completion)
-            } catch {
-                completion(.failure(error))
-            }
-        case .fetchRemoteAndError:
-            guard newBeamObjects.isEmpty else {
-                fatalError("When using fetchRemoteAndError conflict policy, we will raise error and we shouldn't have already saved merged objects")
-            }
-            completion(.failure(BeamObjectManagerError.multipleErrors(resultErrors)))
+            guard error.isErrorInvalidChecksum else { return nil }
+
+            return beamObject
+        }
+
+        do {
+            try fetchAndReturnErrorBasedOnConflictPolicy(beamObjects: objectsInError) { result in
+                switch result {
+                case .failure(let resultErrors):
+                    if self.conflictPolicyForSave == .replace {
+                        fatalError("When using replace conflict policy")
+                    }
+
+                    completion(.failure(resultErrors))
+                case .success(let newBeamObjects):
+                    if self.conflictPolicyForSave == .fetchRemoteAndError, !newBeamObjects.isEmpty {
+                        fatalError("When using fetchRemoteAndError conflict policy")
+                    }
+
+                    do {
+                        _ = try self.saveToAPI(newBeamObjects, deep: deep + 1, completion)
+                    } catch {
+                        completion(.failure(error))
+                    }
+                }
+            }
+        } catch {
+            completion(.failure(error))
         }
     }
 
@@ -966,6 +937,40 @@
         #endif
 
         return request
+    }
+
+    /// Fetch remote object, and based on policy will either return the object with remote checksum, or return and error containing the remote object
+    internal func fetchAndReturnErrorBasedOnConflictPolicy(beamObjects: [BeamObject],
+                                                           _ completion: @escaping (Result<[BeamObject], Error>) -> Void) throws {
+        try fetchBeamObjects(beamObjects) { fetchResult in
+            switch fetchResult {
+            case .failure(let error):
+                completion(.failure(error))
+            case .success(let remoteBeamObjects):
+                do {
+                    switch self.conflictPolicyForSave {
+                    case .replace:
+                        try BeamObjectChecksum.savePreviousChecksums(beamObjects: remoteBeamObjects)
+
+                        let newObjects: [BeamObject] = beamObjects.map { beamObject in
+                            guard let remoteBeamObject = remoteBeamObjects.first(where: { $0.id == beamObject.id }) else {
+                                return beamObject
+                            }
+
+                            return self.manageConflict(beamObject, remoteBeamObject)
+                        }
+
+                        completion(.success(newObjects))
+                    case .fetchRemoteAndError:
+                        completion(.failure(BeamObjectManagerError.multipleErrors(remoteBeamObjects.map {
+                            BeamObjectManagerError.invalidChecksum($0)
+                        })))
+                    }
+                } catch {
+                    completion(.failure(error))
+                }
+            }
+        }
     }
 
     /// Fetch remote object, and based on policy will either return the object with remote checksum, or return and error containing the remote object
@@ -1022,9 +1027,16 @@
     internal func fetchBeamObjects<T: BeamObjectProtocol>(objects: [T],
                                                           _ completion: @escaping (Result<[BeamObject], Error>) -> Void) throws -> APIRequest {
         let request = BeamObjectRequest()
-        try request.fetchAll(ids: objects.map { $0.beamObjectId },
-                             beamObjectType: T.beamObjectType.rawValue,
-                             completion)
+
+        if Configuration.beamObjectDataOnSeparateCall {
+            try request.fetchAllWithDataUrl(ids: objects.map { $0.beamObjectId },
+                                            beamObjectType: T.beamObjectType.rawValue,
+                                            completion)
+        } else {
+            try request.fetchAll(ids: objects.map { $0.beamObjectId },
+                                 beamObjectType: T.beamObjectType.rawValue,
+                                 completion)
+        }
         return request
     }
 
@@ -1060,7 +1072,11 @@
     internal func fetchBeamObjects(_ beamObjectType: String,
                                    _ completion: @escaping (Result<[BeamObject], Error>) -> Void) throws -> APIRequest {
         let request = BeamObjectRequest()
-        try request.fetchAll(beamObjectType: beamObjectType, completion)
+        if Configuration.beamObjectDataOnSeparateCall {
+            try request.fetchAllWithDataUrl(beamObjectType: beamObjectType, completion)
+        } else {
+            try request.fetchAll(beamObjectType: beamObjectType, completion)
+        }
         return request
     }
 
@@ -1068,7 +1084,11 @@
     internal func fetchBeamObject(beamObject: BeamObject,
                                   _ completion: @escaping (Result<BeamObject, Error>) -> Void) throws -> APIRequest {
         let request = BeamObjectRequest()
-        try request.fetch(beamObject: beamObject, completion)
+        if Configuration.beamObjectDataOnSeparateCall {
+            try request.fetchWithDataUrl(beamObject: beamObject, completion)
+        } else {
+            try request.fetch(beamObject: beamObject, completion)
+        }
         return request
     }
 
@@ -1076,17 +1096,13 @@
     internal func fetchBeamObject<T: BeamObjectProtocol>(object: T,
                                                          _ completion: @escaping (Result<BeamObject, Error>) -> Void) throws -> APIRequest {
         let request = BeamObjectRequest()
-<<<<<<< HEAD
 
         if Configuration.beamObjectDataOnSeparateCall {
-            try request.fetchWithDataUrl(id, completion)
+            try request.fetchWithDataUrl(object: object, completion)
         } else {
-            try request.fetch(id, completion)
-        }
-
-=======
-        try request.fetch(object: object, completion)
->>>>>>> 766d8ce7
+            try request.fetch(object: object, completion)
+        }
+
         return request
     }
 
