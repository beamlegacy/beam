--- conflicted
+++ resolved
@@ -212,58 +212,7 @@
                         return
                     }
 
-<<<<<<< HEAD
                     try self.fetchAllFromAPI(ids: ids, completion)
-=======
-                    let beamRequestForIds = BeamObjectRequest()
-
-                    try beamRequestForIds.fetchAll(receivedAtAfter: nil, ids: ids) { result in
-                        switch result {
-                        case .failure(let error):
-                            Logger.shared.logDebug("fetchAllByChecksumsFromAPI: \(error.localizedDescription)",
-                                                   category: .beamObjectNetwork)
-                            completion(.failure(error))
-                        case .success(let beamObjects):
-                            // If we are doing a delta refreshAll, and 0 document is fetched, we exit early
-                            // If not doing a delta sync, we don't as we want to update local document as `deleted`
-                            guard lastReceivedAt == nil || !beamObjects.isEmpty else {
-                                Logger.shared.logDebug("0 beam object fetched", category: .beamObjectNetwork)
-                                completion(.success(true))
-                                return
-                            }
-
-                            if let mostRecentReceivedAt = beamObjects.compactMap({ $0.receivedAt }).sorted().last {
-                                Persistence.Sync.BeamObjects.last_received_at = mostRecentReceivedAt
-                                Logger.shared.logDebug("new ReceivedAt: \(mostRecentReceivedAt.iso8601withFractionalSeconds). \(beamObjects.count) beam objects fetched",
-                                                       category: .beamObjectNetwork)
-                            }
-
-                            do {
-                                let parsedFilteredObjects = self.filteredObjects(beamObjects)
-                                try self.parseFilteredObjects(parsedFilteredObjects)
-
-                                // Note: you don't need to save checksum here, they are saved in `translators[object.beamObjectType]` callback
-                                // called by `parseFilteredObjects`
-
-                                completion(.success(true))
-                                return
-                            } catch {
-                                let message = "Error fetching objects from API: \(error.localizedDescription). This is not normal, check the logs and ask support."
-                                Logger.shared.logError(message, category: .beamObject)
-                                if Configuration.env == .debug {
-                                    AppDelegate.showMessage(message)
-                                }
-                                completion(.failure(error))
-                            }
-                        }
-                    }
-
-                    #if DEBUG
-                    DispatchQueue.main.async {
-                        Self.networkRequests.append(beamRequestForIds)
-                    }
-                    #endif
->>>>>>> 1d04d61b
                 } catch {
                     let message = "Error fetching objects from API: \(error.localizedDescription). This is not normal, check the logs and ask support."
                     Logger.shared.logError(message, category: .beamObject)
@@ -328,6 +277,8 @@
 
                 do {
                     try self.parseFilteredObjects(self.filteredObjects(beamObjects))
+                    // Note: you don't need to save checksum here, they are saved in `translators[object.beamObjectType]` callback
+                    // called by `parseFilteredObjects`
                     completion(.success(true))
                     return
                 } catch {
