import Foundation
import BeamCore

/// How do you want to resolve checksum conflicts
enum BeamObjectConflictResolution {
    /// Overwrite remote object with values from local object
    case replace

    /// Raise invalidChecksum error, which will include remote object, sent object, and potentially other good objects if any
    case fetchRemoteAndError
}

// Add your object type when saving over the beam object API
enum BeamObjectObjectType: String {
    case password
    case link
    case database
    case browsingTree = "browsing_tree"
    case file
    case document
    case myRemoteObject = "my_remote_object"
    case contact
    case noteFrecency = "note_frecency"

    static func fromString(value: String) -> Self? {
        BeamObjectObjectType(rawValue: value)
    }
}

class BeamObjectManager {
    static var managerOrder: [BeamObjectObjectType] = []
    static var managerInstances: [BeamObjectObjectType: BeamObjectManagerDelegateProtocol] = [:]
    static var translators: [BeamObjectObjectType: (BeamObjectManagerDelegateProtocol, [BeamObject]) throws -> Void] = [:]

    #if DEBUG
    static var networkRequests: [APIRequest] = []
    #endif

    var webSocketRequest = APIWebSocketRequest()

    let backgroundQueue = DispatchQueue(label: "BeamObjectManager backgroundQueue", qos: .userInitiated)

    static func register<M: BeamObjectManagerDelegateProtocol, O: BeamObjectProtocol>(_ manager: M, object: O.Type) {
        managerInstances[object.beamObjectType] = manager

        /*
         Translators is a way to know what object type is being processed by the manager
         */
        translators[object.beamObjectType] = { manager, objects in
            let previousChecksums = BeamObjectChecksum.previousChecksums(beamObjects: objects)

            var localTimer = BeamDate.now

            // Any received object with the same content than the one we already sent is skipped
            let toSaveObjects: [BeamObject] = {
                // Skip the check if no previous stored checksums at all meaning it's a first sync
                guard !previousChecksums.isEmpty else { return objects }

                return objects.compactMap {
                    // previous stored checksum is the same as the temote data checksum, we can skip
                    if previousChecksums[$0] == $0.dataChecksum {
                        return nil
                    }
                    return $0
                }
            }()

            Logger.shared.logDebug("Received \(objects.count) \(object.beamObjectType), filtered to \(toSaveObjects.count). Already had \(previousChecksums.count) checksums",
                                   category: .beamObjectNetwork,
                                   localTimer: localTimer)

            localTimer = BeamDate.now

            var totalSize: Int64 = 0

            let encapsulatedObjects: [O] = try toSaveObjects.map {
                do {
                    let result: O = try $0.decodeBeamObject()
                    totalSize += Int64($0.data?.count ?? 0)

                    // Setting previousChecksum so code not doing anything more than storing objects/replacing existing objects
                    // at least doesn't break the sync and delta sync.
//                    result.previousChecksum = result.checksum

                    return result
                } catch {
                    Logger.shared.logError("Error decoding \($0.beamObjectType) beamobject: \(error.localizedDescription)",
                                           category: .beamObject)
                    dump($0)
                    throw error
                }
            }

            Logger.shared.logDebug("Decoded \(toSaveObjects.count) BeamObject to \(O.beamObjectType)",
                                   category: .beamObjectNetwork,
                                   localTimer: localTimer)

            localTimer = BeamDate.now

            /*
             IMPORTANT: code inside `parse` and the manager, outside the area of `BeamObjectManager`
             might call `saveOnAPI()` to save objects. Ex: when database with same titles arrive and it's being changed +
             resaved on the API. It needs to have `previousChecksum` already available to avoid conflicts.

             We must therefor save object's previousChecksums *before* calling the manager.
             */

            let _ = try BeamObjectChecksum.savePreviousChecksums(beamObjects: toSaveObjects)

            do {
                try manager.parse(objects: encapsulatedObjects)
            } catch {
                /*
                 We had issues saving those, we *must* delete previous checksums attached to those objects else a new
                 fetch will not fetch those objects again, as the local checksum will be equal to remote ones.

                 The error might be temporary and we should fetch those again.

                 TODO: we should only delete checksums of failed objects, but we don't currently have a way to know about
                 successful object saves and failed ones. We will therefor refetch successful objects in case of failures.
                 */
                try BeamObjectChecksum.deletePreviousChecksums(beamObjects: toSaveObjects)
                throw error
            }

            Logger.shared.logDebug("Received \(encapsulatedObjects.count) \(object.beamObjectType) (\(totalSize.byteSize)). Manager done",
                                   category: .beamObjectNetwork,
                                   localTimer: localTimer)
        }
    }

    static func unregisterAll() {
        managerInstances = [:]
        translators = [:]
    }

    static func setup() {
        // Add any manager using BeamObjects here
        DocumentManager().registerOnBeamObjectManager()
        DatabaseManager().registerOnBeamObjectManager()
        PasswordManager.shared.registerOnBeamObjectManager()
        BeamFileDBManager.shared.registerOnBeamObjectManager()
        BrowsingTreeStoreManager.shared.registerOnBeamObjectManager()
        BeamLinkDB.shared.registerOnBeamObjectManager()
        ContactsManager.shared.registerOnBeamObjectManager()
<<<<<<< HEAD

        /*
         Not yet used: In what order should we proceed when receiving new objects? We might have objects with
         dependencies. Ex: `Document` needs `Database`.

         We should use that order when sending objects to the API, and when receiving new objects.
         */
        managerOrder = [.database, .contact, .file, .document, .password, .link, .browsingTree]

        assert(managerOrder.count == managerInstances.count)
=======
        //TODO: fix and re activate
        //GRDBNoteFrecencyStorage().registerOnBeamObjectManager()
>>>>>>> d881b496
    }

    var conflictPolicyForSave: BeamObjectConflictResolution = .replace

    internal func filteredObjects(_ beamObjects: [BeamObject]) -> [BeamObjectObjectType: [BeamObject]] {
        let filteredObjects: [BeamObjectObjectType: [BeamObject]] = beamObjects.reduce(into: [:]) { result, object in
            if let beamObjectType = BeamObjectObjectType.fromString(value: object.beamObjectType) {
                result[beamObjectType] = result[beamObjectType] ?? []
                result[beamObjectType]?.append(object)
            } else {
                Logger.shared.logWarning("Found \(object.beamObjectType) but can't process this type",
                                         category: .beamObject)
            }
        }

        return filteredObjects
    }

    internal func parseObjectChecksums(_ objects: [BeamObject]) -> [BeamObject] {
        let checksums = BeamObjectChecksum.previousChecksums(beamObjects: objects)

        let changedObjects = objects.filter {
            $0.dataChecksum != checksums[$0] || checksums[$0] == nil
        }

        return changedObjects
    }

    // swiftlint:disable function_body_length
    internal func parseFilteredObjects(_ filteredObjects: [BeamObjectObjectType: [BeamObject]]) throws {
        var objectsInErrors: Set<String> = Set()

        let group = DispatchGroup()

        var errors: [Error] = []

        let localTimer = BeamDate.now
        Logger.shared.logDebug("Call object managers: start",
                               category: .beamObject)

        /*
         IMPORTANT: we might receive a bunch of objects at once (initial sync) and parsing all of the types in parallels
         might raise issues, as `document` objects need their `database`. Bug if done in parallel would be resaving
         the database object on the API without having its local checksum saved yet.

         BeamObjects don't have dependencies map, therefor we don't know which ones we should proceed first. As a quick
         fix I will parse per type, in the order listed at `managerOrder`.
         */

        for (key, objects) in filteredObjects {
            guard let managerInstance = Self.managerInstances[key] else {
                Logger.shared.logDebug("**managerInstance for \(key) not found** keys: \(Self.managerInstances.keys)",
                                       category: .beamObject)
                continue
            }

            guard let translator = Self.translators[key] else {
                Logger.shared.logDebug("**translator for \(key) not found** keys: \(Self.translators.keys)",
                                       category: .beamObject)
                continue
            }

            group.enter()
            DispatchQueue.global(qos: .userInteractive).async {
                do {
                    try translator(managerInstance, objects)
                } catch {
                    Logger.shared.logError("Error parsing remote \(key) beamobjects: \(error.localizedDescription). Retrying one by one.",
                                           category: .beamObjectNetwork)

                    var objectsInError: [BeamObject] = []

                    // When error occurs, we need to know what object is actually failing
                    for beamObject in objects {
                        do {
                            try translator(managerInstance, [beamObject])
                        } catch {
                            objectsInError.append(beamObject)
                            objectsInErrors.insert(beamObject.beamObjectType)
                        }
                    }

                    var message: String
                    if objectsInError.count == objects.count {
                        Logger.shared.logError("All \(key) objects in error", category: .beamObjectNetwork)
                        message = "All BeamObjects types: \(key) are in error"
                    } else {
                        Logger.shared.logError("Error parsing following \(key) beamobjects: \(objectsInError.map { $0.id.uuidString }.joined(separator: ", "))",
                                               category: .beamObjectNetwork)
                        dump(objectsInError)
                        message = "Some BeamObjects types: \(key) are in error"
                    }
                    DispatchQueue.main.sync { errors.append(BeamObjectManagerError.parsingError(message)) }
                }

                group.leave()
            }
        }

        group.wait()

        Logger.shared.logDebug("Call object managers: done",
                               category: .beamObject,
                               localTimer: localTimer)

        if !errors.isEmpty {
            throw BeamObjectManagerError.multipleErrors(errors)
        }
    }

    internal func extractGoodObjects<T: BeamObjectProtocol>(_ objects: [T],
                                                            _ conflictedObject: T,
                                                            _ remoteBeamObjects: [BeamObject]) -> [T] {
        // Set `checksum` on the objects who were saved successfully as this will be used later
        objects.compactMap {
            if conflictedObject.beamObjectId == $0.beamObjectId { return nil }

            return $0
        }
    }

    internal func extractGoodObjects<T: BeamObjectProtocol>(_ objects: [T],
                                                            _ objectErrorIds: [String],
                                                            _ remoteBeamObjects: [BeamObject]) -> [T] {
        // Set `checksum` on the objects who were saved successfully as this will be used later
        objects.compactMap {
            if objectErrorIds.contains($0.beamObjectId.uuidString.lowercased()) { return nil }

            return $0
        }
    }

    internal func beamObjectsToObjects<T: BeamObjectProtocol>(_ beamObjects: [BeamObject]) throws -> [T] {
        var errors: [Error] = []
        let remoteObjects: [T] = try beamObjects.compactMap { beamObject in
            // Check if you have the same IDs for 2 different object types
            guard beamObject.beamObjectType == T.beamObjectType.rawValue else {
                // This is an important fail, we throw now
                let error = BeamObjectManagerDelegateError.runtimeError("returned object \(beamObject) \(beamObject.id) is not a \(T.beamObjectType).")
                throw error
            }

            do {
                let remoteObject: T = try beamObject.decodeBeamObject()
                return remoteObject
            } catch {
                errors.append(BeamObjectManagerError.decodingError(beamObject))
            }

            return nil
        }

        guard errors.isEmpty else { throw BeamObjectManagerError.multipleErrors(errors) }

        return remoteObjects
    }

    internal func fetchObject<T: BeamObjectProtocol>(_ object: T) throws -> T {
        let semaphore = DispatchSemaphore(value: 0)
        var result: Result<T, Error>!

        try fetchObject(object) { fetchObjectResult in
            result = fetchObjectResult
            semaphore.signal()
        }

        let semaphoreResult = semaphore.wait(timeout: DispatchTime.now() + .seconds(30))
        if case .timedOut = semaphoreResult {
            throw BeamObjectManagerDelegateError.runtimeError("Couldn't fetch object, timedout")
        }

        switch result {
        case .failure(let error): throw error
        case .success(let object): return object
        case .none:
            throw BeamObjectManagerDelegateError.runtimeError("Couldn't fetch object, got none!")
        }
    }

    internal func manageConflict<T: BeamObjectProtocol>(_ object: T,
                                                        _ remoteObject: T) -> T {
        var result = object

        // Fetch the most recent
        if remoteObject.updatedAt > object.updatedAt {
            result = remoteObject
        }

        return result
    }

    internal func manageConflict(_ object: BeamObject,
                                 _ remoteObject: BeamObject) -> BeamObject {
        var result = object

        if let objectUpdatedAt = object.updatedAt,
           let remoteUpdatedAt = remoteObject.updatedAt,
           remoteUpdatedAt > objectUpdatedAt {
            result = remoteObject
        }

        result.previousChecksum = remoteObject.dataChecksum
        return result
    }
}<|MERGE_RESOLUTION|>--- conflicted
+++ resolved
@@ -143,7 +143,8 @@
         BrowsingTreeStoreManager.shared.registerOnBeamObjectManager()
         BeamLinkDB.shared.registerOnBeamObjectManager()
         ContactsManager.shared.registerOnBeamObjectManager()
-<<<<<<< HEAD
+        //TODO: fix and re activate
+        //GRDBNoteFrecencyStorage().registerOnBeamObjectManager()
 
         /*
          Not yet used: In what order should we proceed when receiving new objects? We might have objects with
@@ -154,10 +155,6 @@
         managerOrder = [.database, .contact, .file, .document, .password, .link, .browsingTree]
 
         assert(managerOrder.count == managerInstances.count)
-=======
-        //TODO: fix and re activate
-        //GRDBNoteFrecencyStorage().registerOnBeamObjectManager()
->>>>>>> d881b496
     }
 
     var conflictPolicyForSave: BeamObjectConflictResolution = .replace
