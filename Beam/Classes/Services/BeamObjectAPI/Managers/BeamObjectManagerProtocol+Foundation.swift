--- conflicted
+++ resolved
@@ -14,7 +14,7 @@
 
         let toSaveObjects = try allObjects(updatedSince: Persistence.Sync.BeamObjects.last_updated_at)
 
-        Logger.shared.logDebug("\(Self.BeamObjectType.beamObjectTypeName) manager returned \(toSaveObjects.count) objects",
+        Logger.shared.logDebug("\(Self.BeamObjectType.beamObjectType.rawValue) manager returned \(toSaveObjects.count) objects",
                                category: .beamObjectNetwork,
                                localTimer: localTimer)
 
@@ -73,11 +73,7 @@
         var networkTask: APIRequest?
 
         do {
-<<<<<<< HEAD
-            networkTask = try objectManager.saveToAPI(objectsToSave, force: force) { result in
-=======
-            networkTask = try objectManager.saveToAPI(objects) { result in
->>>>>>> 08e23bd4
+            networkTask = try objectManager.saveToAPI(objects, force: force) { result in
                 switch result {
                 case .failure(let error):
                     self.saveOnBeamObjectsAPIError(objects: objects,
@@ -262,7 +258,7 @@
                 completion(.failure(error))
             case .success(let remoteChecksum):
                 do {
-                    let beamObject = try BeamObject(object, BeamObjectType.beamObjectTypeName)
+                    let beamObject = try BeamObject(object)
 
                     guard let remoteChecksum = remoteChecksum, remoteChecksum != beamObject.dataChecksum else {
                         completion(.success(nil))
@@ -330,11 +326,7 @@
         var networkTask: APIRequest?
 
         do {
-<<<<<<< HEAD
-            networkTask = try objectManager.saveToAPI(objectToSave, force: force) { result in
-=======
-            networkTask = try objectManager.saveToAPI(object) { result in
->>>>>>> 08e23bd4
+            networkTask = try objectManager.saveToAPI(object, force: force) { result in
                 switch result {
                 case .failure(let error):
                     self.saveOnBeamObjectAPIError(object: object,
@@ -430,11 +422,7 @@
                 }
             }
 
-<<<<<<< HEAD
-            try self.saveOnBeamObjectsAPI(mergedObjects, force: true, deep: deep + 1, refreshPreviousChecksum: false) { result in
-=======
-            try self.saveOnBeamObjectsAPI(mergedObjects, deep: deep + 1) { result in
->>>>>>> 08e23bd4
+            try self.saveOnBeamObjectsAPI(mergedObjects, force: true, deep: deep + 1) { result in
                 switch result {
                 case .failure(let error):
                     completion(.failure(error))
