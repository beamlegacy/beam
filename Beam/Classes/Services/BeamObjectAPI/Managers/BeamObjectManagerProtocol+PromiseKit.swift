--- conflicted
+++ resolved
@@ -178,7 +178,7 @@
     }
 
     func refreshFromBeamObjectAPI(object: BeamObjectType,
-                                  forced: Bool = false) -> Promise<BeamObjectType?> {
+                                  forced: Bool = false) -> PromiseKit.Promise<BeamObjectType?> {
         guard AuthenticationManager.shared.isAuthenticated, Configuration.networkEnabled else {
             return Promise(error: APIRequestError.notAuthenticated)
         }
@@ -192,16 +192,11 @@
             }
         }
 
-<<<<<<< HEAD
-        return objectManager.fetchObjectChecksum(object).then(on: backgroundQueue) { remoteChecksum -> Promise<BeamObjectType?> in
-            let beamObject = try BeamObject(object, BeamObjectType.beamObjectTypeName)
+        return objectManager.fetchObjectChecksum(object: object).then(on: backgroundQueue) { remoteChecksum -> Promise<BeamObjectType?> in
+            let beamObject = try BeamObject(object)
 
             guard let remoteChecksum = remoteChecksum, remoteChecksum != beamObject.dataChecksum else {
-=======
-        return objectManager.fetchObjectUpdatedAt(object: object).then(on: backgroundQueue) { updatedAt -> Promise<BeamObjectType?> in
-            guard let updatedAt = updatedAt, updatedAt > object.updatedAt else {
->>>>>>> 766d8ce7
-                return .value(nil)
+                return Promise.value(nil)
             }
 
             return objectManager.fetchObject(object: object).then(on: backgroundQueue) {
@@ -209,7 +204,7 @@
             }
         }.recover(on: backgroundQueue) { error -> Promise<BeamObjectType?> in
             if case APIRequestError.notFound = error {
-                return .value(nil)
+                return Promise.value(nil)
             }
             throw error
         }
@@ -225,7 +220,7 @@
         return objectManager.fetchAllObjects()
     }
 
-    func saveOnBeamObjectAPI(_ object: BeamObjectType) -> Promise<BeamObjectType> {
+    func saveOnBeamObjectAPI(_ object: BeamObjectType) -> PromiseKit.Promise<BeamObjectType> {
         guard AuthenticationManager.shared.isAuthenticated, Configuration.networkEnabled else {
             return Promise(error: APIRequestError.notAuthenticated)
         }
