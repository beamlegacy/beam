--- conflicted
+++ resolved
@@ -43,11 +43,7 @@
         createdAt = row[Columns.createdAt]
         updatedAt = row[Columns.updatedAt]
         deletedAt = row[Columns.deletedAt]
-<<<<<<< HEAD
-        previousChecksum = row[Columns.previousChecksum]
         size = data.count
-=======
->>>>>>> 766d8ce7
     }
 }
 
@@ -110,11 +106,7 @@
     }
 
     func copy() throws -> BeamFileRecord {
-<<<<<<< HEAD
-        BeamFileRecord(name: name, uid: uid, data: data, type: type, size: size, createdAt: createdAt, updatedAt: updatedAt, deletedAt: deletedAt, previousChecksum: previousChecksum)
-=======
-        BeamFileRecord(name: name, uid: uid, data: data, type: type, createdAt: createdAt, updatedAt: updatedAt, deletedAt: deletedAt)
->>>>>>> 766d8ce7
+        BeamFileRecord(name: name, uid: uid, data: data, type: type, size: size, createdAt: createdAt, updatedAt: updatedAt, deletedAt: deletedAt)
     }
 }
 
