//
//  BrowserTab.swift
//  Beam
//
//  Created by Sebastien Metrot on 21/09/2020.
//
// swiftlint:disable file_length

import Foundation
import SwiftUI
import Combine
import WebKit

class FullScreenWKWebView: WKWebView {
//    override var safeAreaInsets: NSEdgeInsets {
//        return NSEdgeInsets(top: 0, left: 0, bottom: 0, right: 0)
//    }

    //Catching those event to avoid funk sound
    override func keyDown(with event: NSEvent) {
        if let key = event.specialKey {
            if key == .leftArrow || key == .rightArrow {
                return
            }
        }
        super.keyDown(with: event)
    }
}

struct FrameInfo {
    let origin: String
    let x: CGFloat
    let y: CGFloat
    let width: CGFloat
    let height: CGFloat
}

// swiftlint:disable:next type_body_length

class BrowserTab: NSView, ObservableObject, Identifiable, WKNavigationDelegate, WKUIDelegate, WKScriptMessageHandler, Codable, WebPage {
    var id: UUID

    private(set) var scrollX: CGFloat = 0
    private(set) var scrollY: CGFloat = 0
    var zoomLevel: CGFloat {
        get {
            webView.magnification
        }
    }

    private var pixelRatio: Double = 1

    public func load(url: URL) {
        self.url = url
        navigationCount = 0
        webView.load(URLRequest(url: url))
    }

    @Published public var webView: WKWebView! {
        didSet {
            setupObservers()
        }
    }

    @Published var title: String = ""
    @Published var originalQuery: String?
    @Published var url: URL?
    @Published var isLoading: Bool = false
    @Published var estimatedProgress: Double = 0
    @Published var hasOnlySecureContent: Bool = false
    @Published var serverTrust: SecTrust?
    @Published var canGoBack: Bool = false
    @Published var canGoForward: Bool = false
    @Published var backForwardList: WKBackForwardList!
    @Published var visitedURLs = Set<URL>()
    @Published var favIcon: NSImage?

    @Published var browsingTree: BrowsingTree
    @Published var privateMode = false

    lazy var pointAndShoot: PointAndShoot = {
        PointAndShoot(config: PointAndShootConfig(native: true, web: true), page: self)
    }()

    /**
     * Frame info by frame URL
     */
    var framesInfo = [String: FrameInfo]()

    var state: BeamState!

    public private(set) var note: BeamNote
    public private(set) var rootElement: BeamElement
    public private(set) var element: BeamElement?

    func setDestinationNote(_ note: BeamNote, rootElement: BeamElement? = nil) {
        self.note = note
        self.rootElement = rootElement ?? note
        self.note.browsingSessions.append(browsingTree)

        if let elem = element {
            // reparent the element that has alreay been created
            self.rootElement.addChild(elem)
        } else {
            _ = addCurrentPageToNote()
        }
    }

    var appendToIndexer: (URL, Readability) -> Void = { _, _ in
    }

    var creationDate: Date = Date()
    var lastViewDate: Date = Date()

    public var onNewTabCreated: (BrowserTab) -> Void = { _ in
    }

    private var scope = Set<AnyCancellable>()

    class var webViewConfiguration: WKWebViewConfiguration {
        let config = WKWebViewConfiguration()
        config.applicationNameForUserAgent = "Mozilla/5.0 (Macintosh; Intel Mac OS X 11_0) AppleWebKit/605.1.15 (KHTML, like Gecko) Version/14.0 Safari/605.1.15"
        config.preferences.javaScriptEnabled = true
        config.preferences.javaScriptCanOpenWindowsAutomatically = false
        config.preferences.tabFocusesLinks = true
//        config.preferences.plugInsEnabled = true
        config.preferences._setFullScreenEnabled(true)
        config.preferences.isFraudulentWebsiteWarningEnabled = true
        config.defaultWebpagePreferences.preferredContentMode = .desktop
        return config
    }

    init(state: BeamState, originalQuery: String?, note: BeamNote, rootElement: BeamElement? = nil, id: UUID = UUID(), webView: WKWebView? = nil, createBullet: Bool = true) {
        self.state = state
        self.id = id
        self.note = note
        self.rootElement = rootElement ?? note
        self.originalQuery = originalQuery

        if let w = webView {
            self.webView = w
            backForwardList = w.backForwardList
        } else {
            let web = FullScreenWKWebView(frame: NSRect(), configuration: Self.webViewConfiguration)
            web.wantsLayer = true
            web.allowsMagnification = true

            state.setup(webView: web)
            backForwardList = web.backForwardList
            self.webView = web
        }
        browsingTree = BrowsingTree(originalQuery ?? webView?.url?.absoluteString)

        super.init(frame: .zero)
        note.browsingSessions.append(browsingTree)
        setupObservers()
    }

    required init?(coder: NSCoder) {
        fatalError("init(coder:) has not been implemented")
    }

    enum CodingKeys: String, CodingKey {
        case id
        case title
        case originalQuery
        case url
        case browsingTree
        case privateMode
        case note
        case rootElement
        case element
    }

    var preloadUrl: URL?

    required public init(from decoder: Decoder) throws {
        let container = try decoder.container(keyedBy: CodingKeys.self)

        id = try container.decode(UUID.self, forKey: .id)
        title = try container.decode(String.self, forKey: .title)
        originalQuery = try container.decode(String.self, forKey: .originalQuery)
        preloadUrl = try? container.decode(URL.self, forKey: .url)

        browsingTree = try container.decode(BrowsingTree.self, forKey: .browsingTree)
        privateMode = try container.decode(Bool.self, forKey: .privateMode)

        let noteTitle = try container.decode(String.self, forKey: .note)
        let loadedNote = BeamNote.fetch(AppDelegate.main.documentManager, title: noteTitle) ?? AppDelegate.main.data.todaysNote
        note = loadedNote
        let rootId = try? container.decode(UUID.self, forKey: .rootElement)
        rootElement = note.findElement(rootId ?? loadedNote.id) ?? loadedNote.children.first!
        if let elementId = try? container.decode(UUID.self, forKey: .element) {
            element = loadedNote.findElement(elementId)
        }

        super.init(frame: .zero)
        note.browsingSessions.append(browsingTree)
    }

    func postLoadSetup(state: BeamState) {
        self.state = state
        let web = FullScreenWKWebView(frame: NSRect(), configuration: Self.webViewConfiguration)
        web.wantsLayer = true
        web.allowsMagnification = true

        state.setup(webView: web)
        backForwardList = web.backForwardList
        webView = web
//        setupObservers()
        if let _url = preloadUrl {
            preloadUrl = nil
            DispatchQueue.main.async { [weak self] in
                self?.webView.load(URLRequest(url: _url))
            }
        }
    }

    func encode(to encoder: Encoder) throws {
        var container = encoder.container(keyedBy: CodingKeys.self)

        try container.encode(id, forKey: .id)
        try container.encode(title, forKey: .title)
        try container.encode(originalQuery, forKey: .originalQuery)
        if let _url = webView.url {
            try container.encode(_url, forKey: .url)
        }
        try container.encode(browsingTree, forKey: .browsingTree)
        try container.encode(privateMode, forKey: .privateMode)
        try container.encode(note.title, forKey: .note)
        try container.encode(rootElement.id, forKey: .rootElement)
        if let element = element {
            try container.encode(element, forKey: .element)
        }
    }

    // Add the current page to the current note and return the beam element (if the element already exist return it directly)
    func addCurrentPageToNote() -> BeamElement? {
        guard let elem = element else {
            guard let url = url else { return nil }
            guard !url.isSearchResult else { return nil } // Don't automatically add search results
            let linkString = url.absoluteString
            guard !note.outLinks.contains(linkString) else {
                element = note.elementContainingLink(to: linkString); return element
            }
            Logger.shared.logDebug("add current page '\(title)' to note '\(note.title)'", category: .web)
            let e = BeamElement()
            element = e
            updateElementWithTitle()
            rootElement.addChild(e)
            return e
        }
        return elem
    }

    private func updateElementWithTitle(_ title: String? = nil) {
        if let url = url, let element = element {
            let name = title ?? (self.title.isEmpty ? url.absoluteString : self.title)
            element.text = BeamText(text: name, attributes: [.link(url.absoluteString)])
        }
    }

    private func updateFavIcon() {
        guard let url = url else { favIcon = nil; return }
        FaviconProvider.shared.imageForUrl(url) { [weak self] (image) in
            guard let self = self else { return }
            self.favIcon = image
        }
    }

    private func updateScore() {
        let s = browsingTree.current.score.score
//            Logger.shared.logDebug("updated score[\(url!.absoluteString)] = \(s)", category: .general)
        element?.score = s
        if s > 0.0 {
            _ = addCurrentPageToNote() // Automatically add current page to note over a certain threshold
        }
    }

    var backListSize = 0

    private func setupObservers() {
        webView.publisher(for: \.title).sink { v in
            self.title = v ?? "loading..."
            self.updateElementWithTitle()
        }.store(in: &scope)
        webView.publisher(for: \.url).sink { v in
            self.url = v
            if v?.absoluteString != nil {
                self.updateFavIcon()
//                self.browsingTree.current.score.openIndex = self.navigationCount
//                self.updateScore()
//                self.navigationCount = 0
            }
        }.store(in: &scope)
        webView.publisher(for: \.isLoading).sink { v in
            withAnimation {
                self.isLoading = v
            }
        }.store(in: &scope)
        webView.publisher(for: \.estimatedProgress).sink { v in
            withAnimation {
                self.estimatedProgress = v
            }
        }.store(in: &scope)
        webView.publisher(for: \.hasOnlySecureContent).sink { v in
            self.hasOnlySecureContent = v
        }.store(in: &scope)
        webView.publisher(for: \.serverTrust).sink { v in
            self.serverTrust = v
        }.store(in: &scope)
        webView.publisher(for: \.canGoBack).sink { v in
            self.canGoBack = v
        }.store(in: &scope)
        webView.publisher(for: \.canGoForward).sink { v in
            self.canGoForward = v
        }.store(in: &scope)
        webView.publisher(for: \.backForwardList).sink { v in
            self.backForwardList = v
        }.store(in: &scope)

        webView.navigationDelegate = self
        webView.uiDelegate = self

        removeScriptHandlers()
        removeUserScripts()

        addScriptHandlers()
        addUserScripts()
    }

    func cancelObservers() {
        scope.removeAll()
        webView.navigationDelegate = nil
        webView.uiDelegate = nil

        removeScriptHandlers()
    }

    private func removeUserScripts() {
        webView.configuration.userContentController.removeAllUserScripts()
    }

    lazy var devTools: String = {
        loadFile(from: "DevTools", fileType: "js")
    }()

    private func addUserScripts() {
        addJS(source: overrideConsole, when: .atDocumentStart)
        pointAndShoot.injectScripts();
        //    addJS(source: devTools, when: .atDocumentEnd)
    }

    func addJS(source: String, when: WKUserScriptInjectionTime) {
        let parameterized = source.replacingOccurrences(of: "__ENABLED__", with: pointAndShoot.config.web ? "true" : "false")
        let obfuscated = parameterized.replacingOccurrences(of: "__ID__", with: "beam" + id.uuidString.replacingOccurrences(of: "-", with: "_"))
        let script = WKUserScript(source: obfuscated, injectionTime: when, forMainFrameOnly: false)
        webView.configuration.userContentController.addUserScript(script)
    }

    private func encodeStringTo64(fromString: String) -> String? {
        let plainData = fromString.data(using: .utf8)
        return plainData?.base64EncodedString(options: [])
    }

    func addCSS(source: String, when: WKUserScriptInjectionTime) {
        let styleSrc = """
                       var style = document.createElement('style');
                       style.innerHTML = `\(source)`;
                       document.head.appendChild(style);
                       """
        addJS(source: styleSrc, when: when)
    }

    private enum ScriptHandlers: String, CaseIterable {
        case beam_point
        case beam_shoot
        case beam_textSelected
        case beam_onScrolled
        case beam_logging
        case beam_resize
        case beam_frameBounds
    }

    private func removeScriptHandlers() {
        ScriptHandlers.allCases.forEach {
            webView.configuration.userContentController.removeScriptMessageHandler(forName: $0.rawValue)
        }
    }

    private func addScriptHandlers() {
        ScriptHandlers.allCases.forEach {
            let handler = $0.rawValue
            webView.configuration.userContentController.add(self, name: handler)
            Logger.shared.logDebug("Added Script handler: \(handler)", category: .web)
        }
    }

    private var currentBackForwardItem: WKBackForwardListItem?

    private func handleBackForwardWebView(navigationAction: WKNavigationAction) {
        if navigationAction.navigationType == .backForward {
            let isBack = webView.backForwardList.backList
                    .filter {
                $0 == currentBackForwardItem
            }
                    .count == 0

            if isBack {
                browsingTree.goBack()
            } else {
                browsingTree.goForward()
            }
        }

        currentBackForwardItem = webView.backForwardList.currentItem
    }

    // WKNavigationDelegate:
    func webView(_ webView: WKWebView, decidePolicyFor navigationAction: WKNavigationAction, decisionHandler: @escaping (WKNavigationActionPolicy) -> Void) {
        element = nil
        decisionHandler(.allow)
    }

    func webView(_ webView: WKWebView, decidePolicyFor navigationAction: WKNavigationAction, preferences: WKWebpagePreferences, decisionHandler: @escaping (WKNavigationActionPolicy, WKWebpagePreferences) -> Void) {
        element = nil
        handleBackForwardWebView(navigationAction: navigationAction)
        if let targetURL = navigationAction.request.url {
            if navigationAction.modifierFlags.contains(.command) {
                // Create new tab
                let newWebView = FullScreenWKWebView(frame: NSRect(), configuration: Self.webViewConfiguration)
                newWebView.wantsLayer = true
                newWebView.allowsMagnification = true

                state.setup(webView: newWebView)
                let newTab = BrowserTab(state: state, originalQuery: originalQuery, note: note, rootElement: rootElement, webView: newWebView)
                newTab.load(url: targetURL)
                newTab.browsingTree.current.score.openIndex = navigationCount
                navigationCount += 1
                onNewTabCreated(newTab)
                decisionHandler(.cancel, preferences)
                browsingTree.switchToOtherTab()

                return
            }

            visitedURLs.insert(targetURL)
        }

        decisionHandler(.allow, preferences)
    }

    var navigationCount: Int = 0

    func webView(_ webView: WKWebView, decidePolicyFor navigationResponse: WKNavigationResponse, decisionHandler: @escaping (WKNavigationResponsePolicy) -> Void) {
        element = nil
        decisionHandler(.allow)
    }

    func webView(_ webView: WKWebView, didStartProvisionalNavigation navigation: WKNavigation!) {
        element = nil
    }

    func webView(_ webView: WKWebView, didReceiveServerRedirectForProvisionalNavigation navigation: WKNavigation!) {
        element = nil
    }

    func webView(_ webView: WKWebView, didFailProvisionalNavigation navigation: WKNavigation!, withError error: Error) {
        element = nil
        Logger.shared.logError("didfail: \(error)", category: .javascript)
    }

    func webView(_ webView: WKWebView, didCommit navigation: WKNavigation!) {
        element = nil
        _ = addCurrentPageToNote()
    }

    lazy var overrideConsole: String = {
        loadFile(from: "OverrideConsole", fileType: "js")
    }()

    /**
     Resolve some area coords sent by JS to a NSRect with coords on the WebView frame.
     - Parameters:
       - area: The area coords as sent by JS.
       - origin: URL where the text comes from. This helps resolving the position of a selection in iframes.
     - Returns:
     */
    func nativeArea(area: NSRect, origin: String) -> NSRect {
        let minX = nativeX(x: area.minX, origin: origin)
        let minY = nativeY(y: area.minY, origin: origin)
        let width = nativeWidth(width: area.width)
        let height = nativeHeight(height: area.height)
        return NSRect(x: minX, y: minY, width: width, height: height)
    }

    func userContentController(_ userContentController: WKUserContentController, didReceive message: WKScriptMessage) {
        let messageBody = message.body as? [String: AnyObject]
        let messageName = message.name
        switch messageName {
        case ScriptHandlers.beam_logging.rawValue:
            Logger.shared.logInfo(String(describing: message.body), category: .javascript)

        case ScriptHandlers.beam_point.rawValue:
            guard let dict = messageBody,
                  let origin = dict["origin"] as? String ?? originalQuery,
                  let location = dict["location"],
                  let area = dict["area"],
                  let data = dict["data"],
                  let type = dict["type"]
                    else {
                pointAndShoot.point(area: nil)
                return
            }
            let rectArea = jsToRect(jsArea: area)
            let pointArea = nativeArea(area: rectArea, origin: origin)
            pointAndShoot.point(area: pointArea)
            Logger.shared.logInfo("Web block point: \(type), \(data), \(pointArea)", category: .web)

        case ScriptHandlers.beam_shoot.rawValue:
            guard let dict = messageBody,
                  let origin = dict["origin"] as? String,
                  let location = dict["location"],
                  let area = dict["area"],
                  let data = dict["data"],
                  let type = dict["type"]
                    else {
                return
            }
            let rectArea = jsToRect(jsArea: area)
            let shootArea = nativeArea(area: rectArea, origin: origin)
            pointAndShoot.clearAllShoots()  // TODO: Support multiple shoots
            pointAndShoot.addShoot(area: shootArea, origin: origin)
            Logger.shared.logInfo("Web shoot point: \(type), \(data), \(shootArea)", category: .web)

        case ScriptHandlers.beam_textSelected.rawValue:
            guard let dict = messageBody,
                  let index = dict["index"] as? Int,
                  let selectedText = dict["text"] as? String,
                  let html = dict["html"] as? String,
                  let areas = dict["areas"] as? NSArray,
                  let origin = dict["origin"] as? String,
                  !html.isEmpty
                    else {
                return
            }
<<<<<<< HEAD
            pointAndShoot.clearAllShoots()
            for area in (areas) {
                let jsArea = area as AnyObject
                let rectArea = jsToRect(jsArea: jsArea)
                let textArea = nativeArea(area: rectArea, origin: origin)
                pointAndShoot.addShoot(area: textArea, origin: origin)
=======

            let text: BeamText = html2Text(url: webView.url!, html: selectedHtml)
            browsingTree.current.score.textSelections += 1
            updateScore()

            // now add a bullet point with the quoted text:
            if let urlString = webView.url?.absoluteString, let title = webView.title {
                var quote = text
                quote.addAttributes([.emphasis], to: quote.wholeRange)

                DispatchQueue.main.async {
                    guard let current = self.addCurrentPageToNote() else { return }
                    let e = BeamElement()
                    e.kind = .quote(1, title, urlString)
                    e.text = quote
                    e.query = self.originalQuery
                    current.addChild(e)
                }
>>>>>>> 4faac78a
            }
            noteTextSelection(url: webView.url!, html: html)

        case ScriptHandlers.beam_resize.rawValue:
            guard let dict = messageBody,
                  let width = dict["width"] as? Double,
                  let height = dict["height"] as? Double
                    else {
                return
            }

        case ScriptHandlers.beam_onScrolled.rawValue:
            guard let dict = messageBody,
                  let x = dict["x"] as? CGFloat,
                  let y = dict["y"] as? CGFloat,
                  let width = dict["width"] as? CGFloat,
                  let height = dict["height"] as? CGFloat,
                  let origin = dict["origin"] as? String
                    else {
                return
            }
            scrollX = x // nativeX(x: x, origin: origin)
            scrollY = y // nativeY(y: y, origin: origin)
            pointAndShoot.drawAllShoots(origin: origin)
            if width > 0, height > 0 {
                browsingTree.current.score.scrollRatioX = max(Float(x / width), browsingTree.current.score.scrollRatioX)
                browsingTree.current.score.scrollRatioY = max(Float(y / height), browsingTree.current.score.scrollRatioY)
                browsingTree.current.score.area = Float(width * height)
                updateScore()
            }
            Logger.shared.logDebug("Web Scrolled: \(x), \(y)", category: .web)

        case ScriptHandlers.beam_frameBounds.rawValue:
            guard let dict = messageBody,
                  let origin = dict["origin"] as? String ?? originalQuery,
                  let href = dict["href"] as? String,
                  let bounds = dict["bounds"]
                    else {
                return
            }
            var originFrame = framesInfo[origin]
            if originFrame == nil {
                originFrame = FrameInfo(origin: origin, x: 0, y: 0, width: -1, height: -1)
                framesInfo[origin] = originFrame
            }
            let rectArea = jsToRect(jsArea: bounds)
            let nativeBounds = nativeArea(area: rectArea, origin: origin)
            framesInfo[href] = FrameInfo(
                    origin: origin, x: nativeBounds.minX, y: nativeBounds.minY,
                    width: nativeBounds.width, height: nativeBounds.height
            )

        default:
            break
        }
    }

    /**
     - Parameter jsArea: a dictionary with x, y, width and height
     - Returns:
     */
    private func jsToRect(jsArea: AnyObject) -> NSRect {
        NSRect(
                x: jsArea["x"] as! CGFloat,
                y: jsArea["y"] as! CGFloat,
                width: jsArea["width"] as! CGFloat,
                height: jsArea["height"] as! CGFloat
        )
    }

    /**
     What to do when some text chunk has been selected
     - Parameters:
       - url: The URL of the web page where text was selected
       - html: The selected HTML
     */
    private func noteTextSelection(url: URL, html: String) {
        let text: BeamText = html2Text(url: url, html: html)
        browsingTree.current.score.textSelections += 1
        updateScore()

        // now add a bullet point with the quoted text:
        if let urlString = webView.url?.absoluteString, let title = webView.title {
            let quote = text

            DispatchQueue.main.async {
                guard let current = self.addCurrentPageToNote() else { return }
                let e = BeamElement()
                e.kind = .quote(1, title, urlString)
                e.text = quote
                e.query = self.originalQuery
                current.addChild(e)
            }
        }
    }

    func nativeX(x: CGFloat, origin: String) -> CGFloat {
        var frameX: CGFloat = 0
        var frameInfo: FrameInfo
        if framesInfo.count > 0 {
            var currentOrigin = origin
            repeat {
                frameInfo = framesInfo[currentOrigin]!
                frameX += frameInfo.x
                currentOrigin = frameInfo.origin
            } while (framesInfo[currentOrigin]?.origin != currentOrigin)
        }
        let xPos = frameX + x
        return xPos * zoomLevel
    }

    func nativeY(y: CGFloat, origin: String) -> CGFloat {
        var frameY: CGFloat = 0
        var frameInfo: FrameInfo
        if framesInfo.count > 0 {
            var currentOrigin = origin
            repeat {
                frameInfo = framesInfo[currentOrigin]!
                frameY += frameInfo.y
                currentOrigin = frameInfo.origin
            } while (framesInfo[currentOrigin]?.origin != currentOrigin)
        }
        let yPos = frameY + y
        return yPos * zoomLevel
    }

    func nativeWidth(width: CGFloat) -> CGFloat {
        return width * zoomLevel
    }

    func nativeHeight(height: CGFloat) -> CGFloat {
        return height * zoomLevel
    }

    func webView(_ webView: WKWebView, didFinish navigation: WKNavigation!) {
        guard let url = webView.url else { return }
        _ = addCurrentPageToNote()
        browsingTree.navigateTo(url: url.absoluteString, title: webView.title)
        Readability.read(webView) { [weak self] result in
            guard let self = self else { return }
            switch result {
            case let .success(read):
                self.appendToIndexer(url, read)
                self.updateElementWithTitle(webView.title)
                self.browsingTree.current.score.textAmount = read.content.count
                self.updateScore()
            case let .failure(error):
                Logger.shared.logError("Error while indexing web page: \(error)", category: .javascript)
            }
        }
    }

    func webView(_ webView: WKWebView, didFail navigation: WKNavigation!, withError error: Error) {
        element = nil
        Logger.shared.logError("Webview failed: \(error)", category: .javascript)
    }

    func webView(_ webView: WKWebView, didReceive challenge: URLAuthenticationChallenge, completionHandler: @escaping (URLSession.AuthChallengeDisposition, URLCredential?) -> Void) {
        completionHandler(.performDefaultHandling, challenge.proposedCredential)
    }

    func webViewWebContentProcessDidTerminate(_ webView: WKWebView) {
    }

    // WKUIDelegate
    func webView(_ webView: WKWebView, createWebViewWith configuration: WKWebViewConfiguration, for navigationAction: WKNavigationAction, windowFeatures: WKWindowFeatures) -> WKWebView? {
        let newWebView = FullScreenWKWebView(frame: NSRect(), configuration: configuration)
        newWebView.wantsLayer = true
        newWebView.allowsMagnification = true

        state.setup(webView: newWebView)
        let newTab = BrowserTab(state: state, originalQuery: originalQuery, note: note, rootElement: rootElement, webView: newWebView)
        onNewTabCreated(newTab)

        return newTab.webView
    }

    func webViewDidClose(_ webView: WKWebView) {
        Logger.shared.logDebug("webView webDidClose", category: .web)
    }

    func webView(_ webView: WKWebView, runJavaScriptAlertPanelWithMessage message: String, initiatedByFrame frame: WKFrameInfo, completionHandler: @escaping () -> Void) {
        Logger.shared.logDebug("webView runJavaScriptAlertPanelWithMessage \(message)", category: .web)
        completionHandler()
    }

    func webView(_ webView: WKWebView, runJavaScriptConfirmPanelWithMessage message: String, initiatedByFrame frame: WKFrameInfo, completionHandler: @escaping (Bool) -> Void) {
        Logger.shared.logDebug("webView runJavaScriptConfirmPanelWithMessage \(message)", category: .web)
        completionHandler(true)
    }

    func webView(_ webView: WKWebView, runJavaScriptTextInputPanelWithPrompt prompt: String, defaultText: String?, initiatedByFrame frame: WKFrameInfo, completionHandler: @escaping (String?) -> Void) {
        Logger.shared.logDebug("webView runJavaScriptTextInputPanelWithPrompt \(prompt) default: \(defaultText ?? "")", category: .web)
        completionHandler(nil)
    }

    func webView(_ webView: WKWebView, runOpenPanelWith parameters: WKOpenPanelParameters, initiatedByFrame frame: WKFrameInfo, completionHandler: @escaping ([URL]?) -> Void) {
        Logger.shared.logDebug("webView runOpenPanel", category: .web)
        completionHandler(nil)
    }

    func startReading() {
        lastViewDate = Date()
        browsingTree.startReading()
    }

    func switchToCard() {
        browsingTree.switchToCard()
    }

    func switchToOtherTab() {
        browsingTree.switchToOtherTab()
    }

    func switchToNewSearch() {
        browsingTree.switchToNewSearch()
    }

    func goBack() {
        browsingTree.goBack()
        webView.goBack()
    }

    func goForward() {
        browsingTree.goForward()
        webView.goForward()
    }

    func switchToBackground() {
        browsingTree.switchToBackground()
    }
}<|MERGE_RESOLUTION|>--- conflicted
+++ resolved
@@ -544,33 +544,12 @@
                     else {
                 return
             }
-<<<<<<< HEAD
             pointAndShoot.clearAllShoots()
             for area in (areas) {
                 let jsArea = area as AnyObject
                 let rectArea = jsToRect(jsArea: jsArea)
                 let textArea = nativeArea(area: rectArea, origin: origin)
                 pointAndShoot.addShoot(area: textArea, origin: origin)
-=======
-
-            let text: BeamText = html2Text(url: webView.url!, html: selectedHtml)
-            browsingTree.current.score.textSelections += 1
-            updateScore()
-
-            // now add a bullet point with the quoted text:
-            if let urlString = webView.url?.absoluteString, let title = webView.title {
-                var quote = text
-                quote.addAttributes([.emphasis], to: quote.wholeRange)
-
-                DispatchQueue.main.async {
-                    guard let current = self.addCurrentPageToNote() else { return }
-                    let e = BeamElement()
-                    e.kind = .quote(1, title, urlString)
-                    e.text = quote
-                    e.query = self.originalQuery
-                    current.addChild(e)
-                }
->>>>>>> 4faac78a
             }
             noteTextSelection(url: webView.url!, html: html)
 
@@ -654,7 +633,8 @@
 
         // now add a bullet point with the quoted text:
         if let urlString = webView.url?.absoluteString, let title = webView.title {
-            let quote = text
+            var quote = text
+            quote.addAttributes([.emphasis], to: quote.wholeRange)
 
             DispatchQueue.main.async {
                 guard let current = self.addCurrentPageToNote() else { return }
