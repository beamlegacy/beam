--- conflicted
+++ resolved
@@ -19,21 +19,12 @@
     var createdAt: Date
     var updatedAt: Date
     var deletedAt: Date?
-<<<<<<< HEAD
-    var previousChecksum: String?
-    var checksum: String?
-=======
     var previousCheckSum: String?
->>>>>>> d9877fc4
 }
 
 extension PasswordRecord: TableRecord {
     enum Columns: String, ColumnExpression {
-<<<<<<< HEAD
-        case id, uuid, host, name, password, createdAt, updatedAt, deletedAt
-=======
         case uuid, entryId, host, name, password, createdAt, updatedAt, deletedAt, previousChecksum
->>>>>>> d9877fc4
     }
 }
 
@@ -50,10 +41,7 @@
         createdAt = row[Columns.createdAt]
         updatedAt = row[Columns.updatedAt]
         deletedAt = row[Columns.deletedAt]
-<<<<<<< HEAD
-=======
         previousCheckSum = row[Columns.previousChecksum]
->>>>>>> d9877fc4
     }
 }
 
@@ -69,18 +57,10 @@
         container[Columns.host] = host
         container[Columns.name] = name
         container[Columns.password] = password
-<<<<<<< HEAD
-        container[Columns.updatedAt] = Date()
-    }
-
-    mutating func didInsert(with rowID: Int64, for column: String?) {
-        id = rowID
-=======
         container[Columns.createdAt] = createdAt
         container[Columns.updatedAt] = updatedAt
         container[Columns.deletedAt] = deletedAt
         container[Columns.previousChecksum] = previousCheckSum
->>>>>>> d9877fc4
     }
 }
 
@@ -88,13 +68,8 @@
     static let tableName = "passwordRecord"
     var dbPool: DatabasePool
 
-<<<<<<< HEAD
-    init(path: String = BeamData.dataFolder + "/passwords.db", dropTableFirst: Bool = false) throws {
-        dbQueue = try DatabasePool(path: path, configuration: GRDB.Configuration())
-=======
     init(path: String) throws {
         dbPool = try DatabasePool(path: path, configuration: GRDB.Configuration())
->>>>>>> d9877fc4
 
         var rows: [Row]?
         var migrator = DatabaseMigrator()
@@ -113,26 +88,6 @@
                 table.column("createdAt", .datetime).notNull().defaults(sql: "CURRENT_TIMESTAMP")
                 table.column("updatedAt", .datetime).notNull().defaults(sql: "CURRENT_TIMESTAMP")
                 table.column("deletedAt", .datetime)
-<<<<<<< HEAD
-                table.column("previousChecksum", .text).notNull()
-            }
-        })
-
-        var migrator = DatabaseMigrator()
-
-//        migrator.registerMigration("addTimestampsToPasswords") { db in
-//            if try db.tableExists(PasswordsDB.tableName) {
-//                try db.alter(table: PasswordsDB.tableName) { t in
-//                    t.add(column: "createdAt", .datetime).notNull().defaults(to: Date())
-//                    t.add(column: "updatedAt", .datetime).notNull().defaults(to: Date())
-//                    t.add(column: "deletedAt", .datetime)
-//                    t.add(column: "previousChecksum", .text)
-//                }
-//            }
-//        }
-
-        let dbPool = try DatabasePool(path: path)
-=======
                 table.column("previousChecksum", .text)
             }
         }
@@ -150,7 +105,6 @@
                 }
             }
         }
->>>>>>> d9877fc4
         try migrator.migrate(dbPool)
     }
 
@@ -232,22 +186,12 @@
                     Logger.shared.logError("Error while encrypting password for \(host) - \(username)", category: .encryption)
                     return
                 }
-<<<<<<< HEAD
-                var passwordRecord = PasswordsRecord(id: nil,
-                                                     uuid: id(for: host, and: username),
-                                                     host: host,
-                                                     name: username,
-                                                     password: encryptedPassword,
-                                                     createdAt: Date(),
-                                                     updatedAt: Date())
-=======
                 var passwordRecord = PasswordRecord(
                     uuid: UUID(),
                     entryId: id(for: host, and: username),
                     host: host,
                     name: username,
                     password: encryptedPassword, createdAt: Date(), updatedAt: Date(), deletedAt: nil, previousCheckSum: nil)
->>>>>>> d9877fc4
                 try passwordRecord.insert(db)
             }
         } catch let error {
