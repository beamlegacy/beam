--- conflicted
+++ resolved
@@ -9,14 +9,9 @@
 import BeamCore
 import GRDB
 
-<<<<<<< HEAD
 struct PasswordRecord: BeamObjectProtocol {
-    var id: Int64?
-=======
-struct PasswordRecord {
     internal static let databaseUUIDEncodingStrategy = DatabaseUUIDEncodingStrategy.string
 
->>>>>>> 0450affb
     var uuid: UUID
     var entryId: String
     var host: String
@@ -40,7 +35,6 @@
 
 //    // Used for encoding this into BeamObject
     enum CodingKeys: String, CodingKey {
-        case id
         case uuid
         case entryId
         case host
@@ -52,8 +46,7 @@
     }
 
     func copy() -> PasswordRecord {
-        PasswordRecord(id: id,
-                       uuid: uuid,
+        PasswordRecord(uuid: uuid,
                        entryId: entryId,
                        host: host, name: name,
                        password: password,
