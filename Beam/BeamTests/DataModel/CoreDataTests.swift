--- conflicted
+++ resolved
@@ -12,9 +12,6 @@
     override func setUp() {
         super.setUp()
 
-<<<<<<< HEAD
-        coreDataManager.setup(storeType: NSInMemoryStoreType)
-=======
         let setupExpectation = expectation(description: "setup completion called")
 
         // Can't use `NSInMemoryStoreType` as model constraints don't work
@@ -27,7 +24,6 @@
         waitForExpectations(timeout: 1.0) { _ in
         }
 
->>>>>>> 32de7c51
         CoreDataManager.shared = coreDataManager
     }
 }