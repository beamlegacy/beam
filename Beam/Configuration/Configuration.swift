--- conflicted
+++ resolved
@@ -20,11 +20,8 @@
     static private(set) var sentryHostname = "o477543.ingest.sentry.io"
     static private(set) var sentryProject = "5518785"
     static private(set) var env = "$(ENV)"
-<<<<<<< HEAD
-=======
     static private(set) var sparkleUpdate = NSString("$(SPARKLE_AUTOMATIC_UPDATE)").boolValue
     static private(set) var sparkleFeedURL: String = Configuration.value(for: "SUFeedURL")
->>>>>>> 6e4f345e
 
     // Runtime configuration
     static private(set) var apiHostnameDefault = "api.beamapp.co"
@@ -55,14 +52,11 @@
             }
         }
     }
-<<<<<<< HEAD
-=======
 
     static func reset() {
         UserDefaults.standard.removeObject(forKey: publicHostnameKey)
         UserDefaults.standard.removeObject(forKey: apiHostname)
     }
->>>>>>> 6e4f345e
 
     static private func value<T>(for key: String) -> T {
         guard let value = Bundle.main.infoDictionary?[key] as? T else {
