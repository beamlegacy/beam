--- conflicted
+++ resolved
@@ -67,14 +67,6 @@
         }
     }
 
-<<<<<<< HEAD
-    var data: BeamData
-    @Published var currentNote: BeamNote?
-    @Published var backForwardList: NoteBackForwardList
-    @Published var isEditingOmniBarTitle = false
-
-=======
->>>>>>> 5a2ea77c
     @Published public var tabs: [BrowserTab] = [] {
         didSet {
             for tab in tabs {
@@ -255,7 +247,6 @@
         mode = .web
     }
 
-<<<<<<< HEAD
     func createTabFromNode(_ node: TextNode, withURL url: URL) {
         guard let note = node.root?.note else { return }
         let tab = BrowserTab(state: self, originalQuery: node.strippedText, note: note, rootElement: node.element, createBullet: false)
@@ -265,8 +256,6 @@
         mode = .web
     }
 
-=======
->>>>>>> 5a2ea77c
     func createNoteForQuery(_ query: String) -> BeamNote {
         let context = CoreDataManager.shared.mainContext
         if let n = Note.fetchWithTitle(context, query) {
