--- conflicted
+++ resolved
@@ -57,12 +57,8 @@
 
         // Create the SwiftUI view and set the context as the value for the managedObjectContext environment keyPath.
         // Add `@Environment(\.managedObjectContext)` in the views that will need the context.
-<<<<<<< HEAD
-        let contentView = ContentView().environmentObject(state).environmentObject(data)
-=======
         let contentView = ContentView().environmentObject(state)
             .frame(minWidth: contentRect.width, maxWidth: .infinity, minHeight: contentRect.height, maxHeight: .infinity)
->>>>>>> 5a2ea77c
         self.contentView = BeamHostingView(rootView: contentView)
         self.isMovableByWindowBackground = false
 
