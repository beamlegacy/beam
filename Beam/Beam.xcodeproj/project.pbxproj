// !$*UTF8*$!
{
	archiveVersion = 1;
	classes = {
	};
	objectVersion = 52;
	objects = {

/* Begin PBXBuildFile section */
<<<<<<< HEAD
		413F65352577830C003B3659 /* Configuration.plist in Resources */ = {isa = PBXBuildFile; fileRef = 413F65342577830C003B3659 /* Configuration.plist */; };
		41C70B39257E906F0002AC34 /* NSImage+BM.swift in Sources */ = {isa = PBXBuildFile; fileRef = 41C70B38257E906F0002AC34 /* NSImage+BM.swift */; };
		41DF78C02579A30400648ABF /* BMTextField.swift in Sources */ = {isa = PBXBuildFile; fileRef = 41DF78BF2579A30400648ABF /* BMTextField.swift */; };
=======
>>>>>>> 6470542e
		41DF78C42579A31100648ABF /* BMTextFieldView.swift in Sources */ = {isa = PBXBuildFile; fileRef = 41DF78C32579A31100648ABF /* BMTextFieldView.swift */; };
		41DF78CE257A695A00648ABF /* Constants.swift in Sources */ = {isa = PBXBuildFile; fileRef = 41DF78CD257A695A00648ABF /* Constants.swift */; };
		520081992552C97C00A6CAC6 /* TemporaryFile.swift in Sources */ = {isa = PBXBuildFile; fileRef = 520081982552C97C00A6CAC6 /* TemporaryFile.swift */; };
		5204E865255ED13500458211 /* AccountManager.swift in Sources */ = {isa = PBXBuildFile; fileRef = 5204E864255ED13500458211 /* AccountManager.swift */; };
		5204E86E255ED1A700458211 /* APIRequest.swift in Sources */ = {isa = PBXBuildFile; fileRef = 5204E86D255ED1A700458211 /* APIRequest.swift */; };
		5204E88D255ED33200458211 /* Configuration.swift in Sources */ = {isa = PBXBuildFile; fileRef = 5204E88C255ED33200458211 /* Configuration.swift */; };
		5204E893255ED4AB00458211 /* Information.swift in Sources */ = {isa = PBXBuildFile; fileRef = 5204E892255ED4AB00458211 /* Information.swift */; };
		5204E899255ED52A00458211 /* GraphqlParametersProtocol.swift in Sources */ = {isa = PBXBuildFile; fileRef = 5204E898255ED52A00458211 /* GraphqlParametersProtocol.swift */; };
		5204E8A1255ED56200458211 /* AuthenticationManager.swift in Sources */ = {isa = PBXBuildFile; fileRef = 5204E8A0255ED56200458211 /* AuthenticationManager.swift */; };
		5204E8B2255ED5FF00458211 /* Logger.swift in Sources */ = {isa = PBXBuildFile; fileRef = 5204E8B1255ED5FF00458211 /* Logger.swift */; };
		5204E8B7255ED6AC00458211 /* UserSessionRequest.swift in Sources */ = {isa = PBXBuildFile; fileRef = 5204E8B6255ED6AC00458211 /* UserSessionRequest.swift */; };
		5204E8BC255ED6E100458211 /* APIResponse.swift in Sources */ = {isa = PBXBuildFile; fileRef = 5204E8BB255ED6E100458211 /* APIResponse.swift */; };
		5204E8C1255ED6FC00458211 /* Me.swift in Sources */ = {isa = PBXBuildFile; fileRef = 5204E8C0255ED6FC00458211 /* Me.swift */; };
		5204E8C6255ED7EF00458211 /* Session.swift in Sources */ = {isa = PBXBuildFile; fileRef = 5204E8C5255ED7EF00458211 /* Session.swift */; };
		5204E8CF255ED96400458211 /* Persistence.swift in Sources */ = {isa = PBXBuildFile; fileRef = 5204E8CE255ED96400458211 /* Persistence.swift */; };
		5204E8D5255ED9D000458211 /* StandardStorable.swift in Sources */ = {isa = PBXBuildFile; fileRef = 5204E8D3255ED9D000458211 /* StandardStorable.swift */; };
		5204E8DE255EDAA600458211 /* AuthenticationHandler.swift in Sources */ = {isa = PBXBuildFile; fileRef = 5204E8DD255EDAA600458211 /* AuthenticationHandler.swift */; };
		5204E8E3255EDACE00458211 /* LibrairiesManager.swift in Sources */ = {isa = PBXBuildFile; fileRef = 5204E8E2255EDACE00458211 /* LibrairiesManager.swift */; };
		5204E8F5255EDBF600458211 /* EventsTracker.swift in Sources */ = {isa = PBXBuildFile; fileRef = 5204E8F4255EDBF600458211 /* EventsTracker.swift */; };
		520BFE602530A1D1009DF633 /* ViewModelFetchedResults.swift in Sources */ = {isa = PBXBuildFile; fileRef = 520BFE5F2530A1D1009DF633 /* ViewModelFetchedResults.swift */; };
		520BFE7E25347F27009DF633 /* SearchBar.swift in Sources */ = {isa = PBXBuildFile; fileRef = 520BFE7D25347F27009DF633 /* SearchBar.swift */; };
		520BFE8B2534B3E4009DF633 /* Note+CoreDataProperties.swift in Sources */ = {isa = PBXBuildFile; fileRef = 520BFE8A2534B3E4009DF633 /* Note+CoreDataProperties.swift */; };
		521812B62524C354007E4B47 /* Note.swift in Sources */ = {isa = PBXBuildFile; fileRef = 521812B52524C354007E4B47 /* Note.swift */; };
		521812BD2524C368007E4B47 /* Bullet.swift in Sources */ = {isa = PBXBuildFile; fileRef = 521812BC2524C368007E4B47 /* Bullet.swift */; };
		521812CF2524C597007E4B47 /* NoteTests.swift in Sources */ = {isa = PBXBuildFile; fileRef = 521812CE2524C597007E4B47 /* NoteTests.swift */; };
		52326F8C252F1A8E00A40F1E /* NSManagedObject+initExtension.swift in Sources */ = {isa = PBXBuildFile; fileRef = 52326F8B252F1A8E00A40F1E /* NSManagedObject+initExtension.swift */; };
		52326F8D252F1A8E00A40F1E /* NSManagedObject+initExtension.swift in Sources */ = {isa = PBXBuildFile; fileRef = 52326F8B252F1A8E00A40F1E /* NSManagedObject+initExtension.swift */; };
		52326F8E252F1A8E00A40F1E /* NSManagedObject+initExtension.swift in Sources */ = {isa = PBXBuildFile; fileRef = 52326F8B252F1A8E00A40F1E /* NSManagedObject+initExtension.swift */; };
		523586462534BF4E006748E4 /* Bullet+CoreDataProperties.swift in Sources */ = {isa = PBXBuildFile; fileRef = 523586452534BF4E006748E4 /* Bullet+CoreDataProperties.swift */; };
		52375B62256D2463003180E1 /* Release.xcconfig in Resources */ = {isa = PBXBuildFile; fileRef = 52375B61256D2463003180E1 /* Release.xcconfig */; };
		52375B76256D585A003180E1 /* OSLog.swift in Sources */ = {isa = PBXBuildFile; fileRef = 52375B75256D585A003180E1 /* OSLog.swift */; };
		523CBF61257E81300035FCCC /* BMTextField.swift in Sources */ = {isa = PBXBuildFile; fileRef = 41DF78BF2579A30400648ABF /* BMTextField.swift */; };
		527DF48725710ECB00A0A56D /* DocumentManagerTests.swift in Sources */ = {isa = PBXBuildFile; fileRef = 527DF48625710ECB00A0A56D /* DocumentManagerTests.swift */; };
		527E60082570FBB20000DE93 /* DocumentManager.swift in Sources */ = {isa = PBXBuildFile; fileRef = 527E60072570FBB20000DE93 /* DocumentManager.swift */; };
		527E600C2570FC9A0000DE93 /* Document.swift in Sources */ = {isa = PBXBuildFile; fileRef = 527E600B2570FC9A0000DE93 /* Document.swift */; };
		527E60102570FCCF0000DE93 /* Document+CoreDataProperties.swift in Sources */ = {isa = PBXBuildFile; fileRef = 527E600F2570FCCF0000DE93 /* Document+CoreDataProperties.swift */; };
		52A66A1F2535E8A500CE247C /* ScrollableTextView.xib in Resources */ = {isa = PBXBuildFile; fileRef = 52A66A1E2535E8A500CE247C /* ScrollableTextView.xib */; };
		52A66A242535E8FB00CE247C /* TextView.swift in Sources */ = {isa = PBXBuildFile; fileRef = 52A66A232535E8FB00CE247C /* TextView.swift */; };
		52B5EF78252F520100914D52 /* CoreDataTests.swift in Sources */ = {isa = PBXBuildFile; fileRef = 52B5EF77252F520100914D52 /* CoreDataTests.swift */; };
		52BF8258257A9E2100C6D77E /* CoreDataManager.swift in Sources */ = {isa = PBXBuildFile; fileRef = 52BF8256257A9E2100C6D77E /* CoreDataManager.swift */; };
		52BF8259257A9E2100C6D77E /* CoreDataManager+backupExtension.swift in Sources */ = {isa = PBXBuildFile; fileRef = 52BF8257257A9E2100C6D77E /* CoreDataManager+backupExtension.swift */; };
		52BF825D257A9E6300C6D77E /* ScrollableTextView.swift in Sources */ = {isa = PBXBuildFile; fileRef = 52A66A162535E77D00CE247C /* ScrollableTextView.swift */; };
		52C6A1DC2563FE2F00350EBE /* AccountWindow.swift in Sources */ = {isa = PBXBuildFile; fileRef = 52C6A1DB2563FE2F00350EBE /* AccountWindow.swift */; };
		52C6A1E12563FE6D00350EBE /* AccountDetail.swift in Sources */ = {isa = PBXBuildFile; fileRef = 52C6A1E02563FE6D00350EBE /* AccountDetail.swift */; };
		52C6A1F5256417D100350EBE /* User.swift in Sources */ = {isa = PBXBuildFile; fileRef = 52C6A1F4256417D100350EBE /* User.swift */; };
		52C6A22425644D3000350EBE /* AppDelegate+Account.swift in Sources */ = {isa = PBXBuildFile; fileRef = 52C6A22325644D3000350EBE /* AppDelegate+Account.swift */; };
		52C6A22925644D9000350EBE /* AppDelegate+CoreData.swift in Sources */ = {isa = PBXBuildFile; fileRef = 52C6A22825644D9000350EBE /* AppDelegate+CoreData.swift */; };
		52C6A22E25644E5B00350EBE /* AppDelegate+Note.swift in Sources */ = {isa = PBXBuildFile; fileRef = 52C6A22D25644E5B00350EBE /* AppDelegate+Note.swift */; };
		52C6A23325644EB100350EBE /* AppDelegate+URL.swift in Sources */ = {isa = PBXBuildFile; fileRef = 52C6A23225644EB100350EBE /* AppDelegate+URL.swift */; };
		52C82C74253059BC006C188C /* NotesWindow.swift in Sources */ = {isa = PBXBuildFile; fileRef = 52C82C73253059BC006C188C /* NotesWindow.swift */; };
		52C82C7925305E27006C188C /* NotesContentView.swift in Sources */ = {isa = PBXBuildFile; fileRef = 52C82C7825305E27006C188C /* NotesContentView.swift */; };
		52C82C7E25305FA1006C188C /* NoteRow.swift in Sources */ = {isa = PBXBuildFile; fileRef = 52C82C7D25305FA1006C188C /* NoteRow.swift */; };
		52C82C8325306600006C188C /* NoteList.swift in Sources */ = {isa = PBXBuildFile; fileRef = 52C82C8225306600006C188C /* NoteList.swift */; };
		52C82C8825306637006C188C /* NoteDetail.swift in Sources */ = {isa = PBXBuildFile; fileRef = 52C82C8725306637006C188C /* NoteDetail.swift */; };
		52CE69352562F2DF00453429 /* forgot_password.graphql in Resources */ = {isa = PBXBuildFile; fileRef = 52CE69342562F2DF00453429 /* forgot_password.graphql */; };
		52CE693D2562F2EA00453429 /* sign_in.graphql in Resources */ = {isa = PBXBuildFile; fileRef = 52CE693C2562F2EA00453429 /* sign_in.graphql */; };
		52CE69422562F2F700453429 /* sign_up.graphql in Resources */ = {isa = PBXBuildFile; fileRef = 52CE69412562F2F700453429 /* sign_up.graphql */; };
		52D4C63A2535A4D800A00457 /* NotificationName.swift in Sources */ = {isa = PBXBuildFile; fileRef = 52D4C6392535A4D800A00457 /* NotificationName.swift */; };
		52DC0F5825384F3400F2D594 /* NoteWindow.swift in Sources */ = {isa = PBXBuildFile; fileRef = 52DC0F5725384F3400F2D594 /* NoteWindow.swift */; };
		52DC10652539D23D00F2D594 /* BeamTextFormatter.swift in Sources */ = {isa = PBXBuildFile; fileRef = 52DC10642539D23D00F2D594 /* BeamTextFormatter.swift */; };
		52DEF1CA252B259700561493 /* CoreDataManagerTests.swift in Sources */ = {isa = PBXBuildFile; fileRef = 52DEF1C9252B259700561493 /* CoreDataManagerTests.swift */; };
		52E04FD6252C7A4600AD9F56 /* writing_space.json in Resources */ = {isa = PBXBuildFile; fileRef = 52E04FD5252C7A4600AD9F56 /* writing_space.json */; };
		52E04FE7252C7B9E00AD9F56 /* RoamImporter.swift in Sources */ = {isa = PBXBuildFile; fileRef = 52E04FE6252C7B9E00AD9F56 /* RoamImporter.swift */; };
		52E04FED252C814D00AD9F56 /* RoamImporterTests.swift in Sources */ = {isa = PBXBuildFile; fileRef = 52E04FEC252C814D00AD9F56 /* RoamImporterTests.swift */; };
		52EB925D25668ED8003E49C5 /* PerformanceDebug.swift in Sources */ = {isa = PBXBuildFile; fileRef = 52EB925C25668ED8003E49C5 /* PerformanceDebug.swift */; };
		6D33924049F5798BBE6E7AED /* Pods_BeamUITests.framework in Frameworks */ = {isa = PBXBuildFile; fileRef = 54B49CE1C66614E244553288 /* Pods_BeamUITests.framework */; };
		7D40159D41DDD593BDFDF664 /* Pods_BeamTests.framework in Frameworks */ = {isa = PBXBuildFile; fileRef = C8379DEE387FB86FA7817188 /* Pods_BeamTests.framework */; };
		9601BA75254236730003BCFE /* JournalView.swift in Sources */ = {isa = PBXBuildFile; fileRef = 9601BA74254236730003BCFE /* JournalView.swift */; };
		96062E3E254C5ECD00AAB78D /* DumpEnvironment.swift in Sources */ = {isa = PBXBuildFile; fileRef = 96062E3D254C5ECD00AAB78D /* DumpEnvironment.swift */; };
		96062E46254C67C100AAB78D /* RoundRectButtonStyle.swift in Sources */ = {isa = PBXBuildFile; fileRef = 96062E45254C67C100AAB78D /* RoundRectButtonStyle.swift */; };
		96062E4B254C67E600AAB78D /* GlobalNoteTitle.swift in Sources */ = {isa = PBXBuildFile; fileRef = 96062E4A254C67E600AAB78D /* GlobalNoteTitle.swift */; };
		96062E59254C690000AAB78D /* GlobalTabTitle.swift in Sources */ = {isa = PBXBuildFile; fileRef = 96062E58254C690000AAB78D /* GlobalTabTitle.swift */; };
		96062E5E254C692B00AAB78D /* OmniBarSearchBox.swift in Sources */ = {isa = PBXBuildFile; fileRef = 96062E5D254C692B00AAB78D /* OmniBarSearchBox.swift */; };
		96062E6E254C6D4C00AAB78D /* Frame.swift in Sources */ = {isa = PBXBuildFile; fileRef = 96062E6D254C6D4C00AAB78D /* Frame.swift */; };
		96062E73254C74F200AAB78D /* Chevrons.swift in Sources */ = {isa = PBXBuildFile; fileRef = 96062E72254C74F200AAB78D /* Chevrons.swift */; };
		960B823C2571BB83006ECE77 /* BeamElement.swift in Sources */ = {isa = PBXBuildFile; fileRef = 960B823B2571BB83006ECE77 /* BeamElement.swift */; };
		9627FD4A2550203800926F0E /* Pods_Beam.framework in Frameworks */ = {isa = PBXBuildFile; fileRef = 2BE96DC9A7278563E5878CCD /* Pods_Beam.framework */; };
<<<<<<< HEAD
		9627FD4B2550203800926F0E /* Pods_Beam.framework in Embed Frameworks */ = {isa = PBXBuildFile; fileRef = 2BE96DC9A7278563E5878CCD /* Pods_Beam.framework */; settings = {ATTRIBUTES = (CodeSignOnCopy, RemoveHeadersOnCopy, ); }; };
=======
		9631B00925541DCB007BF2DE /* SFSymbolsFallback.ttf in Resources */ = {isa = PBXBuildFile; fileRef = 9631B00625541DC1007BF2DE /* SFSymbolsFallback.ttf */; };
>>>>>>> 6470542e
		9631B00C25541DD0007BF2DE /* SelectionObserver.js in Resources */ = {isa = PBXBuildFile; fileRef = 9631B00425541DC0007BF2DE /* SelectionObserver.js */; };
		9631B01025541E8D007BF2DE /* OverrideConsole.js in Resources */ = {isa = PBXBuildFile; fileRef = 9631B00F25541E8D007BF2DE /* OverrideConsole.js */; };
		9631B01425541FB3007BF2DE /* Readability.js in Resources */ = {isa = PBXBuildFile; fileRef = 9631B01325541FB3007BF2DE /* Readability.js */; };
		9631B01825541FF6007BF2DE /* JSSourceLoader.swift in Sources */ = {isa = PBXBuildFile; fileRef = 9631B01725541FF6007BF2DE /* JSSourceLoader.swift */; };
		9631B02B2554B34A007BF2DE /* Html2Md.swift in Sources */ = {isa = PBXBuildFile; fileRef = 9631B02A2554B34A007BF2DE /* Html2Md.swift */; };
		9631C747251CE997009B40C4 /* SwiftSoup in Frameworks */ = {isa = PBXBuildFile; productRef = 9631C746251CE997009B40C4 /* SwiftSoup */; };
		9631C76B251E3648009B40C4 /* NSView+Beam.swift in Sources */ = {isa = PBXBuildFile; fileRef = 9631C76A251E3648009B40C4 /* NSView+Beam.swift */; };
		96322D81256D183C00475285 /* TabStats.swift in Sources */ = {isa = PBXBuildFile; fileRef = 96322D80256D183C00475285 /* TabStats.swift */; };
		96354BD22543136000E40788 /* Symbol.swift in Sources */ = {isa = PBXBuildFile; fileRef = 96354BD12543136000E40788 /* Symbol.swift */; };
		964547AD2520CF3E0064D062 /* Font.swift in Sources */ = {isa = PBXBuildFile; fileRef = 964547AC2520CF3E0064D062 /* Font.swift */; };
		964547B22520D19F0064D062 /* NSRect+Beam.swift in Sources */ = {isa = PBXBuildFile; fileRef = 964547B12520D19F0064D062 /* NSRect+Beam.swift */; };
		964547B725212D760064D062 /* String+Ranges.swift in Sources */ = {isa = PBXBuildFile; fileRef = 964547B625212D760064D062 /* String+Ranges.swift */; };
		9645481E25220EC90064D062 /* String+LoremIpsum.swift in Sources */ = {isa = PBXBuildFile; fileRef = 9645481D25220EC90064D062 /* String+LoremIpsum.swift */; };
		96454823252216570064D062 /* NSRange+CFRange.swift in Sources */ = {isa = PBXBuildFile; fileRef = 96454822252216570064D062 /* NSRange+CFRange.swift */; };
		964548752522AD770064D062 /* NoteView.swift in Sources */ = {isa = PBXBuildFile; fileRef = 964548742522AD770064D062 /* NoteView.swift */; };
		9645488D252382DB0064D062 /* Readability.swift in Sources */ = {isa = PBXBuildFile; fileRef = 9645488C252382DB0064D062 /* Readability.swift */; };
		964548952523A9F50064D062 /* SearchKit.swift in Sources */ = {isa = PBXBuildFile; fileRef = 964548942523A9F50064D062 /* SearchKit.swift */; };
		964548A02523B3550064D062 /* CloudKit.framework in Frameworks */ = {isa = PBXBuildFile; fileRef = 9645489F2523B3550064D062 /* CloudKit.framework */; };
		96474E39254D977E00A920B3 /* BeamData.swift in Sources */ = {isa = PBXBuildFile; fileRef = 96474E38254D977E00A920B3 /* BeamData.swift */; };
		96474E3F254D9ADB00A920B3 /* FavIcon in Frameworks */ = {isa = PBXBuildFile; productRef = 96474E3E254D9ADB00A920B3 /* FavIcon */; };
		964A60C125680E37008126BF /* Tick.swift in Sources */ = {isa = PBXBuildFile; fileRef = 964A60C025680E37008126BF /* Tick.swift */; };
		964A60C525680E59008126BF /* Animation.swift in Sources */ = {isa = PBXBuildFile; fileRef = 964A60C425680E59008126BF /* Animation.swift */; };
		964A60CB256812C2008126BF /* FrameAnimation.swift in Sources */ = {isa = PBXBuildFile; fileRef = 964A60CA256812C2008126BF /* FrameAnimation.swift */; };
		965A78292514F147009980D4 /* AppDelegate.swift in Sources */ = {isa = PBXBuildFile; fileRef = 965A78282514F147009980D4 /* AppDelegate.swift */; };
		965A782B2514F147009980D4 /* ContentView.swift in Sources */ = {isa = PBXBuildFile; fileRef = 965A782A2514F147009980D4 /* ContentView.swift */; };
		965A782E2514F147009980D4 /* Beam.xcdatamodeld in Sources */ = {isa = PBXBuildFile; fileRef = 965A782C2514F147009980D4 /* Beam.xcdatamodeld */; };
		965A78302514F148009980D4 /* Assets.xcassets in Resources */ = {isa = PBXBuildFile; fileRef = 965A782F2514F148009980D4 /* Assets.xcassets */; };
		965A78332514F148009980D4 /* Preview Assets.xcassets in Resources */ = {isa = PBXBuildFile; fileRef = 965A78322514F148009980D4 /* Preview Assets.xcassets */; };
		965A78362514F148009980D4 /* Main.storyboard in Resources */ = {isa = PBXBuildFile; fileRef = 965A78342514F148009980D4 /* Main.storyboard */; };
		965A78422514F149009980D4 /* BeamTests.swift in Sources */ = {isa = PBXBuildFile; fileRef = 965A78412514F149009980D4 /* BeamTests.swift */; };
		965A784D2514F149009980D4 /* BeamUITests.swift in Sources */ = {isa = PBXBuildFile; fileRef = 965A784C2514F149009980D4 /* BeamUITests.swift */; };
		965A785E2514F1AF009980D4 /* WebView.swift in Sources */ = {isa = PBXBuildFile; fileRef = 965A785A2514F1AF009980D4 /* WebView.swift */; };
		965A785F2514F1AF009980D4 /* NavigationContext.swift in Sources */ = {isa = PBXBuildFile; fileRef = 965A785B2514F1AF009980D4 /* NavigationContext.swift */; };
		965A78602514F1AF009980D4 /* BeamNote.swift in Sources */ = {isa = PBXBuildFile; fileRef = 965A785D2514F1AF009980D4 /* BeamNote.swift */; };
		965A78632514F57E009980D4 /* OmniBar.swift in Sources */ = {isa = PBXBuildFile; fileRef = 965A78622514F57E009980D4 /* OmniBar.swift */; };
		965B195F2518EEFC00BCF01C /* SearchEngine.swift in Sources */ = {isa = PBXBuildFile; fileRef = 965B195E2518EEFC00BCF01C /* SearchEngine.swift */; };
		965B19642518F3BA00BCF01C /* BrowserTabBar.swift in Sources */ = {isa = PBXBuildFile; fileRef = 965B19632518F3BA00BCF01C /* BrowserTabBar.swift */; };
		965B19692518F4F000BCF01C /* BrowserTabView.swift in Sources */ = {isa = PBXBuildFile; fileRef = 965B19682518F4F000BCF01C /* BrowserTabView.swift */; };
		965B19712518F59D00BCF01C /* BrowserTab.swift in Sources */ = {isa = PBXBuildFile; fileRef = 965B19702518F59D00BCF01C /* BrowserTab.swift */; };
		966B3541251BB2A800751322 /* BeamWindow.swift in Sources */ = {isa = PBXBuildFile; fileRef = 966B3540251BB2A800751322 /* BeamWindow.swift */; };
		9671E872253F126400809436 /* TextEditCommands.swift in Sources */ = {isa = PBXBuildFile; fileRef = 9671E871253F126400809436 /* TextEditCommands.swift */; };
		967B2685255465C5003F40E3 /* Html2MdTests.swift in Sources */ = {isa = PBXBuildFile; fileRef = 967B2684255465C5003F40E3 /* Html2MdTests.swift */; };
		967B269125546878003F40E3 /* String+URL.swift in Sources */ = {isa = PBXBuildFile; fileRef = 967B269025546878003F40E3 /* String+URL.swift */; };
		969084CC25365AAE009D3C96 /* ParserTests.swift in Sources */ = {isa = PBXBuildFile; fileRef = 969084CB25365AAE009D3C96 /* ParserTests.swift */; };
		9694F77925155F8700399E6A /* AutoComplete.swift in Sources */ = {isa = PBXBuildFile; fileRef = 9694F77825155F8700399E6A /* AutoComplete.swift */; };
		96A49B6A253115C5003B4767 /* String+Regex.swift in Sources */ = {isa = PBXBuildFile; fileRef = 96A49B69253115C5003B4767 /* String+Regex.swift */; };
		96A49B6F2533ABC9003B4767 /* NSMutableAttributedString+Ranges.swift in Sources */ = {isa = PBXBuildFile; fileRef = 96A49B6E2533ABC9003B4767 /* NSMutableAttributedString+Ranges.swift */; };
		96AF5CB62537611300A7988C /* AttributedStringVisitor.swift in Sources */ = {isa = PBXBuildFile; fileRef = 96AF5CB52537611300A7988C /* AttributedStringVisitor.swift */; };
		96B3A5EE253B99E000E8C366 /* NoteBackForwardList.swift in Sources */ = {isa = PBXBuildFile; fileRef = 96B3A5ED253B99E000E8C366 /* NoteBackForwardList.swift */; };
		96B99AA1253F43DD008E3686 /* NSImage+CGImage.swift in Sources */ = {isa = PBXBuildFile; fileRef = 96B99AA0253F43DD008E3686 /* NSImage+CGImage.swift */; };
		96C039922520C67C00A2EDC7 /* TextEdit.swift in Sources */ = {isa = PBXBuildFile; fileRef = 96C039902520C67C00A2EDC7 /* TextEdit.swift */; };
		96C039982520CB9D00A2EDC7 /* Maths.swift in Sources */ = {isa = PBXBuildFile; fileRef = 96C039972520CB9D00A2EDC7 /* Maths.swift */; };
		96C9CC392535C16800D70AA6 /* Lexer.swift in Sources */ = {isa = PBXBuildFile; fileRef = 96C9CC382535C16800D70AA6 /* Lexer.swift */; };
		96C9CC3E2535CE2C00D70AA6 /* LexerTests.swift in Sources */ = {isa = PBXBuildFile; fileRef = 96C9CC3D2535CE2C00D70AA6 /* LexerTests.swift */; };
		96C9CC432535FA4900D70AA6 /* Parser.swift in Sources */ = {isa = PBXBuildFile; fileRef = 96C9CC422535FA4900D70AA6 /* Parser.swift */; };
		96D5F1752519F75600A19BBC /* BID.swift in Sources */ = {isa = PBXBuildFile; fileRef = 96D5F1742519F75600A19BBC /* BID.swift */; };
		96E1356A2546DE4900133A24 /* TextEditOperations.swift in Sources */ = {isa = PBXBuildFile; fileRef = 96E135692546DE4900133A24 /* TextEditOperations.swift */; };
		96E1356F2546F03900133A24 /* TextNodeTests.swift in Sources */ = {isa = PBXBuildFile; fileRef = 96E1356E2546F03900133A24 /* TextNodeTests.swift */; };
		96E1357D254723C500133A24 /* TextEditMovements.swift in Sources */ = {isa = PBXBuildFile; fileRef = 96E1357C254723C500133A24 /* TextEditMovements.swift */; };
		96E13582254727A000133A24 /* TextRoot.swift in Sources */ = {isa = PBXBuildFile; fileRef = 96E13581254727A000133A24 /* TextRoot.swift */; };
		96F5DB0D25179F030080E3EE /* String+Localization.swift in Sources */ = {isa = PBXBuildFile; fileRef = 96F5DB0C25179F030080E3EE /* String+Localization.swift */; };
		96F5DB162517A0F10080E3EE /* NSContainerView.swift in Sources */ = {isa = PBXBuildFile; fileRef = 96F5DB152517A0F10080E3EE /* NSContainerView.swift */; };
		96F5DB1E2517A1E60080E3EE /* BNSTextField.swift in Sources */ = {isa = PBXBuildFile; fileRef = 96F5DB1D2517A1E60080E3EE /* BNSTextField.swift */; };
		96F5DB232517A2020080E3EE /* BTextField.swift in Sources */ = {isa = PBXBuildFile; fileRef = 96F5DB222517A2020080E3EE /* BTextField.swift */; };
		96F5DB2B251811060080E3EE /* AutoCompleteList.swift in Sources */ = {isa = PBXBuildFile; fileRef = 96F5DB2A251811060080E3EE /* AutoCompleteList.swift */; };
		96F5DB33251817DB0080E3EE /* AutoCompleteItem.swift in Sources */ = {isa = PBXBuildFile; fileRef = 96F5DB32251817DB0080E3EE /* AutoCompleteItem.swift */; };
		96F5DB38251820960080E3EE /* ClosedRange+Beam.swift in Sources */ = {isa = PBXBuildFile; fileRef = 96F5DB37251820960080E3EE /* ClosedRange+Beam.swift */; };
		96F5DB452518238C0080E3EE /* BeamState.swift in Sources */ = {isa = PBXBuildFile; fileRef = 96F5DB442518238C0080E3EE /* BeamState.swift */; };
		96F5DB4A25189DDF0080E3EE /* AutoCompleteView.swift in Sources */ = {isa = PBXBuildFile; fileRef = 96F5DB4925189DDF0080E3EE /* AutoCompleteView.swift */; };
		96F6DCEB252DCF230054AF3B /* TextNode.swift in Sources */ = {isa = PBXBuildFile; fileRef = 96F6DCEA252DCF230054AF3B /* TextNode.swift */; };
		96FA3F5E256C24660070C91E /* Score.swift in Sources */ = {isa = PBXBuildFile; fileRef = 96FA3F5D256C24660070C91E /* Score.swift */; };
		96FA3F66256D473B0070C91E /* PageRank.swift in Sources */ = {isa = PBXBuildFile; fileRef = 96FA3F65256D473B0070C91E /* PageRank.swift */; };
/* End PBXBuildFile section */

/* Begin PBXContainerItemProxy section */
		965A783E2514F149009980D4 /* PBXContainerItemProxy */ = {
			isa = PBXContainerItemProxy;
			containerPortal = 965A781D2514F147009980D4 /* Project object */;
			proxyType = 1;
			remoteGlobalIDString = 965A78242514F147009980D4;
			remoteInfo = Beam;
		};
		965A78492514F149009980D4 /* PBXContainerItemProxy */ = {
			isa = PBXContainerItemProxy;
			containerPortal = 965A781D2514F147009980D4 /* Project object */;
			proxyType = 1;
			remoteGlobalIDString = 965A78242514F147009980D4;
			remoteInfo = Beam;
		};
/* End PBXContainerItemProxy section */

/* Begin PBXFileReference section */
		1B75229D57B9672BF84D8A89 /* Pods-BeamUITests.release.xcconfig */ = {isa = PBXFileReference; includeInIndex = 1; lastKnownFileType = text.xcconfig; name = "Pods-BeamUITests.release.xcconfig"; path = "Target Support Files/Pods-BeamUITests/Pods-BeamUITests.release.xcconfig"; sourceTree = "<group>"; };
		23F7A69644D041FDF4D3466B /* Pods-Beam.release.xcconfig */ = {isa = PBXFileReference; includeInIndex = 1; lastKnownFileType = text.xcconfig; name = "Pods-Beam.release.xcconfig"; path = "Target Support Files/Pods-Beam/Pods-Beam.release.xcconfig"; sourceTree = "<group>"; };
		2BE96DC9A7278563E5878CCD /* Pods_Beam.framework */ = {isa = PBXFileReference; explicitFileType = wrapper.framework; includeInIndex = 0; path = Pods_Beam.framework; sourceTree = BUILT_PRODUCTS_DIR; };
<<<<<<< HEAD
		413F65342577830C003B3659 /* Configuration.plist */ = {isa = PBXFileReference; fileEncoding = 4; lastKnownFileType = text.plist.xml; path = Configuration.plist; sourceTree = "<group>"; };
		41C70B38257E906F0002AC34 /* NSImage+BM.swift */ = {isa = PBXFileReference; lastKnownFileType = sourcecode.swift; path = "NSImage+BM.swift"; sourceTree = "<group>"; };
=======
		3B2FA634DAEED958EF901A42 /* Pods-BeamUITests.debug.xcconfig */ = {isa = PBXFileReference; includeInIndex = 1; lastKnownFileType = text.xcconfig; name = "Pods-BeamUITests.debug.xcconfig"; path = "Target Support Files/Pods-BeamUITests/Pods-BeamUITests.debug.xcconfig"; sourceTree = "<group>"; };
>>>>>>> 6470542e
		41DF78BF2579A30400648ABF /* BMTextField.swift */ = {isa = PBXFileReference; lastKnownFileType = sourcecode.swift; path = BMTextField.swift; sourceTree = "<group>"; };
		41DF78C32579A31100648ABF /* BMTextFieldView.swift */ = {isa = PBXFileReference; lastKnownFileType = sourcecode.swift; path = BMTextFieldView.swift; sourceTree = "<group>"; };
		41DF78CD257A695A00648ABF /* Constants.swift */ = {isa = PBXFileReference; lastKnownFileType = sourcecode.swift; path = Constants.swift; sourceTree = "<group>"; };
		520081982552C97C00A6CAC6 /* TemporaryFile.swift */ = {isa = PBXFileReference; lastKnownFileType = sourcecode.swift; path = TemporaryFile.swift; sourceTree = "<group>"; };
		5204E864255ED13500458211 /* AccountManager.swift */ = {isa = PBXFileReference; lastKnownFileType = sourcecode.swift; path = AccountManager.swift; sourceTree = "<group>"; };
		5204E86D255ED1A700458211 /* APIRequest.swift */ = {isa = PBXFileReference; lastKnownFileType = sourcecode.swift; path = APIRequest.swift; sourceTree = "<group>"; };
		5204E88C255ED33200458211 /* Configuration.swift */ = {isa = PBXFileReference; lastKnownFileType = sourcecode.swift; path = Configuration.swift; sourceTree = "<group>"; };
		5204E892255ED4AB00458211 /* Information.swift */ = {isa = PBXFileReference; lastKnownFileType = sourcecode.swift; path = Information.swift; sourceTree = "<group>"; };
		5204E898255ED52A00458211 /* GraphqlParametersProtocol.swift */ = {isa = PBXFileReference; lastKnownFileType = sourcecode.swift; path = GraphqlParametersProtocol.swift; sourceTree = "<group>"; };
		5204E8A0255ED56200458211 /* AuthenticationManager.swift */ = {isa = PBXFileReference; fileEncoding = 4; lastKnownFileType = sourcecode.swift; path = AuthenticationManager.swift; sourceTree = "<group>"; };
		5204E8B1255ED5FF00458211 /* Logger.swift */ = {isa = PBXFileReference; fileEncoding = 4; lastKnownFileType = sourcecode.swift; path = Logger.swift; sourceTree = "<group>"; };
		5204E8B6255ED6AC00458211 /* UserSessionRequest.swift */ = {isa = PBXFileReference; fileEncoding = 4; lastKnownFileType = sourcecode.swift; path = UserSessionRequest.swift; sourceTree = "<group>"; };
		5204E8BB255ED6E100458211 /* APIResponse.swift */ = {isa = PBXFileReference; fileEncoding = 4; lastKnownFileType = sourcecode.swift; path = APIResponse.swift; sourceTree = "<group>"; };
		5204E8C0255ED6FC00458211 /* Me.swift */ = {isa = PBXFileReference; fileEncoding = 4; lastKnownFileType = sourcecode.swift; path = Me.swift; sourceTree = "<group>"; };
		5204E8C5255ED7EF00458211 /* Session.swift */ = {isa = PBXFileReference; fileEncoding = 4; lastKnownFileType = sourcecode.swift; path = Session.swift; sourceTree = "<group>"; };
		5204E8CE255ED96400458211 /* Persistence.swift */ = {isa = PBXFileReference; fileEncoding = 4; lastKnownFileType = sourcecode.swift; path = Persistence.swift; sourceTree = "<group>"; };
		5204E8D3255ED9D000458211 /* StandardStorable.swift */ = {isa = PBXFileReference; fileEncoding = 4; lastKnownFileType = sourcecode.swift; path = StandardStorable.swift; sourceTree = "<group>"; };
		5204E8DD255EDAA600458211 /* AuthenticationHandler.swift */ = {isa = PBXFileReference; fileEncoding = 4; lastKnownFileType = sourcecode.swift; path = AuthenticationHandler.swift; sourceTree = "<group>"; };
		5204E8E2255EDACE00458211 /* LibrairiesManager.swift */ = {isa = PBXFileReference; fileEncoding = 4; lastKnownFileType = sourcecode.swift; path = LibrairiesManager.swift; sourceTree = "<group>"; };
		5204E8F4255EDBF600458211 /* EventsTracker.swift */ = {isa = PBXFileReference; fileEncoding = 4; lastKnownFileType = sourcecode.swift; path = EventsTracker.swift; sourceTree = "<group>"; };
		520BFE5F2530A1D1009DF633 /* ViewModelFetchedResults.swift */ = {isa = PBXFileReference; lastKnownFileType = sourcecode.swift; path = ViewModelFetchedResults.swift; sourceTree = "<group>"; };
		520BFE7D25347F27009DF633 /* SearchBar.swift */ = {isa = PBXFileReference; lastKnownFileType = sourcecode.swift; path = SearchBar.swift; sourceTree = "<group>"; };
		520BFE8A2534B3E4009DF633 /* Note+CoreDataProperties.swift */ = {isa = PBXFileReference; lastKnownFileType = sourcecode.swift; path = "Note+CoreDataProperties.swift"; sourceTree = "<group>"; };
		521812B52524C354007E4B47 /* Note.swift */ = {isa = PBXFileReference; lastKnownFileType = sourcecode.swift; path = Note.swift; sourceTree = "<group>"; };
		521812BC2524C368007E4B47 /* Bullet.swift */ = {isa = PBXFileReference; lastKnownFileType = sourcecode.swift; path = Bullet.swift; sourceTree = "<group>"; };
		521812CE2524C597007E4B47 /* NoteTests.swift */ = {isa = PBXFileReference; lastKnownFileType = sourcecode.swift; path = NoteTests.swift; sourceTree = "<group>"; };
		521813082524CEC6007E4B47 /* Fakery.framework */ = {isa = PBXFileReference; explicitFileType = wrapper.framework; path = Fakery.framework; sourceTree = BUILT_PRODUCTS_DIR; };
		5218130E2524CEDC007E4B47 /* Fakery.framework */ = {isa = PBXFileReference; explicitFileType = wrapper.framework; path = Fakery.framework; sourceTree = BUILT_PRODUCTS_DIR; };
		52326F8B252F1A8E00A40F1E /* NSManagedObject+initExtension.swift */ = {isa = PBXFileReference; lastKnownFileType = sourcecode.swift; path = "NSManagedObject+initExtension.swift"; sourceTree = "<group>"; };
		523586452534BF4E006748E4 /* Bullet+CoreDataProperties.swift */ = {isa = PBXFileReference; lastKnownFileType = sourcecode.swift; path = "Bullet+CoreDataProperties.swift"; sourceTree = "<group>"; };
		52375B61256D2463003180E1 /* Release.xcconfig */ = {isa = PBXFileReference; lastKnownFileType = text.xcconfig; path = Release.xcconfig; sourceTree = "<group>"; };
		52375B75256D585A003180E1 /* OSLog.swift */ = {isa = PBXFileReference; lastKnownFileType = sourcecode.swift; path = OSLog.swift; sourceTree = "<group>"; };
		527DF48625710ECB00A0A56D /* DocumentManagerTests.swift */ = {isa = PBXFileReference; lastKnownFileType = sourcecode.swift; path = DocumentManagerTests.swift; sourceTree = "<group>"; };
		527E60072570FBB20000DE93 /* DocumentManager.swift */ = {isa = PBXFileReference; lastKnownFileType = sourcecode.swift; path = DocumentManager.swift; sourceTree = "<group>"; };
		527E600B2570FC9A0000DE93 /* Document.swift */ = {isa = PBXFileReference; lastKnownFileType = sourcecode.swift; path = Document.swift; sourceTree = "<group>"; };
		527E600F2570FCCF0000DE93 /* Document+CoreDataProperties.swift */ = {isa = PBXFileReference; lastKnownFileType = sourcecode.swift; path = "Document+CoreDataProperties.swift"; sourceTree = "<group>"; };
		528E44262525BD4600B7C54E /* CoreDataManager.swift */ = {isa = PBXFileReference; lastKnownFileType = sourcecode.swift; path = CoreDataManager.swift; sourceTree = "<group>"; };
		52A66A162535E77D00CE247C /* ScrollableTextView.swift */ = {isa = PBXFileReference; lastKnownFileType = sourcecode.swift; path = ScrollableTextView.swift; sourceTree = "<group>"; };
		52A66A1E2535E8A500CE247C /* ScrollableTextView.xib */ = {isa = PBXFileReference; lastKnownFileType = file.xib; path = ScrollableTextView.xib; sourceTree = "<group>"; };
		52A66A232535E8FB00CE247C /* TextView.swift */ = {isa = PBXFileReference; lastKnownFileType = sourcecode.swift; path = TextView.swift; sourceTree = "<group>"; };
		52B5EF77252F520100914D52 /* CoreDataTests.swift */ = {isa = PBXFileReference; lastKnownFileType = sourcecode.swift; path = CoreDataTests.swift; sourceTree = "<group>"; };
		52BF8256257A9E2100C6D77E /* CoreDataManager.swift */ = {isa = PBXFileReference; fileEncoding = 4; lastKnownFileType = sourcecode.swift; name = CoreDataManager.swift; path = Beam/DataModel/CoreData/CoreDataManager.swift; sourceTree = SOURCE_ROOT; };
		52BF8257257A9E2100C6D77E /* CoreDataManager+backupExtension.swift */ = {isa = PBXFileReference; fileEncoding = 4; lastKnownFileType = sourcecode.swift; name = "CoreDataManager+backupExtension.swift"; path = "Beam/DataModel/CoreData/CoreDataManager+backupExtension.swift"; sourceTree = SOURCE_ROOT; };
		52C6A1DB2563FE2F00350EBE /* AccountWindow.swift */ = {isa = PBXFileReference; lastKnownFileType = sourcecode.swift; path = AccountWindow.swift; sourceTree = "<group>"; };
		52C6A1E02563FE6D00350EBE /* AccountDetail.swift */ = {isa = PBXFileReference; lastKnownFileType = sourcecode.swift; path = AccountDetail.swift; sourceTree = "<group>"; };
		52C6A1F4256417D100350EBE /* User.swift */ = {isa = PBXFileReference; lastKnownFileType = sourcecode.swift; path = User.swift; sourceTree = "<group>"; };
		52C6A22325644D3000350EBE /* AppDelegate+Account.swift */ = {isa = PBXFileReference; lastKnownFileType = sourcecode.swift; path = "AppDelegate+Account.swift"; sourceTree = "<group>"; };
		52C6A22825644D9000350EBE /* AppDelegate+CoreData.swift */ = {isa = PBXFileReference; lastKnownFileType = sourcecode.swift; path = "AppDelegate+CoreData.swift"; sourceTree = "<group>"; };
		52C6A22D25644E5B00350EBE /* AppDelegate+Note.swift */ = {isa = PBXFileReference; lastKnownFileType = sourcecode.swift; path = "AppDelegate+Note.swift"; sourceTree = "<group>"; };
		52C6A23225644EB100350EBE /* AppDelegate+URL.swift */ = {isa = PBXFileReference; lastKnownFileType = sourcecode.swift; path = "AppDelegate+URL.swift"; sourceTree = "<group>"; };
		52C82C73253059BC006C188C /* NotesWindow.swift */ = {isa = PBXFileReference; lastKnownFileType = sourcecode.swift; path = NotesWindow.swift; sourceTree = "<group>"; };
		52C82C7825305E27006C188C /* NotesContentView.swift */ = {isa = PBXFileReference; lastKnownFileType = sourcecode.swift; path = NotesContentView.swift; sourceTree = "<group>"; };
		52C82C7D25305FA1006C188C /* NoteRow.swift */ = {isa = PBXFileReference; lastKnownFileType = sourcecode.swift; path = NoteRow.swift; sourceTree = "<group>"; };
		52C82C8225306600006C188C /* NoteList.swift */ = {isa = PBXFileReference; lastKnownFileType = sourcecode.swift; path = NoteList.swift; sourceTree = "<group>"; };
		52C82C8725306637006C188C /* NoteDetail.swift */ = {isa = PBXFileReference; lastKnownFileType = sourcecode.swift; path = NoteDetail.swift; sourceTree = "<group>"; };
		52CE69342562F2DF00453429 /* forgot_password.graphql */ = {isa = PBXFileReference; lastKnownFileType = text; path = forgot_password.graphql; sourceTree = "<group>"; };
		52CE693C2562F2EA00453429 /* sign_in.graphql */ = {isa = PBXFileReference; lastKnownFileType = text; path = sign_in.graphql; sourceTree = "<group>"; };
		52CE69412562F2F700453429 /* sign_up.graphql */ = {isa = PBXFileReference; lastKnownFileType = text; path = sign_up.graphql; sourceTree = "<group>"; };
		52CE694F2562F6F400453429 /* Debug.xcconfig */ = {isa = PBXFileReference; lastKnownFileType = text.xcconfig; path = Debug.xcconfig; sourceTree = "<group>"; };
		52D4C6392535A4D800A00457 /* NotificationName.swift */ = {isa = PBXFileReference; lastKnownFileType = sourcecode.swift; path = NotificationName.swift; sourceTree = "<group>"; };
		52DC0F5725384F3400F2D594 /* NoteWindow.swift */ = {isa = PBXFileReference; lastKnownFileType = sourcecode.swift; path = NoteWindow.swift; sourceTree = "<group>"; };
		52DC10642539D23D00F2D594 /* BeamTextFormatter.swift */ = {isa = PBXFileReference; lastKnownFileType = sourcecode.swift; path = BeamTextFormatter.swift; sourceTree = "<group>"; };
		52DEF1C9252B259700561493 /* CoreDataManagerTests.swift */ = {isa = PBXFileReference; lastKnownFileType = sourcecode.swift; path = CoreDataManagerTests.swift; sourceTree = "<group>"; };
		52E04FD5252C7A4600AD9F56 /* writing_space.json */ = {isa = PBXFileReference; fileEncoding = 4; lastKnownFileType = text.json; path = writing_space.json; sourceTree = "<group>"; };
		52E04FE6252C7B9E00AD9F56 /* RoamImporter.swift */ = {isa = PBXFileReference; lastKnownFileType = sourcecode.swift; path = RoamImporter.swift; sourceTree = "<group>"; };
		52E04FEC252C814D00AD9F56 /* RoamImporterTests.swift */ = {isa = PBXFileReference; lastKnownFileType = sourcecode.swift; path = RoamImporterTests.swift; sourceTree = "<group>"; };
		52EB925C25668ED8003E49C5 /* PerformanceDebug.swift */ = {isa = PBXFileReference; fileEncoding = 4; lastKnownFileType = sourcecode.swift; path = PerformanceDebug.swift; sourceTree = "<group>"; };
		54B49CE1C66614E244553288 /* Pods_BeamUITests.framework */ = {isa = PBXFileReference; explicitFileType = wrapper.framework; includeInIndex = 0; path = Pods_BeamUITests.framework; sourceTree = BUILT_PRODUCTS_DIR; };
		9601BA74254236730003BCFE /* JournalView.swift */ = {isa = PBXFileReference; lastKnownFileType = sourcecode.swift; path = JournalView.swift; sourceTree = "<group>"; };
		96062E3D254C5ECD00AAB78D /* DumpEnvironment.swift */ = {isa = PBXFileReference; lastKnownFileType = sourcecode.swift; path = DumpEnvironment.swift; sourceTree = "<group>"; };
		96062E45254C67C100AAB78D /* RoundRectButtonStyle.swift */ = {isa = PBXFileReference; lastKnownFileType = sourcecode.swift; path = RoundRectButtonStyle.swift; sourceTree = "<group>"; };
		96062E4A254C67E600AAB78D /* GlobalNoteTitle.swift */ = {isa = PBXFileReference; lastKnownFileType = sourcecode.swift; path = GlobalNoteTitle.swift; sourceTree = "<group>"; };
		96062E58254C690000AAB78D /* GlobalTabTitle.swift */ = {isa = PBXFileReference; lastKnownFileType = sourcecode.swift; path = GlobalTabTitle.swift; sourceTree = "<group>"; };
		96062E5D254C692B00AAB78D /* OmniBarSearchBox.swift */ = {isa = PBXFileReference; lastKnownFileType = sourcecode.swift; path = OmniBarSearchBox.swift; sourceTree = "<group>"; };
		96062E6D254C6D4C00AAB78D /* Frame.swift */ = {isa = PBXFileReference; lastKnownFileType = sourcecode.swift; path = Frame.swift; sourceTree = "<group>"; };
		96062E72254C74F200AAB78D /* Chevrons.swift */ = {isa = PBXFileReference; lastKnownFileType = sourcecode.swift; path = Chevrons.swift; sourceTree = "<group>"; };
		960B823B2571BB83006ECE77 /* BeamElement.swift */ = {isa = PBXFileReference; lastKnownFileType = sourcecode.swift; path = BeamElement.swift; sourceTree = "<group>"; };
		9631B00425541DC0007BF2DE /* SelectionObserver.js */ = {isa = PBXFileReference; lastKnownFileType = sourcecode.javascript; path = SelectionObserver.js; sourceTree = "<group>"; };
		9631B00F25541E8D007BF2DE /* OverrideConsole.js */ = {isa = PBXFileReference; fileEncoding = 4; lastKnownFileType = sourcecode.javascript; path = OverrideConsole.js; sourceTree = "<group>"; };
		9631B01325541FB3007BF2DE /* Readability.js */ = {isa = PBXFileReference; fileEncoding = 4; lastKnownFileType = sourcecode.javascript; path = Readability.js; sourceTree = "<group>"; };
		9631B01725541FF6007BF2DE /* JSSourceLoader.swift */ = {isa = PBXFileReference; lastKnownFileType = sourcecode.swift; path = JSSourceLoader.swift; sourceTree = "<group>"; };
		9631B02A2554B34A007BF2DE /* Html2Md.swift */ = {isa = PBXFileReference; lastKnownFileType = sourcecode.swift; path = Html2Md.swift; sourceTree = "<group>"; };
		9631C76A251E3648009B40C4 /* NSView+Beam.swift */ = {isa = PBXFileReference; lastKnownFileType = sourcecode.swift; path = "NSView+Beam.swift"; sourceTree = "<group>"; };
		96322D80256D183C00475285 /* TabStats.swift */ = {isa = PBXFileReference; lastKnownFileType = sourcecode.swift; path = TabStats.swift; sourceTree = "<group>"; };
		96354BD12543136000E40788 /* Symbol.swift */ = {isa = PBXFileReference; lastKnownFileType = sourcecode.swift; path = Symbol.swift; sourceTree = "<group>"; };
		964547AC2520CF3E0064D062 /* Font.swift */ = {isa = PBXFileReference; lastKnownFileType = sourcecode.swift; path = Font.swift; sourceTree = "<group>"; };
		964547B12520D19F0064D062 /* NSRect+Beam.swift */ = {isa = PBXFileReference; lastKnownFileType = sourcecode.swift; path = "NSRect+Beam.swift"; sourceTree = "<group>"; };
		964547B625212D760064D062 /* String+Ranges.swift */ = {isa = PBXFileReference; lastKnownFileType = sourcecode.swift; path = "String+Ranges.swift"; sourceTree = "<group>"; };
		9645481D25220EC90064D062 /* String+LoremIpsum.swift */ = {isa = PBXFileReference; lastKnownFileType = sourcecode.swift; path = "String+LoremIpsum.swift"; sourceTree = "<group>"; };
		96454822252216570064D062 /* NSRange+CFRange.swift */ = {isa = PBXFileReference; lastKnownFileType = sourcecode.swift; path = "NSRange+CFRange.swift"; sourceTree = "<group>"; };
		964548742522AD770064D062 /* NoteView.swift */ = {isa = PBXFileReference; lastKnownFileType = sourcecode.swift; path = NoteView.swift; sourceTree = "<group>"; };
		9645488C252382DB0064D062 /* Readability.swift */ = {isa = PBXFileReference; lastKnownFileType = sourcecode.swift; path = Readability.swift; sourceTree = "<group>"; };
		964548942523A9F50064D062 /* SearchKit.swift */ = {isa = PBXFileReference; lastKnownFileType = sourcecode.swift; path = SearchKit.swift; sourceTree = "<group>"; };
		9645489F2523B3550064D062 /* CloudKit.framework */ = {isa = PBXFileReference; lastKnownFileType = wrapper.framework; name = CloudKit.framework; path = System/Library/Frameworks/CloudKit.framework; sourceTree = SDKROOT; };
		96474E38254D977E00A920B3 /* BeamData.swift */ = {isa = PBXFileReference; lastKnownFileType = sourcecode.swift; path = BeamData.swift; sourceTree = "<group>"; };
		964A60C025680E37008126BF /* Tick.swift */ = {isa = PBXFileReference; lastKnownFileType = sourcecode.swift; path = Tick.swift; sourceTree = "<group>"; };
		964A60C425680E59008126BF /* Animation.swift */ = {isa = PBXFileReference; lastKnownFileType = sourcecode.swift; path = Animation.swift; sourceTree = "<group>"; };
		964A60CA256812C2008126BF /* FrameAnimation.swift */ = {isa = PBXFileReference; lastKnownFileType = sourcecode.swift; path = FrameAnimation.swift; sourceTree = "<group>"; };
		965A78252514F147009980D4 /* Beam.app */ = {isa = PBXFileReference; explicitFileType = wrapper.application; includeInIndex = 0; path = Beam.app; sourceTree = BUILT_PRODUCTS_DIR; };
		965A78282514F147009980D4 /* AppDelegate.swift */ = {isa = PBXFileReference; lastKnownFileType = sourcecode.swift; path = AppDelegate.swift; sourceTree = "<group>"; };
		965A782A2514F147009980D4 /* ContentView.swift */ = {isa = PBXFileReference; lastKnownFileType = sourcecode.swift; path = ContentView.swift; sourceTree = "<group>"; };
		965A782D2514F147009980D4 /* Beam.xcdatamodel */ = {isa = PBXFileReference; lastKnownFileType = wrapper.xcdatamodel; path = Beam.xcdatamodel; sourceTree = "<group>"; };
		965A782F2514F148009980D4 /* Assets.xcassets */ = {isa = PBXFileReference; lastKnownFileType = folder.assetcatalog; path = Assets.xcassets; sourceTree = "<group>"; };
		965A78322514F148009980D4 /* Preview Assets.xcassets */ = {isa = PBXFileReference; lastKnownFileType = folder.assetcatalog; path = "Preview Assets.xcassets"; sourceTree = "<group>"; };
		965A78352514F148009980D4 /* Base */ = {isa = PBXFileReference; lastKnownFileType = file.storyboard; name = Base; path = Base.lproj/Main.storyboard; sourceTree = "<group>"; };
		965A78372514F148009980D4 /* Info.plist */ = {isa = PBXFileReference; lastKnownFileType = text.plist.xml; path = Info.plist; sourceTree = "<group>"; };
		965A78382514F148009980D4 /* Beam.entitlements */ = {isa = PBXFileReference; lastKnownFileType = text.plist.entitlements; path = Beam.entitlements; sourceTree = "<group>"; };
		965A783D2514F149009980D4 /* BeamTests.xctest */ = {isa = PBXFileReference; explicitFileType = wrapper.cfbundle; includeInIndex = 0; path = BeamTests.xctest; sourceTree = BUILT_PRODUCTS_DIR; };
		965A78412514F149009980D4 /* BeamTests.swift */ = {isa = PBXFileReference; lastKnownFileType = sourcecode.swift; path = BeamTests.swift; sourceTree = "<group>"; };
		965A78432514F149009980D4 /* Info.plist */ = {isa = PBXFileReference; lastKnownFileType = text.plist.xml; path = Info.plist; sourceTree = "<group>"; };
		965A78482514F149009980D4 /* BeamUITests.xctest */ = {isa = PBXFileReference; explicitFileType = wrapper.cfbundle; includeInIndex = 0; path = BeamUITests.xctest; sourceTree = BUILT_PRODUCTS_DIR; };
		965A784C2514F149009980D4 /* BeamUITests.swift */ = {isa = PBXFileReference; lastKnownFileType = sourcecode.swift; path = BeamUITests.swift; sourceTree = "<group>"; };
		965A784E2514F149009980D4 /* Info.plist */ = {isa = PBXFileReference; lastKnownFileType = text.plist.xml; path = Info.plist; sourceTree = "<group>"; };
		965A785A2514F1AF009980D4 /* WebView.swift */ = {isa = PBXFileReference; fileEncoding = 4; lastKnownFileType = sourcecode.swift; path = WebView.swift; sourceTree = "<group>"; };
		965A785B2514F1AF009980D4 /* NavigationContext.swift */ = {isa = PBXFileReference; fileEncoding = 4; lastKnownFileType = sourcecode.swift; path = NavigationContext.swift; sourceTree = "<group>"; };
		965A785D2514F1AF009980D4 /* BeamNote.swift */ = {isa = PBXFileReference; fileEncoding = 4; lastKnownFileType = sourcecode.swift; path = BeamNote.swift; sourceTree = "<group>"; };
		965A78622514F57E009980D4 /* OmniBar.swift */ = {isa = PBXFileReference; lastKnownFileType = sourcecode.swift; path = OmniBar.swift; sourceTree = "<group>"; };
		965B195E2518EEFC00BCF01C /* SearchEngine.swift */ = {isa = PBXFileReference; lastKnownFileType = sourcecode.swift; path = SearchEngine.swift; sourceTree = "<group>"; };
		965B19632518F3BA00BCF01C /* BrowserTabBar.swift */ = {isa = PBXFileReference; lastKnownFileType = sourcecode.swift; path = BrowserTabBar.swift; sourceTree = "<group>"; };
		965B19682518F4F000BCF01C /* BrowserTabView.swift */ = {isa = PBXFileReference; lastKnownFileType = sourcecode.swift; path = BrowserTabView.swift; sourceTree = "<group>"; };
		965B19702518F59D00BCF01C /* BrowserTab.swift */ = {isa = PBXFileReference; lastKnownFileType = sourcecode.swift; path = BrowserTab.swift; sourceTree = "<group>"; };
		966B3540251BB2A800751322 /* BeamWindow.swift */ = {isa = PBXFileReference; lastKnownFileType = sourcecode.swift; path = BeamWindow.swift; sourceTree = "<group>"; };
		9671E871253F126400809436 /* TextEditCommands.swift */ = {isa = PBXFileReference; lastKnownFileType = sourcecode.swift; path = TextEditCommands.swift; sourceTree = "<group>"; };
		967B2684255465C5003F40E3 /* Html2MdTests.swift */ = {isa = PBXFileReference; lastKnownFileType = sourcecode.swift; path = Html2MdTests.swift; sourceTree = "<group>"; };
		967B269025546878003F40E3 /* String+URL.swift */ = {isa = PBXFileReference; lastKnownFileType = sourcecode.swift; path = "String+URL.swift"; sourceTree = "<group>"; };
		969084CB25365AAE009D3C96 /* ParserTests.swift */ = {isa = PBXFileReference; lastKnownFileType = sourcecode.swift; path = ParserTests.swift; sourceTree = "<group>"; };
		9694F77825155F8700399E6A /* AutoComplete.swift */ = {isa = PBXFileReference; lastKnownFileType = sourcecode.swift; path = AutoComplete.swift; sourceTree = "<group>"; };
		96A49B69253115C5003B4767 /* String+Regex.swift */ = {isa = PBXFileReference; lastKnownFileType = sourcecode.swift; path = "String+Regex.swift"; sourceTree = "<group>"; };
		96A49B6E2533ABC9003B4767 /* NSMutableAttributedString+Ranges.swift */ = {isa = PBXFileReference; lastKnownFileType = sourcecode.swift; path = "NSMutableAttributedString+Ranges.swift"; sourceTree = "<group>"; };
		96AF5CB52537611300A7988C /* AttributedStringVisitor.swift */ = {isa = PBXFileReference; lastKnownFileType = sourcecode.swift; path = AttributedStringVisitor.swift; sourceTree = "<group>"; };
		96B3A5ED253B99E000E8C366 /* NoteBackForwardList.swift */ = {isa = PBXFileReference; lastKnownFileType = sourcecode.swift; path = NoteBackForwardList.swift; sourceTree = "<group>"; };
		96B99AA0253F43DD008E3686 /* NSImage+CGImage.swift */ = {isa = PBXFileReference; lastKnownFileType = sourcecode.swift; path = "NSImage+CGImage.swift"; sourceTree = "<group>"; };
		96C039902520C67C00A2EDC7 /* TextEdit.swift */ = {isa = PBXFileReference; fileEncoding = 4; lastKnownFileType = sourcecode.swift; path = TextEdit.swift; sourceTree = "<group>"; };
		96C039972520CB9D00A2EDC7 /* Maths.swift */ = {isa = PBXFileReference; lastKnownFileType = sourcecode.swift; path = Maths.swift; sourceTree = "<group>"; };
		96C9CBE225348F0900D70AA6 /* .swiftlint.yml */ = {isa = PBXFileReference; lastKnownFileType = text.yaml; path = .swiftlint.yml; sourceTree = SOURCE_ROOT; };
		96C9CC382535C16800D70AA6 /* Lexer.swift */ = {isa = PBXFileReference; fileEncoding = 4; lastKnownFileType = sourcecode.swift; path = Lexer.swift; sourceTree = "<group>"; };
		96C9CC3D2535CE2C00D70AA6 /* LexerTests.swift */ = {isa = PBXFileReference; lastKnownFileType = sourcecode.swift; path = LexerTests.swift; sourceTree = "<group>"; };
		96C9CC422535FA4900D70AA6 /* Parser.swift */ = {isa = PBXFileReference; lastKnownFileType = sourcecode.swift; path = Parser.swift; sourceTree = "<group>"; };
		96D5F1742519F75600A19BBC /* BID.swift */ = {isa = PBXFileReference; lastKnownFileType = sourcecode.swift; path = BID.swift; sourceTree = "<group>"; };
		96E135692546DE4900133A24 /* TextEditOperations.swift */ = {isa = PBXFileReference; lastKnownFileType = sourcecode.swift; path = TextEditOperations.swift; sourceTree = "<group>"; };
		96E1356E2546F03900133A24 /* TextNodeTests.swift */ = {isa = PBXFileReference; lastKnownFileType = sourcecode.swift; path = TextNodeTests.swift; sourceTree = "<group>"; };
		96E1357C254723C500133A24 /* TextEditMovements.swift */ = {isa = PBXFileReference; lastKnownFileType = sourcecode.swift; path = TextEditMovements.swift; sourceTree = "<group>"; };
		96E13581254727A000133A24 /* TextRoot.swift */ = {isa = PBXFileReference; lastKnownFileType = sourcecode.swift; path = TextRoot.swift; sourceTree = "<group>"; };
		96F5DB0C25179F030080E3EE /* String+Localization.swift */ = {isa = PBXFileReference; lastKnownFileType = sourcecode.swift; path = "String+Localization.swift"; sourceTree = "<group>"; };
		96F5DB152517A0F10080E3EE /* NSContainerView.swift */ = {isa = PBXFileReference; lastKnownFileType = sourcecode.swift; path = NSContainerView.swift; sourceTree = "<group>"; };
		96F5DB1D2517A1E60080E3EE /* BNSTextField.swift */ = {isa = PBXFileReference; lastKnownFileType = sourcecode.swift; path = BNSTextField.swift; sourceTree = "<group>"; };
		96F5DB222517A2020080E3EE /* BTextField.swift */ = {isa = PBXFileReference; lastKnownFileType = sourcecode.swift; path = BTextField.swift; sourceTree = "<group>"; };
		96F5DB2A251811060080E3EE /* AutoCompleteList.swift */ = {isa = PBXFileReference; lastKnownFileType = sourcecode.swift; path = AutoCompleteList.swift; sourceTree = "<group>"; };
		96F5DB32251817DB0080E3EE /* AutoCompleteItem.swift */ = {isa = PBXFileReference; lastKnownFileType = sourcecode.swift; path = AutoCompleteItem.swift; sourceTree = "<group>"; };
		96F5DB37251820960080E3EE /* ClosedRange+Beam.swift */ = {isa = PBXFileReference; lastKnownFileType = sourcecode.swift; path = "ClosedRange+Beam.swift"; sourceTree = "<group>"; };
		96F5DB442518238C0080E3EE /* BeamState.swift */ = {isa = PBXFileReference; lastKnownFileType = sourcecode.swift; path = BeamState.swift; sourceTree = "<group>"; };
		96F5DB4925189DDF0080E3EE /* AutoCompleteView.swift */ = {isa = PBXFileReference; lastKnownFileType = sourcecode.swift; path = AutoCompleteView.swift; sourceTree = "<group>"; };
		96F6DCEA252DCF230054AF3B /* TextNode.swift */ = {isa = PBXFileReference; lastKnownFileType = sourcecode.swift; path = TextNode.swift; sourceTree = "<group>"; };
		96FA3F5D256C24660070C91E /* Score.swift */ = {isa = PBXFileReference; lastKnownFileType = sourcecode.swift; path = Score.swift; sourceTree = "<group>"; };
		96FA3F65256D473B0070C91E /* PageRank.swift */ = {isa = PBXFileReference; lastKnownFileType = sourcecode.swift; path = PageRank.swift; sourceTree = "<group>"; };
		9B355D858C3216B61BF461D9 /* Pods-BeamTests.release.xcconfig */ = {isa = PBXFileReference; includeInIndex = 1; lastKnownFileType = text.xcconfig; name = "Pods-BeamTests.release.xcconfig"; path = "Target Support Files/Pods-BeamTests/Pods-BeamTests.release.xcconfig"; sourceTree = "<group>"; };
		A3DE910688789AFBA4487533 /* Pods-Beam.debug.xcconfig */ = {isa = PBXFileReference; includeInIndex = 1; lastKnownFileType = text.xcconfig; name = "Pods-Beam.debug.xcconfig"; path = "Target Support Files/Pods-Beam/Pods-Beam.debug.xcconfig"; sourceTree = "<group>"; };
		C8379DEE387FB86FA7817188 /* Pods_BeamTests.framework */ = {isa = PBXFileReference; explicitFileType = wrapper.framework; includeInIndex = 0; path = Pods_BeamTests.framework; sourceTree = BUILT_PRODUCTS_DIR; };
		DA1B14ACD3E14C7CBEB0BA6F /* Pods-BeamTests.debug.xcconfig */ = {isa = PBXFileReference; includeInIndex = 1; lastKnownFileType = text.xcconfig; name = "Pods-BeamTests.debug.xcconfig"; path = "Target Support Files/Pods-BeamTests/Pods-BeamTests.debug.xcconfig"; sourceTree = "<group>"; };
/* End PBXFileReference section */

/* Begin PBXFrameworksBuildPhase section */
		965A78222514F147009980D4 /* Frameworks */ = {
			isa = PBXFrameworksBuildPhase;
			buildActionMask = 2147483647;
			files = (
				9631C747251CE997009B40C4 /* SwiftSoup in Frameworks */,
				964548A02523B3550064D062 /* CloudKit.framework in Frameworks */,
				96474E3F254D9ADB00A920B3 /* FavIcon in Frameworks */,
				9627FD4A2550203800926F0E /* Pods_Beam.framework in Frameworks */,
			);
			runOnlyForDeploymentPostprocessing = 0;
		};
		965A783A2514F149009980D4 /* Frameworks */ = {
			isa = PBXFrameworksBuildPhase;
			buildActionMask = 2147483647;
			files = (
				7D40159D41DDD593BDFDF664 /* Pods_BeamTests.framework in Frameworks */,
			);
			runOnlyForDeploymentPostprocessing = 0;
		};
		965A78452514F149009980D4 /* Frameworks */ = {
			isa = PBXFrameworksBuildPhase;
			buildActionMask = 2147483647;
			files = (
				6D33924049F5798BBE6E7AED /* Pods_BeamUITests.framework in Frameworks */,
			);
			runOnlyForDeploymentPostprocessing = 0;
		};
/* End PBXFrameworksBuildPhase section */

/* Begin PBXGroup section */
		24EFBA757ACC5310A2D800B2 /* Frameworks */ = {
			isa = PBXGroup;
			children = (
				5218130E2524CEDC007E4B47 /* Fakery.framework */,
				521813082524CEC6007E4B47 /* Fakery.framework */,
				9645489F2523B3550064D062 /* CloudKit.framework */,
				2BE96DC9A7278563E5878CCD /* Pods_Beam.framework */,
				C8379DEE387FB86FA7817188 /* Pods_BeamTests.framework */,
				54B49CE1C66614E244553288 /* Pods_BeamUITests.framework */,
			);
			name = Frameworks;
			sourceTree = "<group>";
		};
		5204E863255ED0C700458211 /* Managers */ = {
			isa = PBXGroup;
			children = (
				5204E8A0255ED56200458211 /* AuthenticationManager.swift */,
				5204E864255ED13500458211 /* AccountManager.swift */,
				5204E8E2255EDACE00458211 /* LibrairiesManager.swift */,
				527E60072570FBB20000DE93 /* DocumentManager.swift */,
				52BF8256257A9E2100C6D77E /* CoreDataManager.swift */,
				52BF8257257A9E2100C6D77E /* CoreDataManager+backupExtension.swift */,
			);
			path = Managers;
			sourceTree = "<group>";
		};
		5204E86C255ED17E00458211 /* API */ = {
			isa = PBXGroup;
			children = (
				52CE69322562F2BD00453429 /* GraphqlRequests */,
				5204E897255ED50A00458211 /* GraphqlRequestsTypes */,
				5204E86D255ED1A700458211 /* APIRequest.swift */,
				5204E8DD255EDAA600458211 /* AuthenticationHandler.swift */,
				5204E8BB255ED6E100458211 /* APIResponse.swift */,
				5204E8B6255ED6AC00458211 /* UserSessionRequest.swift */,
			);
			path = API;
			sourceTree = "<group>";
		};
		5204E88B255ED32800458211 /* Configuration */ = {
			isa = PBXGroup;
			children = (
				5204E88C255ED33200458211 /* Configuration.swift */,
				41DF78CD257A695A00648ABF /* Constants.swift */,
				52CE694F2562F6F400453429 /* Debug.xcconfig */,
				52375B61256D2463003180E1 /* Release.xcconfig */,
			);
			path = Configuration;
			sourceTree = "<group>";
		};
		5204E891255ED49E00458211 /* Utils */ = {
			isa = PBXGroup;
			children = (
				5204E8CD255ED95300458211 /* Persistence */,
				5204E8B1255ED5FF00458211 /* Logger.swift */,
				52EB925C25668ED8003E49C5 /* PerformanceDebug.swift */,
				5204E892255ED4AB00458211 /* Information.swift */,
				5204E8F4255EDBF600458211 /* EventsTracker.swift */,
				52375B75256D585A003180E1 /* OSLog.swift */,
				41C70B38257E906F0002AC34 /* NSImage+BM.swift */,
			);
			path = Utils;
			sourceTree = "<group>";
		};
		5204E897255ED50A00458211 /* GraphqlRequestsTypes */ = {
			isa = PBXGroup;
			children = (
				5204E898255ED52A00458211 /* GraphqlParametersProtocol.swift */,
				5204E8C0255ED6FC00458211 /* Me.swift */,
				52C6A1F4256417D100350EBE /* User.swift */,
				5204E8C5255ED7EF00458211 /* Session.swift */,
			);
			path = GraphqlRequestsTypes;
			sourceTree = "<group>";
		};
		5204E8CD255ED95300458211 /* Persistence */ = {
			isa = PBXGroup;
			children = (
				5204E8CE255ED96400458211 /* Persistence.swift */,
				5204E8D3255ED9D000458211 /* StandardStorable.swift */,
			);
			path = Persistence;
			sourceTree = "<group>";
		};
		521812AA2524C254007E4B47 /* CoreData */ = {
			isa = PBXGroup;
			children = (
				521812B52524C354007E4B47 /* Note.swift */,
				520BFE8A2534B3E4009DF633 /* Note+CoreDataProperties.swift */,
				521812BC2524C368007E4B47 /* Bullet.swift */,
				523586452534BF4E006748E4 /* Bullet+CoreDataProperties.swift */,
				528E44262525BD4600B7C54E /* CoreDataManager.swift */,
				520081982552C97C00A6CAC6 /* TemporaryFile.swift */,
				52326F8B252F1A8E00A40F1E /* NSManagedObject+initExtension.swift */,
				52D4C6392535A4D800A00457 /* NotificationName.swift */,
				527E600B2570FC9A0000DE93 /* Document.swift */,
				527E600F2570FCCF0000DE93 /* Document+CoreDataProperties.swift */,
			);
			path = CoreData;
			sourceTree = "<group>";
		};
		527DF48525710EAE00A0A56D /* Managers */ = {
			isa = PBXGroup;
			children = (
				527DF48625710ECB00A0A56D /* DocumentManagerTests.swift */,
			);
			path = Managers;
			sourceTree = "<group>";
		};
		52A43D90252C78E700178F3B /* Importers */ = {
			isa = PBXGroup;
			children = (
				52A43D91252C78F100178F3B /* Roam */,
			);
			path = Importers;
			sourceTree = "<group>";
		};
		52A43D91252C78F100178F3B /* Roam */ = {
			isa = PBXGroup;
			children = (
				52E04FE6252C7B9E00AD9F56 /* RoamImporter.swift */,
			);
			path = Roam;
			sourceTree = "<group>";
		};
		52A43D92252C790200178F3B /* DataModel */ = {
			isa = PBXGroup;
			children = (
				52A43D93252C790A00178F3B /* Importers */,
				52B5EF77252F520100914D52 /* CoreDataTests.swift */,
			);
			path = DataModel;
			sourceTree = "<group>";
		};
		52A43D93252C790A00178F3B /* Importers */ = {
			isa = PBXGroup;
			children = (
				52A43D94252C791600178F3B /* Fixtures */,
				52E04FEC252C814D00AD9F56 /* RoamImporterTests.swift */,
			);
			path = Importers;
			sourceTree = "<group>";
		};
		52A43D94252C791600178F3B /* Fixtures */ = {
			isa = PBXGroup;
			children = (
				52E04FD5252C7A4600AD9F56 /* writing_space.json */,
			);
			path = Fixtures;
			sourceTree = "<group>";
		};
		52C6A1DA2563FE1800350EBE /* Account */ = {
			isa = PBXGroup;
			children = (
				52C6A1DB2563FE2F00350EBE /* AccountWindow.swift */,
				52C6A1E02563FE6D00350EBE /* AccountDetail.swift */,
			);
			path = Account;
			sourceTree = "<group>";
		};
		52C82C6A25305984006C188C /* NotesList */ = {
			isa = PBXGroup;
			children = (
				52C82C73253059BC006C188C /* NotesWindow.swift */,
				52DC0F5725384F3400F2D594 /* NoteWindow.swift */,
				52C82C7825305E27006C188C /* NotesContentView.swift */,
				52C82C7D25305FA1006C188C /* NoteRow.swift */,
				52C82C8225306600006C188C /* NoteList.swift */,
				52C82C8725306637006C188C /* NoteDetail.swift */,
				520BFE5F2530A1D1009DF633 /* ViewModelFetchedResults.swift */,
				520BFE7D25347F27009DF633 /* SearchBar.swift */,
				52A66A162535E77D00CE247C /* ScrollableTextView.swift */,
				52A66A1E2535E8A500CE247C /* ScrollableTextView.xib */,
				52A66A232535E8FB00CE247C /* TextView.swift */,
			);
			path = NotesList;
			sourceTree = "<group>";
		};
		52CE69322562F2BD00453429 /* GraphqlRequests */ = {
			isa = PBXGroup;
			children = (
				52CE69332562F2C400453429 /* UserSession */,
			);
			path = GraphqlRequests;
			sourceTree = "<group>";
		};
		52CE69332562F2C400453429 /* UserSession */ = {
			isa = PBXGroup;
			children = (
				52CE69342562F2DF00453429 /* forgot_password.graphql */,
				52CE693C2562F2EA00453429 /* sign_in.graphql */,
				52CE69412562F2F700453429 /* sign_up.graphql */,
			);
			path = UserSession;
			sourceTree = "<group>";
		};
		52DC10632539D1C300F2D594 /* Text */ = {
			isa = PBXGroup;
			children = (
				52DC10642539D23D00F2D594 /* BeamTextFormatter.swift */,
			);
			path = Text;
			sourceTree = "<group>";
		};
		713DD2F4C2EE4FDED57ACC99 /* Pods */ = {
			isa = PBXGroup;
			children = (
				A3DE910688789AFBA4487533 /* Pods-Beam.debug.xcconfig */,
				23F7A69644D041FDF4D3466B /* Pods-Beam.release.xcconfig */,
				DA1B14ACD3E14C7CBEB0BA6F /* Pods-BeamTests.debug.xcconfig */,
				9B355D858C3216B61BF461D9 /* Pods-BeamTests.release.xcconfig */,
				3B2FA634DAEED958EF901A42 /* Pods-BeamUITests.debug.xcconfig */,
				1B75229D57B9672BF84D8A89 /* Pods-BeamUITests.release.xcconfig */,
			);
			path = Pods;
			sourceTree = "<group>";
		};
		96062E62254C698300AAB78D /* OmniBar */ = {
			isa = PBXGroup;
			children = (
				965A78622514F57E009980D4 /* OmniBar.swift */,
				96062E4A254C67E600AAB78D /* GlobalNoteTitle.swift */,
				96062E58254C690000AAB78D /* GlobalTabTitle.swift */,
				96062E5D254C692B00AAB78D /* OmniBarSearchBox.swift */,
				96062E72254C74F200AAB78D /* Chevrons.swift */,
			);
			path = OmniBar;
			sourceTree = "<group>";
		};
		96062E63254C69B100AAB78D /* Browser */ = {
			isa = PBXGroup;
			children = (
				965A785A2514F1AF009980D4 /* WebView.swift */,
				965B19632518F3BA00BCF01C /* BrowserTabBar.swift */,
				965B19682518F4F000BCF01C /* BrowserTabView.swift */,
				96322D80256D183C00475285 /* TabStats.swift */,
			);
			path = Browser;
			sourceTree = "<group>";
		};
		96062E64254C69CF00AAB78D /* Notes */ = {
			isa = PBXGroup;
			children = (
				964548742522AD770064D062 /* NoteView.swift */,
				9601BA74254236730003BCFE /* JournalView.swift */,
			);
			path = Notes;
			sourceTree = "<group>";
		};
		96062E65254C69F200AAB78D /* Utils */ = {
			isa = PBXGroup;
			children = (
				96062E3D254C5ECD00AAB78D /* DumpEnvironment.swift */,
				96F5DB222517A2020080E3EE /* BTextField.swift */,
				96354BD12543136000E40788 /* Symbol.swift */,
				96062E45254C67C100AAB78D /* RoundRectButtonStyle.swift */,
				96062E6D254C6D4C00AAB78D /* Frame.swift */,
				41DF78BF2579A30400648ABF /* BMTextField.swift */,
				41DF78C32579A31100648ABF /* BMTextFieldView.swift */,
			);
			path = Utils;
			sourceTree = "<group>";
		};
		96062E66254C6A0200AAB78D /* AutoComplete */ = {
			isa = PBXGroup;
			children = (
				96F5DB2A251811060080E3EE /* AutoCompleteList.swift */,
				96F5DB32251817DB0080E3EE /* AutoCompleteItem.swift */,
				96F5DB4925189DDF0080E3EE /* AutoCompleteView.swift */,
			);
			path = AutoComplete;
			sourceTree = "<group>";
		};
		9631B00325541DC0007BF2DE /* js */ = {
			isa = PBXGroup;
			children = (
				9631B01325541FB3007BF2DE /* Readability.js */,
				9631B00F25541E8D007BF2DE /* OverrideConsole.js */,
				9631B00425541DC0007BF2DE /* SelectionObserver.js */,
			);
			name = js;
			path = Resources/js;
			sourceTree = "<group>";
		};
		9645488B252382AE0064D062 /* JS */ = {
			isa = PBXGroup;
			children = (
				9645488C252382DB0064D062 /* Readability.swift */,
				9631B01725541FF6007BF2DE /* JSSourceLoader.swift */,
			);
			path = JS;
			sourceTree = "<group>";
		};
		964A60BF25680E26008126BF /* Animations */ = {
			isa = PBXGroup;
			children = (
				964A60C025680E37008126BF /* Tick.swift */,
				964A60C425680E59008126BF /* Animation.swift */,
				964A60CA256812C2008126BF /* FrameAnimation.swift */,
			);
			path = Animations;
			sourceTree = "<group>";
		};
		965A781C2514F147009980D4 = {
			isa = PBXGroup;
			children = (
				965A78272514F147009980D4 /* Beam */,
				965A78402514F149009980D4 /* BeamTests */,
				965A784B2514F149009980D4 /* BeamUITests */,
				965A78262514F147009980D4 /* Products */,
				713DD2F4C2EE4FDED57ACC99 /* Pods */,
				24EFBA757ACC5310A2D800B2 /* Frameworks */,
			);
			sourceTree = "<group>";
		};
		965A78262514F147009980D4 /* Products */ = {
			isa = PBXGroup;
			children = (
				965A78252514F147009980D4 /* Beam.app */,
				965A783D2514F149009980D4 /* BeamTests.xctest */,
				965A78482514F149009980D4 /* BeamUITests.xctest */,
			);
			name = Products;
			sourceTree = "<group>";
		};
		965A78272514F147009980D4 /* Beam */ = {
			isa = PBXGroup;
			children = (
				5204E891255ED49E00458211 /* Utils */,
				5204E88B255ED32800458211 /* Configuration */,
				5204E86C255ED17E00458211 /* API */,
				5204E863255ED0C700458211 /* Managers */,
				52DC10632539D1C300F2D594 /* Text */,
				9645488B252382AE0064D062 /* JS */,
				96F5DB142517A0D80080E3EE /* AppKitCrap */,
				96F5DB0B25179EE40080E3EE /* Swift+Beam */,
				9694F77725155F7200399E6A /* Network */,
				965A785C2514F1AF009980D4 /* DataModel */,
				965A78612514F570009980D4 /* UI */,
				965A78282514F147009980D4 /* AppDelegate.swift */,
				52C6A23225644EB100350EBE /* AppDelegate+URL.swift */,
				52C6A22325644D3000350EBE /* AppDelegate+Account.swift */,
				52C6A22825644D9000350EBE /* AppDelegate+CoreData.swift */,
				52C6A22D25644E5B00350EBE /* AppDelegate+Note.swift */,
				965A782F2514F148009980D4 /* Assets.xcassets */,
				965A78342514F148009980D4 /* Main.storyboard */,
				965A78372514F148009980D4 /* Info.plist */,
				965A78382514F148009980D4 /* Beam.entitlements */,
				965A782C2514F147009980D4 /* Beam.xcdatamodeld */,
				96C9CBE225348F0900D70AA6 /* .swiftlint.yml */,
				9631B00325541DC0007BF2DE /* js */,
				965A78312514F148009980D4 /* Preview Content */,
			);
			path = Beam;
			sourceTree = "<group>";
		};
		965A78312514F148009980D4 /* Preview Content */ = {
			isa = PBXGroup;
			children = (
				965A78322514F148009980D4 /* Preview Assets.xcassets */,
			);
			path = "Preview Content";
			sourceTree = "<group>";
		};
		965A78402514F149009980D4 /* BeamTests */ = {
			isa = PBXGroup;
			children = (
				527DF48525710EAE00A0A56D /* Managers */,
				52A43D92252C790200178F3B /* DataModel */,
				965A78412514F149009980D4 /* BeamTests.swift */,
				521812CE2524C597007E4B47 /* NoteTests.swift */,
				52DEF1C9252B259700561493 /* CoreDataManagerTests.swift */,
				965A78432514F149009980D4 /* Info.plist */,
				96C9CC3D2535CE2C00D70AA6 /* LexerTests.swift */,
				969084CB25365AAE009D3C96 /* ParserTests.swift */,
				96E1356E2546F03900133A24 /* TextNodeTests.swift */,
				967B2684255465C5003F40E3 /* Html2MdTests.swift */,
			);
			path = BeamTests;
			sourceTree = "<group>";
		};
		965A784B2514F149009980D4 /* BeamUITests */ = {
			isa = PBXGroup;
			children = (
				965A784C2514F149009980D4 /* BeamUITests.swift */,
				965A784E2514F149009980D4 /* Info.plist */,
			);
			path = BeamUITests;
			sourceTree = "<group>";
		};
		965A785C2514F1AF009980D4 /* DataModel */ = {
			isa = PBXGroup;
			children = (
				52A43D90252C78E700178F3B /* Importers */,
				521812AA2524C254007E4B47 /* CoreData */,
				965A785B2514F1AF009980D4 /* NavigationContext.swift */,
				965A785D2514F1AF009980D4 /* BeamNote.swift */,
				96F5DB442518238C0080E3EE /* BeamState.swift */,
				965B195E2518EEFC00BCF01C /* SearchEngine.swift */,
				965B19702518F59D00BCF01C /* BrowserTab.swift */,
				96D5F1742519F75600A19BBC /* BID.swift */,
				964548942523A9F50064D062 /* SearchKit.swift */,
				96B3A5ED253B99E000E8C366 /* NoteBackForwardList.swift */,
				96474E38254D977E00A920B3 /* BeamData.swift */,
				9631B02A2554B34A007BF2DE /* Html2Md.swift */,
				96FA3F5D256C24660070C91E /* Score.swift */,
				96FA3F65256D473B0070C91E /* PageRank.swift */,
				960B823B2571BB83006ECE77 /* BeamElement.swift */,
			);
			path = DataModel;
			sourceTree = "<group>";
		};
		965A78612514F570009980D4 /* UI */ = {
			isa = PBXGroup;
			children = (
				52C6A1DA2563FE1800350EBE /* Account */,
				964A60BF25680E26008126BF /* Animations */,
				96062E66254C6A0200AAB78D /* AutoComplete */,
				96062E65254C69F200AAB78D /* Utils */,
				96062E64254C69CF00AAB78D /* Notes */,
				96062E63254C69B100AAB78D /* Browser */,
				96062E62254C698300AAB78D /* OmniBar */,
				52C82C6A25305984006C188C /* NotesList */,
				96C0398F2520C67C00A2EDC7 /* TextEditor */,
				965A782A2514F147009980D4 /* ContentView.swift */,
				966B3540251BB2A800751322 /* BeamWindow.swift */,
			);
			path = UI;
			sourceTree = "<group>";
		};
		9694F77725155F7200399E6A /* Network */ = {
			isa = PBXGroup;
			children = (
				9694F77825155F8700399E6A /* AutoComplete.swift */,
			);
			path = Network;
			sourceTree = "<group>";
		};
		96C0398F2520C67C00A2EDC7 /* TextEditor */ = {
			isa = PBXGroup;
			children = (
				96C9CC372535C16800D70AA6 /* Markdown */,
				96C039902520C67C00A2EDC7 /* TextEdit.swift */,
				964547AC2520CF3E0064D062 /* Font.swift */,
				96F6DCEA252DCF230054AF3B /* TextNode.swift */,
				9671E871253F126400809436 /* TextEditCommands.swift */,
				96E135692546DE4900133A24 /* TextEditOperations.swift */,
				96E1357C254723C500133A24 /* TextEditMovements.swift */,
				96E13581254727A000133A24 /* TextRoot.swift */,
			);
			path = TextEditor;
			sourceTree = "<group>";
		};
		96C9CC372535C16800D70AA6 /* Markdown */ = {
			isa = PBXGroup;
			children = (
				96C9CC382535C16800D70AA6 /* Lexer.swift */,
				96C9CC422535FA4900D70AA6 /* Parser.swift */,
				96AF5CB52537611300A7988C /* AttributedStringVisitor.swift */,
			);
			path = Markdown;
			sourceTree = "<group>";
		};
		96F5DB0B25179EE40080E3EE /* Swift+Beam */ = {
			isa = PBXGroup;
			children = (
				96F5DB0C25179F030080E3EE /* String+Localization.swift */,
				964547B625212D760064D062 /* String+Ranges.swift */,
				96A49B69253115C5003B4767 /* String+Regex.swift */,
				96F5DB37251820960080E3EE /* ClosedRange+Beam.swift */,
				96C039972520CB9D00A2EDC7 /* Maths.swift */,
				9645481D25220EC90064D062 /* String+LoremIpsum.swift */,
				96454822252216570064D062 /* NSRange+CFRange.swift */,
				96A49B6E2533ABC9003B4767 /* NSMutableAttributedString+Ranges.swift */,
				967B269025546878003F40E3 /* String+URL.swift */,
			);
			path = "Swift+Beam";
			sourceTree = "<group>";
		};
		96F5DB142517A0D80080E3EE /* AppKitCrap */ = {
			isa = PBXGroup;
			children = (
				96F5DB152517A0F10080E3EE /* NSContainerView.swift */,
				96F5DB1D2517A1E60080E3EE /* BNSTextField.swift */,
				964547B12520D19F0064D062 /* NSRect+Beam.swift */,
				9631C76A251E3648009B40C4 /* NSView+Beam.swift */,
				96B99AA0253F43DD008E3686 /* NSImage+CGImage.swift */,
			);
			path = AppKitCrap;
			sourceTree = "<group>";
		};
/* End PBXGroup section */

/* Begin PBXNativeTarget section */
		965A78242514F147009980D4 /* Beam */ = {
			isa = PBXNativeTarget;
			buildConfigurationList = 965A78512514F149009980D4 /* Build configuration list for PBXNativeTarget "Beam" */;
			buildPhases = (
				6302F3C9780586B509787840 /* [CP] Check Pods Manifest.lock */,
				529C0CC5251CFD0C00ED6BAF /* SwiftLint */,
				520582C0257E351800E0533A /* Env variable Injector */,
				965A78212514F147009980D4 /* Sources */,
				520DDA94257E4CEE00FF8152 /* Clean Configuration.swift from variable Injector */,
				965A78222514F147009980D4 /* Frameworks */,
				965A78232514F147009980D4 /* Resources */,
				6C1AE6F4B3DD3AA739D097FF /* [CP] Embed Pods Frameworks */,
			);
			buildRules = (
			);
			dependencies = (
			);
			name = Beam;
			packageProductDependencies = (
				9631C746251CE997009B40C4 /* SwiftSoup */,
				96474E3E254D9ADB00A920B3 /* FavIcon */,
			);
			productName = Beam;
			productReference = 965A78252514F147009980D4 /* Beam.app */;
			productType = "com.apple.product-type.application";
		};
		965A783C2514F149009980D4 /* BeamTests */ = {
			isa = PBXNativeTarget;
			buildConfigurationList = 965A78542514F149009980D4 /* Build configuration list for PBXNativeTarget "BeamTests" */;
			buildPhases = (
				78D399D86519BBC2ED87C1D9 /* [CP] Check Pods Manifest.lock */,
				965A78392514F149009980D4 /* Sources */,
				965A783A2514F149009980D4 /* Frameworks */,
				965A783B2514F149009980D4 /* Resources */,
				B131415B7922BB7DACA544E7 /* [CP] Embed Pods Frameworks */,
			);
			buildRules = (
			);
			dependencies = (
				965A783F2514F149009980D4 /* PBXTargetDependency */,
			);
			name = BeamTests;
			productName = BeamTests;
			productReference = 965A783D2514F149009980D4 /* BeamTests.xctest */;
			productType = "com.apple.product-type.bundle.unit-test";
		};
		965A78472514F149009980D4 /* BeamUITests */ = {
			isa = PBXNativeTarget;
			buildConfigurationList = 965A78572514F149009980D4 /* Build configuration list for PBXNativeTarget "BeamUITests" */;
			buildPhases = (
				BB3FB548DAEB6AC40D3B66C3 /* [CP] Check Pods Manifest.lock */,
				965A78442514F149009980D4 /* Sources */,
				965A78452514F149009980D4 /* Frameworks */,
				965A78462514F149009980D4 /* Resources */,
				52602A73257E9B2000312365 /* [CP] Embed Pods Frameworks */,
			);
			buildRules = (
			);
			dependencies = (
				965A784A2514F149009980D4 /* PBXTargetDependency */,
			);
			name = BeamUITests;
			productName = BeamUITests;
			productReference = 965A78482514F149009980D4 /* BeamUITests.xctest */;
			productType = "com.apple.product-type.bundle.ui-testing";
		};
/* End PBXNativeTarget section */

/* Begin PBXProject section */
		965A781D2514F147009980D4 /* Project object */ = {
			isa = PBXProject;
			attributes = {
				LastSwiftUpdateCheck = 1200;
				LastUpgradeCheck = 1220;
				TargetAttributes = {
					965A78242514F147009980D4 = {
						CreatedOnToolsVersion = 12.0;
						ProvisioningStyle = Manual;
					};
					965A783C2514F149009980D4 = {
						CreatedOnToolsVersion = 12.0;
						ProvisioningStyle = Manual;
						TestTargetID = 965A78242514F147009980D4;
					};
					965A78472514F149009980D4 = {
						CreatedOnToolsVersion = 12.0;
						ProvisioningStyle = Manual;
						TestTargetID = 965A78242514F147009980D4;
					};
				};
			};
			buildConfigurationList = 965A78202514F147009980D4 /* Build configuration list for PBXProject "Beam" */;
			compatibilityVersion = "Xcode 9.3";
			developmentRegion = en;
			hasScannedForEncodings = 0;
			knownRegions = (
				en,
				Base,
			);
			mainGroup = 965A781C2514F147009980D4;
			packageReferences = (
				9631C745251CE997009B40C4 /* XCRemoteSwiftPackageReference "SwiftSoup" */,
				96474E3D254D9ADB00A920B3 /* XCRemoteSwiftPackageReference "FavIcon" */,
			);
			productRefGroup = 965A78262514F147009980D4 /* Products */;
			projectDirPath = "";
			projectRoot = "";
			targets = (
				965A78242514F147009980D4 /* Beam */,
				965A783C2514F149009980D4 /* BeamTests */,
				965A78472514F149009980D4 /* BeamUITests */,
			);
		};
/* End PBXProject section */

/* Begin PBXResourcesBuildPhase section */
		965A78232514F147009980D4 /* Resources */ = {
			isa = PBXResourcesBuildPhase;
			buildActionMask = 2147483647;
			files = (
				52CE69422562F2F700453429 /* sign_up.graphql in Resources */,
				965A78362514F148009980D4 /* Main.storyboard in Resources */,
				52CE69352562F2DF00453429 /* forgot_password.graphql in Resources */,
				52375B62256D2463003180E1 /* Release.xcconfig in Resources */,
				965A78332514F148009980D4 /* Preview Assets.xcassets in Resources */,
				52CE693D2562F2EA00453429 /* sign_in.graphql in Resources */,
				52A66A1F2535E8A500CE247C /* ScrollableTextView.xib in Resources */,
				9631B01425541FB3007BF2DE /* Readability.js in Resources */,
				9631B00C25541DD0007BF2DE /* SelectionObserver.js in Resources */,
				9631B01025541E8D007BF2DE /* OverrideConsole.js in Resources */,
				965A78302514F148009980D4 /* Assets.xcassets in Resources */,
			);
			runOnlyForDeploymentPostprocessing = 0;
		};
		965A783B2514F149009980D4 /* Resources */ = {
			isa = PBXResourcesBuildPhase;
			buildActionMask = 2147483647;
			files = (
				52E04FD6252C7A4600AD9F56 /* writing_space.json in Resources */,
			);
			runOnlyForDeploymentPostprocessing = 0;
		};
		965A78462514F149009980D4 /* Resources */ = {
			isa = PBXResourcesBuildPhase;
			buildActionMask = 2147483647;
			files = (
			);
			runOnlyForDeploymentPostprocessing = 0;
		};
/* End PBXResourcesBuildPhase section */

/* Begin PBXShellScriptBuildPhase section */
		520582C0257E351800E0533A /* Env variable Injector */ = {
			isa = PBXShellScriptBuildPhase;
			buildActionMask = 2147483647;
			files = (
			);
			inputFileListPaths = (
			);
			inputPaths = (
			);
			name = "Env variable Injector";
			outputFileListPaths = (
			);
			outputPaths = (
			);
			runOnlyForDeploymentPostprocessing = 0;
			shellPath = /bin/sh;
			shellScript = "direnv allow ..\neval \"$(direnv export bash)\"\n\nif which variable-injector >/dev/null; then\n  variable-injector --file ${SRCROOT}/Beam/Configuration/Configuration.swift # --verbose # Pass your paramenters\nelse\n  echo \"Warning: Swift Variable Injector not installed, download from https://github.com/penso/variable-injector\"\nfi\n";
			showEnvVarsInLog = 0;
		};
		520DDA94257E4CEE00FF8152 /* Clean Configuration.swift from variable Injector */ = {
			isa = PBXShellScriptBuildPhase;
			buildActionMask = 2147483647;
			files = (
			);
			inputFileListPaths = (
			);
			inputPaths = (
			);
			name = "Clean Configuration.swift from variable Injector";
			outputFileListPaths = (
			);
			outputPaths = (
			);
			runOnlyForDeploymentPostprocessing = 0;
			shellPath = /bin/sh;
			shellScript = "git checkout Beam/Configuration/Configuration.swift\n";
			showEnvVarsInLog = 0;
		};
		52602A73257E9B2000312365 /* [CP] Embed Pods Frameworks */ = {
			isa = PBXShellScriptBuildPhase;
			buildActionMask = 2147483647;
			files = (
			);
			inputFileListPaths = (
				"${PODS_ROOT}/Target Support Files/Pods-BeamUITests/Pods-BeamUITests-frameworks-${CONFIGURATION}-input-files.xcfilelist",
			);
			name = "[CP] Embed Pods Frameworks";
			outputFileListPaths = (
				"${PODS_ROOT}/Target Support Files/Pods-BeamUITests/Pods-BeamUITests-frameworks-${CONFIGURATION}-output-files.xcfilelist",
			);
			runOnlyForDeploymentPostprocessing = 0;
			shellPath = /bin/sh;
			shellScript = "\"${PODS_ROOT}/Target Support Files/Pods-BeamUITests/Pods-BeamUITests-frameworks.sh\"\n";
			showEnvVarsInLog = 0;
		};
		529C0CC5251CFD0C00ED6BAF /* SwiftLint */ = {
			isa = PBXShellScriptBuildPhase;
			buildActionMask = 2147483647;
			files = (
			);
			inputFileListPaths = (
			);
			inputPaths = (
			);
			name = SwiftLint;
			outputFileListPaths = (
			);
			outputPaths = (
			);
			runOnlyForDeploymentPostprocessing = 0;
			shellPath = /bin/sh;
			shellScript = "\"${PODS_ROOT}/SwiftLint/swiftlint\" --lenient\n";
		};
		6302F3C9780586B509787840 /* [CP] Check Pods Manifest.lock */ = {
			isa = PBXShellScriptBuildPhase;
			buildActionMask = 2147483647;
			files = (
			);
			inputFileListPaths = (
			);
			inputPaths = (
				"${PODS_PODFILE_DIR_PATH}/Podfile.lock",
				"${PODS_ROOT}/Manifest.lock",
			);
			name = "[CP] Check Pods Manifest.lock";
			outputFileListPaths = (
			);
			outputPaths = (
				"$(DERIVED_FILE_DIR)/Pods-Beam-checkManifestLockResult.txt",
			);
			runOnlyForDeploymentPostprocessing = 0;
			shellPath = /bin/sh;
			shellScript = "diff \"${PODS_PODFILE_DIR_PATH}/Podfile.lock\" \"${PODS_ROOT}/Manifest.lock\" > /dev/null\nif [ $? != 0 ] ; then\n    # print error to STDERR\n    echo \"error: The sandbox is not in sync with the Podfile.lock. Run 'pod install' or update your CocoaPods installation.\" >&2\n    exit 1\nfi\n# This output is used by Xcode 'outputs' to avoid re-running this script phase.\necho \"SUCCESS\" > \"${SCRIPT_OUTPUT_FILE_0}\"\n";
			showEnvVarsInLog = 0;
		};
		6C1AE6F4B3DD3AA739D097FF /* [CP] Embed Pods Frameworks */ = {
			isa = PBXShellScriptBuildPhase;
			buildActionMask = 2147483647;
			files = (
			);
			inputFileListPaths = (
				"${PODS_ROOT}/Target Support Files/Pods-Beam/Pods-Beam-frameworks-${CONFIGURATION}-input-files.xcfilelist",
			);
			name = "[CP] Embed Pods Frameworks";
			outputFileListPaths = (
				"${PODS_ROOT}/Target Support Files/Pods-Beam/Pods-Beam-frameworks-${CONFIGURATION}-output-files.xcfilelist",
			);
			runOnlyForDeploymentPostprocessing = 0;
			shellPath = /bin/sh;
			shellScript = "\"${PODS_ROOT}/Target Support Files/Pods-Beam/Pods-Beam-frameworks.sh\"\n";
			showEnvVarsInLog = 0;
		};
		78D399D86519BBC2ED87C1D9 /* [CP] Check Pods Manifest.lock */ = {
			isa = PBXShellScriptBuildPhase;
			buildActionMask = 2147483647;
			files = (
			);
			inputFileListPaths = (
			);
			inputPaths = (
				"${PODS_PODFILE_DIR_PATH}/Podfile.lock",
				"${PODS_ROOT}/Manifest.lock",
			);
			name = "[CP] Check Pods Manifest.lock";
			outputFileListPaths = (
			);
			outputPaths = (
				"$(DERIVED_FILE_DIR)/Pods-BeamTests-checkManifestLockResult.txt",
			);
			runOnlyForDeploymentPostprocessing = 0;
			shellPath = /bin/sh;
			shellScript = "diff \"${PODS_PODFILE_DIR_PATH}/Podfile.lock\" \"${PODS_ROOT}/Manifest.lock\" > /dev/null\nif [ $? != 0 ] ; then\n    # print error to STDERR\n    echo \"error: The sandbox is not in sync with the Podfile.lock. Run 'pod install' or update your CocoaPods installation.\" >&2\n    exit 1\nfi\n# This output is used by Xcode 'outputs' to avoid re-running this script phase.\necho \"SUCCESS\" > \"${SCRIPT_OUTPUT_FILE_0}\"\n";
			showEnvVarsInLog = 0;
		};
		B131415B7922BB7DACA544E7 /* [CP] Embed Pods Frameworks */ = {
			isa = PBXShellScriptBuildPhase;
			buildActionMask = 2147483647;
			files = (
			);
			inputFileListPaths = (
				"${PODS_ROOT}/Target Support Files/Pods-BeamTests/Pods-BeamTests-frameworks-${CONFIGURATION}-input-files.xcfilelist",
			);
			name = "[CP] Embed Pods Frameworks";
			outputFileListPaths = (
				"${PODS_ROOT}/Target Support Files/Pods-BeamTests/Pods-BeamTests-frameworks-${CONFIGURATION}-output-files.xcfilelist",
			);
			runOnlyForDeploymentPostprocessing = 0;
			shellPath = /bin/sh;
			shellScript = "\"${PODS_ROOT}/Target Support Files/Pods-BeamTests/Pods-BeamTests-frameworks.sh\"\n";
			showEnvVarsInLog = 0;
		};
		BB3FB548DAEB6AC40D3B66C3 /* [CP] Check Pods Manifest.lock */ = {
			isa = PBXShellScriptBuildPhase;
			buildActionMask = 2147483647;
			files = (
			);
			inputFileListPaths = (
			);
			inputPaths = (
				"${PODS_PODFILE_DIR_PATH}/Podfile.lock",
				"${PODS_ROOT}/Manifest.lock",
			);
			name = "[CP] Check Pods Manifest.lock";
			outputFileListPaths = (
			);
			outputPaths = (
				"$(DERIVED_FILE_DIR)/Pods-BeamUITests-checkManifestLockResult.txt",
			);
			runOnlyForDeploymentPostprocessing = 0;
			shellPath = /bin/sh;
			shellScript = "diff \"${PODS_PODFILE_DIR_PATH}/Podfile.lock\" \"${PODS_ROOT}/Manifest.lock\" > /dev/null\nif [ $? != 0 ] ; then\n    # print error to STDERR\n    echo \"error: The sandbox is not in sync with the Podfile.lock. Run 'pod install' or update your CocoaPods installation.\" >&2\n    exit 1\nfi\n# This output is used by Xcode 'outputs' to avoid re-running this script phase.\necho \"SUCCESS\" > \"${SCRIPT_OUTPUT_FILE_0}\"\n";
			showEnvVarsInLog = 0;
		};
/* End PBXShellScriptBuildPhase section */

/* Begin PBXSourcesBuildPhase section */
		965A78212514F147009980D4 /* Sources */ = {
			isa = PBXSourcesBuildPhase;
			buildActionMask = 2147483647;
			files = (
				52C82C7925305E27006C188C /* NotesContentView.swift in Sources */,
				9631C76B251E3648009B40C4 /* NSView+Beam.swift in Sources */,
				52BF825D257A9E6300C6D77E /* ScrollableTextView.swift in Sources */,
				967B269125546878003F40E3 /* String+URL.swift in Sources */,
				96AF5CB62537611300A7988C /* AttributedStringVisitor.swift in Sources */,
				521812BD2524C368007E4B47 /* Bullet.swift in Sources */,
				520BFE602530A1D1009DF633 /* ViewModelFetchedResults.swift in Sources */,
				96F5DB452518238C0080E3EE /* BeamState.swift in Sources */,
				96F6DCEB252DCF230054AF3B /* TextNode.swift in Sources */,
				9645481E25220EC90064D062 /* String+LoremIpsum.swift in Sources */,
				965A78632514F57E009980D4 /* OmniBar.swift in Sources */,
				965A782B2514F147009980D4 /* ContentView.swift in Sources */,
				96F5DB33251817DB0080E3EE /* AutoCompleteItem.swift in Sources */,
				96F5DB232517A2020080E3EE /* BTextField.swift in Sources */,
				52C6A1F5256417D100350EBE /* User.swift in Sources */,
				96D5F1752519F75600A19BBC /* BID.swift in Sources */,
				52C6A22425644D3000350EBE /* AppDelegate+Account.swift in Sources */,
				96B3A5EE253B99E000E8C366 /* NoteBackForwardList.swift in Sources */,
				96062E5E254C692B00AAB78D /* OmniBarSearchBox.swift in Sources */,
				96062E6E254C6D4C00AAB78D /* Frame.swift in Sources */,
				527E60082570FBB20000DE93 /* DocumentManager.swift in Sources */,
				52BF8259257A9E2100C6D77E /* CoreDataManager+backupExtension.swift in Sources */,
				96F5DB2B251811060080E3EE /* AutoCompleteList.swift in Sources */,
				527E60102570FCCF0000DE93 /* Document+CoreDataProperties.swift in Sources */,
				52C6A1DC2563FE2F00350EBE /* AccountWindow.swift in Sources */,
				965A785F2514F1AF009980D4 /* NavigationContext.swift in Sources */,
				964547AD2520CF3E0064D062 /* Font.swift in Sources */,
				5204E8D5255ED9D000458211 /* StandardStorable.swift in Sources */,
				52E04FE7252C7B9E00AD9F56 /* RoamImporter.swift in Sources */,
				96F5DB0D25179F030080E3EE /* String+Localization.swift in Sources */,
				5204E8CF255ED96400458211 /* Persistence.swift in Sources */,
				52C82C7E25305FA1006C188C /* NoteRow.swift in Sources */,
				965A785E2514F1AF009980D4 /* WebView.swift in Sources */,
				965B19692518F4F000BCF01C /* BrowserTabView.swift in Sources */,
				523CBF61257E81300035FCCC /* BMTextField.swift in Sources */,
				52D4C63A2535A4D800A00457 /* NotificationName.swift in Sources */,
				96062E73254C74F200AAB78D /* Chevrons.swift in Sources */,
				96C039982520CB9D00A2EDC7 /* Maths.swift in Sources */,
				5204E899255ED52A00458211 /* GraphqlParametersProtocol.swift in Sources */,
				96F5DB1E2517A1E60080E3EE /* BNSTextField.swift in Sources */,
				52DC0F5825384F3400F2D594 /* NoteWindow.swift in Sources */,
				52375B76256D585A003180E1 /* OSLog.swift in Sources */,
				964A60CB256812C2008126BF /* FrameAnimation.swift in Sources */,
				96062E46254C67C100AAB78D /* RoundRectButtonStyle.swift in Sources */,
				527E600C2570FC9A0000DE93 /* Document.swift in Sources */,
				96E13582254727A000133A24 /* TextRoot.swift in Sources */,
				52EB925D25668ED8003E49C5 /* PerformanceDebug.swift in Sources */,
				52326F8C252F1A8E00A40F1E /* NSManagedObject+initExtension.swift in Sources */,
				52C6A23325644EB100350EBE /* AppDelegate+URL.swift in Sources */,
				965B19712518F59D00BCF01C /* BrowserTab.swift in Sources */,
				41C70B39257E906F0002AC34 /* NSImage+BM.swift in Sources */,
				96C039922520C67C00A2EDC7 /* TextEdit.swift in Sources */,
				52C6A22E25644E5B00350EBE /* AppDelegate+Note.swift in Sources */,
				52C82C74253059BC006C188C /* NotesWindow.swift in Sources */,
				964547B22520D19F0064D062 /* NSRect+Beam.swift in Sources */,
				96062E59254C690000AAB78D /* GlobalTabTitle.swift in Sources */,
				520BFE8B2534B3E4009DF633 /* Note+CoreDataProperties.swift in Sources */,
				96F5DB4A25189DDF0080E3EE /* AutoCompleteView.swift in Sources */,
				96E1357D254723C500133A24 /* TextEditMovements.swift in Sources */,
				96A49B6F2533ABC9003B4767 /* NSMutableAttributedString+Ranges.swift in Sources */,
				5204E8F5255EDBF600458211 /* EventsTracker.swift in Sources */,
				9601BA75254236730003BCFE /* JournalView.swift in Sources */,
				41DF78CE257A695A00648ABF /* Constants.swift in Sources */,
				96FA3F5E256C24660070C91E /* Score.swift in Sources */,
				96FA3F66256D473B0070C91E /* PageRank.swift in Sources */,
				52BF8258257A9E2100C6D77E /* CoreDataManager.swift in Sources */,
				96F5DB162517A0F10080E3EE /* NSContainerView.swift in Sources */,
				520BFE7E25347F27009DF633 /* SearchBar.swift in Sources */,
				52A66A242535E8FB00CE247C /* TextView.swift in Sources */,
				5204E893255ED4AB00458211 /* Information.swift in Sources */,
				523586462534BF4E006748E4 /* Bullet+CoreDataProperties.swift in Sources */,
				964548952523A9F50064D062 /* SearchKit.swift in Sources */,
				5204E8C6255ED7EF00458211 /* Session.swift in Sources */,
				96062E4B254C67E600AAB78D /* GlobalNoteTitle.swift in Sources */,
				965A78292514F147009980D4 /* AppDelegate.swift in Sources */,
				52DC10652539D23D00F2D594 /* BeamTextFormatter.swift in Sources */,
				9631B01825541FF6007BF2DE /* JSSourceLoader.swift in Sources */,
				965A782E2514F147009980D4 /* Beam.xcdatamodeld in Sources */,
				964548752522AD770064D062 /* NoteView.swift in Sources */,
				96474E39254D977E00A920B3 /* BeamData.swift in Sources */,
				965A78602514F1AF009980D4 /* BeamNote.swift in Sources */,
				96C9CC432535FA4900D70AA6 /* Parser.swift in Sources */,
				960B823C2571BB83006ECE77 /* BeamElement.swift in Sources */,
				5204E8BC255ED6E100458211 /* APIResponse.swift in Sources */,
				96A49B6A253115C5003B4767 /* String+Regex.swift in Sources */,
				964A60C125680E37008126BF /* Tick.swift in Sources */,
				965B195F2518EEFC00BCF01C /* SearchEngine.swift in Sources */,
				5204E8C1255ED6FC00458211 /* Me.swift in Sources */,
				5204E88D255ED33200458211 /* Configuration.swift in Sources */,
				96F5DB38251820960080E3EE /* ClosedRange+Beam.swift in Sources */,
				52C6A1E12563FE6D00350EBE /* AccountDetail.swift in Sources */,
				9671E872253F126400809436 /* TextEditCommands.swift in Sources */,
				96454823252216570064D062 /* NSRange+CFRange.swift in Sources */,
				96354BD22543136000E40788 /* Symbol.swift in Sources */,
				96E1356A2546DE4900133A24 /* TextEditOperations.swift in Sources */,
				96B99AA1253F43DD008E3686 /* NSImage+CGImage.swift in Sources */,
				5204E8DE255EDAA600458211 /* AuthenticationHandler.swift in Sources */,
				5204E8B7255ED6AC00458211 /* UserSessionRequest.swift in Sources */,
				5204E8A1255ED56200458211 /* AuthenticationManager.swift in Sources */,
				96062E3E254C5ECD00AAB78D /* DumpEnvironment.swift in Sources */,
				964A60C525680E59008126BF /* Animation.swift in Sources */,
				9631B02B2554B34A007BF2DE /* Html2Md.swift in Sources */,
				9694F77925155F8700399E6A /* AutoComplete.swift in Sources */,
				96C9CC392535C16800D70AA6 /* Lexer.swift in Sources */,
				965B19642518F3BA00BCF01C /* BrowserTabBar.swift in Sources */,
				520081992552C97C00A6CAC6 /* TemporaryFile.swift in Sources */,
				96322D81256D183C00475285 /* TabStats.swift in Sources */,
				52C82C8325306600006C188C /* NoteList.swift in Sources */,
				5204E8B2255ED5FF00458211 /* Logger.swift in Sources */,
				966B3541251BB2A800751322 /* BeamWindow.swift in Sources */,
				521812B62524C354007E4B47 /* Note.swift in Sources */,
				5204E8E3255EDACE00458211 /* LibrairiesManager.swift in Sources */,
				5204E865255ED13500458211 /* AccountManager.swift in Sources */,
				41DF78C42579A31100648ABF /* BMTextFieldView.swift in Sources */,
				9645488D252382DB0064D062 /* Readability.swift in Sources */,
				52C82C8825306637006C188C /* NoteDetail.swift in Sources */,
				5204E86E255ED1A700458211 /* APIRequest.swift in Sources */,
				964547B725212D760064D062 /* String+Ranges.swift in Sources */,
				52C6A22925644D9000350EBE /* AppDelegate+CoreData.swift in Sources */,
			);
			runOnlyForDeploymentPostprocessing = 0;
		};
		965A78392514F149009980D4 /* Sources */ = {
			isa = PBXSourcesBuildPhase;
			buildActionMask = 2147483647;
			files = (
				965A78422514F149009980D4 /* BeamTests.swift in Sources */,
				52E04FED252C814D00AD9F56 /* RoamImporterTests.swift in Sources */,
				52B5EF78252F520100914D52 /* CoreDataTests.swift in Sources */,
				52DEF1CA252B259700561493 /* CoreDataManagerTests.swift in Sources */,
				967B2685255465C5003F40E3 /* Html2MdTests.swift in Sources */,
				527DF48725710ECB00A0A56D /* DocumentManagerTests.swift in Sources */,
				96E1356F2546F03900133A24 /* TextNodeTests.swift in Sources */,
				969084CC25365AAE009D3C96 /* ParserTests.swift in Sources */,
				521812CF2524C597007E4B47 /* NoteTests.swift in Sources */,
				96C9CC3E2535CE2C00D70AA6 /* LexerTests.swift in Sources */,
				52326F8D252F1A8E00A40F1E /* NSManagedObject+initExtension.swift in Sources */,
			);
			runOnlyForDeploymentPostprocessing = 0;
		};
		965A78442514F149009980D4 /* Sources */ = {
			isa = PBXSourcesBuildPhase;
			buildActionMask = 2147483647;
			files = (
				52326F8E252F1A8E00A40F1E /* NSManagedObject+initExtension.swift in Sources */,
				965A784D2514F149009980D4 /* BeamUITests.swift in Sources */,
			);
			runOnlyForDeploymentPostprocessing = 0;
		};
/* End PBXSourcesBuildPhase section */

/* Begin PBXTargetDependency section */
		965A783F2514F149009980D4 /* PBXTargetDependency */ = {
			isa = PBXTargetDependency;
			target = 965A78242514F147009980D4 /* Beam */;
			targetProxy = 965A783E2514F149009980D4 /* PBXContainerItemProxy */;
		};
		965A784A2514F149009980D4 /* PBXTargetDependency */ = {
			isa = PBXTargetDependency;
			target = 965A78242514F147009980D4 /* Beam */;
			targetProxy = 965A78492514F149009980D4 /* PBXContainerItemProxy */;
		};
/* End PBXTargetDependency section */

/* Begin PBXVariantGroup section */
		965A78342514F148009980D4 /* Main.storyboard */ = {
			isa = PBXVariantGroup;
			children = (
				965A78352514F148009980D4 /* Base */,
			);
			name = Main.storyboard;
			sourceTree = "<group>";
		};
/* End PBXVariantGroup section */

/* Begin XCBuildConfiguration section */
		965A784F2514F149009980D4 /* Debug */ = {
			isa = XCBuildConfiguration;
			baseConfigurationReference = 52CE694F2562F6F400453429 /* Debug.xcconfig */;
			buildSettings = {
				ALWAYS_SEARCH_USER_PATHS = NO;
				CLANG_ANALYZER_NONNULL = YES;
				CLANG_ANALYZER_NUMBER_OBJECT_CONVERSION = YES_AGGRESSIVE;
				CLANG_CXX_LANGUAGE_STANDARD = "gnu++14";
				CLANG_CXX_LIBRARY = "libc++";
				CLANG_ENABLE_MODULES = YES;
				CLANG_ENABLE_OBJC_ARC = YES;
				CLANG_ENABLE_OBJC_WEAK = YES;
				CLANG_WARN_BLOCK_CAPTURE_AUTORELEASING = YES;
				CLANG_WARN_BOOL_CONVERSION = YES;
				CLANG_WARN_COMMA = YES;
				CLANG_WARN_CONSTANT_CONVERSION = YES;
				CLANG_WARN_DEPRECATED_OBJC_IMPLEMENTATIONS = YES;
				CLANG_WARN_DIRECT_OBJC_ISA_USAGE = YES_ERROR;
				CLANG_WARN_DOCUMENTATION_COMMENTS = YES;
				CLANG_WARN_EMPTY_BODY = YES;
				CLANG_WARN_ENUM_CONVERSION = YES;
				CLANG_WARN_INFINITE_RECURSION = YES;
				CLANG_WARN_INT_CONVERSION = YES;
				CLANG_WARN_NON_LITERAL_NULL_CONVERSION = YES;
				CLANG_WARN_OBJC_IMPLICIT_RETAIN_SELF = YES;
				CLANG_WARN_OBJC_LITERAL_CONVERSION = YES;
				CLANG_WARN_OBJC_ROOT_CLASS = YES_ERROR;
				CLANG_WARN_QUOTED_INCLUDE_IN_FRAMEWORK_HEADER = YES;
				CLANG_WARN_RANGE_LOOP_ANALYSIS = YES;
				CLANG_WARN_STRICT_PROTOTYPES = YES;
				CLANG_WARN_SUSPICIOUS_MOVE = YES;
				CLANG_WARN_UNGUARDED_AVAILABILITY = YES_AGGRESSIVE;
				CLANG_WARN_UNREACHABLE_CODE = YES;
				CLANG_WARN__DUPLICATE_METHOD_MATCH = YES;
				COPY_PHASE_STRIP = NO;
				DEBUG_INFORMATION_FORMAT = dwarf;
				ENABLE_STRICT_OBJC_MSGSEND = YES;
				ENABLE_TESTABILITY = YES;
				GCC_C_LANGUAGE_STANDARD = gnu11;
				GCC_DYNAMIC_NO_PIC = NO;
				GCC_NO_COMMON_BLOCKS = YES;
				GCC_OPTIMIZATION_LEVEL = 0;
				GCC_PREPROCESSOR_DEFINITIONS = (
					"DEBUG=1",
					"$(inherited)",
				);
				GCC_WARN_64_TO_32_BIT_CONVERSION = YES;
				GCC_WARN_ABOUT_RETURN_TYPE = YES_ERROR;
				GCC_WARN_UNDECLARED_SELECTOR = YES;
				GCC_WARN_UNINITIALIZED_AUTOS = YES_AGGRESSIVE;
				GCC_WARN_UNUSED_FUNCTION = YES;
				GCC_WARN_UNUSED_VARIABLE = YES;
				MACOSX_DEPLOYMENT_TARGET = 10.15;
				MTL_ENABLE_DEBUG_INFO = INCLUDE_SOURCE;
				MTL_FAST_MATH = YES;
				ONLY_ACTIVE_ARCH = YES;
				OTHER_CODE_SIGN_FLAGS = "--timestamp";
				OTHER_SWIFT_FLAGS = "$(CUSTOM_OTHER_SWIFT_FLAGS)";
				SDKROOT = macosx;
				SWIFT_ACTIVE_COMPILATION_CONDITIONS = DEBUG;
				SWIFT_OPTIMIZATION_LEVEL = "-Onone";
			};
			name = Debug;
		};
		965A78502514F149009980D4 /* Release */ = {
			isa = XCBuildConfiguration;
			baseConfigurationReference = 52375B61256D2463003180E1 /* Release.xcconfig */;
			buildSettings = {
				ALWAYS_SEARCH_USER_PATHS = NO;
				CLANG_ANALYZER_NONNULL = YES;
				CLANG_ANALYZER_NUMBER_OBJECT_CONVERSION = YES_AGGRESSIVE;
				CLANG_CXX_LANGUAGE_STANDARD = "gnu++14";
				CLANG_CXX_LIBRARY = "libc++";
				CLANG_ENABLE_MODULES = YES;
				CLANG_ENABLE_OBJC_ARC = YES;
				CLANG_ENABLE_OBJC_WEAK = YES;
				CLANG_WARN_BLOCK_CAPTURE_AUTORELEASING = YES;
				CLANG_WARN_BOOL_CONVERSION = YES;
				CLANG_WARN_COMMA = YES;
				CLANG_WARN_CONSTANT_CONVERSION = YES;
				CLANG_WARN_DEPRECATED_OBJC_IMPLEMENTATIONS = YES;
				CLANG_WARN_DIRECT_OBJC_ISA_USAGE = YES_ERROR;
				CLANG_WARN_DOCUMENTATION_COMMENTS = YES;
				CLANG_WARN_EMPTY_BODY = YES;
				CLANG_WARN_ENUM_CONVERSION = YES;
				CLANG_WARN_INFINITE_RECURSION = YES;
				CLANG_WARN_INT_CONVERSION = YES;
				CLANG_WARN_NON_LITERAL_NULL_CONVERSION = YES;
				CLANG_WARN_OBJC_IMPLICIT_RETAIN_SELF = YES;
				CLANG_WARN_OBJC_LITERAL_CONVERSION = YES;
				CLANG_WARN_OBJC_ROOT_CLASS = YES_ERROR;
				CLANG_WARN_QUOTED_INCLUDE_IN_FRAMEWORK_HEADER = YES;
				CLANG_WARN_RANGE_LOOP_ANALYSIS = YES;
				CLANG_WARN_STRICT_PROTOTYPES = YES;
				CLANG_WARN_SUSPICIOUS_MOVE = YES;
				CLANG_WARN_UNGUARDED_AVAILABILITY = YES_AGGRESSIVE;
				CLANG_WARN_UNREACHABLE_CODE = YES;
				CLANG_WARN__DUPLICATE_METHOD_MATCH = YES;
				COPY_PHASE_STRIP = NO;
				DEBUG_INFORMATION_FORMAT = "dwarf-with-dsym";
				ENABLE_NS_ASSERTIONS = NO;
				ENABLE_STRICT_OBJC_MSGSEND = YES;
				GCC_C_LANGUAGE_STANDARD = gnu11;
				GCC_NO_COMMON_BLOCKS = YES;
				GCC_WARN_64_TO_32_BIT_CONVERSION = YES;
				GCC_WARN_ABOUT_RETURN_TYPE = YES_ERROR;
				GCC_WARN_UNDECLARED_SELECTOR = YES;
				GCC_WARN_UNINITIALIZED_AUTOS = YES_AGGRESSIVE;
				GCC_WARN_UNUSED_FUNCTION = YES;
				GCC_WARN_UNUSED_VARIABLE = YES;
				MACOSX_DEPLOYMENT_TARGET = 10.15;
				MTL_ENABLE_DEBUG_INFO = NO;
				MTL_FAST_MATH = YES;
				OTHER_CODE_SIGN_FLAGS = "--timestamp";
				OTHER_SWIFT_FLAGS = "$(CUSTOM_OTHER_SWIFT_FLAGS)";
				SDKROOT = macosx;
				SWIFT_COMPILATION_MODE = wholemodule;
				SWIFT_OPTIMIZATION_LEVEL = "-O";
			};
			name = Release;
		};
		965A78522514F149009980D4 /* Debug */ = {
			isa = XCBuildConfiguration;
			baseConfigurationReference = A3DE910688789AFBA4487533 /* Pods-Beam.debug.xcconfig */;
			buildSettings = {
				ASSETCATALOG_COMPILER_APPICON_NAME = AppIcon;
				ASSETCATALOG_COMPILER_GLOBAL_ACCENT_COLOR_NAME = AccentColor;
				CODE_SIGN_ENTITLEMENTS = Beam/Beam.entitlements;
				CODE_SIGN_IDENTITY = "Mac Developer";
				CODE_SIGN_STYLE = Manual;
				COMBINE_HIDPI_IMAGES = YES;
				CURRENT_PROJECT_VERSION = 27;
				DEVELOPMENT_ASSET_PATHS = "\"Beam/Preview Content\"";
				DEVELOPMENT_TEAM = X87W5M786F;
				ENABLE_HARDENED_RUNTIME = YES;
				ENABLE_PREVIEWS = YES;
				INFOPLIST_FILE = Beam/Info.plist;
				LD_RUNPATH_SEARCH_PATHS = (
					"$(inherited)",
					"@executable_path/../Frameworks",
				);
				MACOSX_DEPLOYMENT_TARGET = 10.15;
				MARKETING_VERSION = 0.1;
				PRODUCT_BUNDLE_IDENTIFIER = co.beamapp.macos;
				PRODUCT_NAME = "$(TARGET_NAME)";
				PROVISIONING_PROFILE_SPECIFIER = "Beam Development";
				SWIFT_VERSION = 5.0;
				VERSIONING_SYSTEM = "apple-generic";
			};
			name = Debug;
		};
		965A78532514F149009980D4 /* Release */ = {
			isa = XCBuildConfiguration;
			baseConfigurationReference = 23F7A69644D041FDF4D3466B /* Pods-Beam.release.xcconfig */;
			buildSettings = {
				ASSETCATALOG_COMPILER_APPICON_NAME = AppIcon;
				ASSETCATALOG_COMPILER_GLOBAL_ACCENT_COLOR_NAME = AccentColor;
				CODE_SIGN_ENTITLEMENTS = Beam/Beam.entitlements;
				CODE_SIGN_IDENTITY = "Developer ID Application";
				CODE_SIGN_STYLE = Manual;
				COMBINE_HIDPI_IMAGES = YES;
				CURRENT_PROJECT_VERSION = 27;
				DEVELOPMENT_ASSET_PATHS = "\"Beam/Preview Content\"";
				DEVELOPMENT_TEAM = X87W5M786F;
				ENABLE_HARDENED_RUNTIME = YES;
				ENABLE_PREVIEWS = YES;
				INFOPLIST_FILE = Beam/Info.plist;
				LD_RUNPATH_SEARCH_PATHS = (
					"$(inherited)",
					"@executable_path/../Frameworks",
				);
				MACOSX_DEPLOYMENT_TARGET = 10.15;
				MARKETING_VERSION = 0.1;
				PRODUCT_BUNDLE_IDENTIFIER = co.beamapp.macos;
				PRODUCT_NAME = "$(TARGET_NAME)";
				PROVISIONING_PROFILE_SPECIFIER = "DeveloperID MacOS";
				SWIFT_VERSION = 5.0;
				VERSIONING_SYSTEM = "apple-generic";
			};
			name = Release;
		};
		965A78552514F149009980D4 /* Debug */ = {
			isa = XCBuildConfiguration;
			baseConfigurationReference = DA1B14ACD3E14C7CBEB0BA6F /* Pods-BeamTests.debug.xcconfig */;
			buildSettings = {
				ALWAYS_EMBED_SWIFT_STANDARD_LIBRARIES = "$(inherited)";
				BUNDLE_LOADER = "$(TEST_HOST)";
				CODE_SIGN_IDENTITY = "Apple Development";
				CODE_SIGN_STYLE = Manual;
				COMBINE_HIDPI_IMAGES = YES;
				DEVELOPMENT_TEAM = X87W5M786F;
				INFOPLIST_FILE = BeamTests/Info.plist;
				LD_RUNPATH_SEARCH_PATHS = (
					"$(inherited)",
					"@executable_path/../Frameworks",
					"@loader_path/../Frameworks",
				);
				PRODUCT_BUNDLE_IDENTIFIER = com.beam.BeamTests;
				PRODUCT_NAME = "$(TARGET_NAME)";
				SWIFT_VERSION = 5.0;
				TEST_HOST = "$(BUILT_PRODUCTS_DIR)/Beam.app/Contents/MacOS/Beam";
			};
			name = Debug;
		};
		965A78562514F149009980D4 /* Release */ = {
			isa = XCBuildConfiguration;
			baseConfigurationReference = 9B355D858C3216B61BF461D9 /* Pods-BeamTests.release.xcconfig */;
			buildSettings = {
				ALWAYS_EMBED_SWIFT_STANDARD_LIBRARIES = "$(inherited)";
				BUNDLE_LOADER = "$(TEST_HOST)";
				CODE_SIGN_IDENTITY = "Apple Development";
				CODE_SIGN_STYLE = Manual;
				COMBINE_HIDPI_IMAGES = YES;
				DEVELOPMENT_TEAM = X87W5M786F;
				INFOPLIST_FILE = BeamTests/Info.plist;
				LD_RUNPATH_SEARCH_PATHS = (
					"$(inherited)",
					"@executable_path/../Frameworks",
					"@loader_path/../Frameworks",
				);
				PRODUCT_BUNDLE_IDENTIFIER = com.beam.BeamTests;
				PRODUCT_NAME = "$(TARGET_NAME)";
				SWIFT_VERSION = 5.0;
				TEST_HOST = "$(BUILT_PRODUCTS_DIR)/Beam.app/Contents/MacOS/Beam";
			};
			name = Release;
		};
		965A78582514F149009980D4 /* Debug */ = {
			isa = XCBuildConfiguration;
			baseConfigurationReference = 3B2FA634DAEED958EF901A42 /* Pods-BeamUITests.debug.xcconfig */;
			buildSettings = {
				ALWAYS_EMBED_SWIFT_STANDARD_LIBRARIES = "$(inherited)";
				CODE_SIGN_STYLE = Manual;
				COMBINE_HIDPI_IMAGES = YES;
				DEVELOPMENT_TEAM = X87W5M786F;
				INFOPLIST_FILE = BeamUITests/Info.plist;
				LD_RUNPATH_SEARCH_PATHS = (
					"$(inherited)",
					"@executable_path/../Frameworks",
					"@loader_path/../Frameworks",
				);
				MACOSX_DEPLOYMENT_TARGET = 10.15;
				PRODUCT_BUNDLE_IDENTIFIER = com.beam.BeamUITests;
				PRODUCT_NAME = "$(TARGET_NAME)";
				SWIFT_VERSION = 5.0;
				TEST_TARGET_NAME = Beam;
			};
			name = Debug;
		};
		965A78592514F149009980D4 /* Release */ = {
			isa = XCBuildConfiguration;
			baseConfigurationReference = 1B75229D57B9672BF84D8A89 /* Pods-BeamUITests.release.xcconfig */;
			buildSettings = {
				ALWAYS_EMBED_SWIFT_STANDARD_LIBRARIES = "$(inherited)";
				CODE_SIGN_STYLE = Manual;
				COMBINE_HIDPI_IMAGES = YES;
				DEVELOPMENT_TEAM = X87W5M786F;
				INFOPLIST_FILE = BeamUITests/Info.plist;
				LD_RUNPATH_SEARCH_PATHS = (
					"$(inherited)",
					"@executable_path/../Frameworks",
					"@loader_path/../Frameworks",
				);
				MACOSX_DEPLOYMENT_TARGET = 10.15;
				PRODUCT_BUNDLE_IDENTIFIER = com.beam.BeamUITests;
				PRODUCT_NAME = "$(TARGET_NAME)";
				SWIFT_VERSION = 5.0;
				TEST_TARGET_NAME = Beam;
			};
			name = Release;
		};
/* End XCBuildConfiguration section */

/* Begin XCConfigurationList section */
		965A78202514F147009980D4 /* Build configuration list for PBXProject "Beam" */ = {
			isa = XCConfigurationList;
			buildConfigurations = (
				965A784F2514F149009980D4 /* Debug */,
				965A78502514F149009980D4 /* Release */,
			);
			defaultConfigurationIsVisible = 0;
			defaultConfigurationName = Release;
		};
		965A78512514F149009980D4 /* Build configuration list for PBXNativeTarget "Beam" */ = {
			isa = XCConfigurationList;
			buildConfigurations = (
				965A78522514F149009980D4 /* Debug */,
				965A78532514F149009980D4 /* Release */,
			);
			defaultConfigurationIsVisible = 0;
			defaultConfigurationName = Release;
		};
		965A78542514F149009980D4 /* Build configuration list for PBXNativeTarget "BeamTests" */ = {
			isa = XCConfigurationList;
			buildConfigurations = (
				965A78552514F149009980D4 /* Debug */,
				965A78562514F149009980D4 /* Release */,
			);
			defaultConfigurationIsVisible = 0;
			defaultConfigurationName = Release;
		};
		965A78572514F149009980D4 /* Build configuration list for PBXNativeTarget "BeamUITests" */ = {
			isa = XCConfigurationList;
			buildConfigurations = (
				965A78582514F149009980D4 /* Debug */,
				965A78592514F149009980D4 /* Release */,
			);
			defaultConfigurationIsVisible = 0;
			defaultConfigurationName = Release;
		};
/* End XCConfigurationList section */

/* Begin XCRemoteSwiftPackageReference section */
		9631C745251CE997009B40C4 /* XCRemoteSwiftPackageReference "SwiftSoup" */ = {
			isa = XCRemoteSwiftPackageReference;
			repositoryURL = "https://github.com/scinfu/SwiftSoup.git";
			requirement = {
				kind = upToNextMajorVersion;
				minimumVersion = 2.3.2;
			};
		};
		96474E3D254D9ADB00A920B3 /* XCRemoteSwiftPackageReference "FavIcon" */ = {
			isa = XCRemoteSwiftPackageReference;
			repositoryURL = "https://github.com/leonbreedt/FavIcon.git";
			requirement = {
				kind = upToNextMajorVersion;
				minimumVersion = 3.1.0;
			};
		};
/* End XCRemoteSwiftPackageReference section */

/* Begin XCSwiftPackageProductDependency section */
		9631C746251CE997009B40C4 /* SwiftSoup */ = {
			isa = XCSwiftPackageProductDependency;
			package = 9631C745251CE997009B40C4 /* XCRemoteSwiftPackageReference "SwiftSoup" */;
			productName = SwiftSoup;
		};
		96474E3E254D9ADB00A920B3 /* FavIcon */ = {
			isa = XCSwiftPackageProductDependency;
			package = 96474E3D254D9ADB00A920B3 /* XCRemoteSwiftPackageReference "FavIcon" */;
			productName = FavIcon;
		};
/* End XCSwiftPackageProductDependency section */

/* Begin XCVersionGroup section */
		965A782C2514F147009980D4 /* Beam.xcdatamodeld */ = {
			isa = XCVersionGroup;
			children = (
				965A782D2514F147009980D4 /* Beam.xcdatamodel */,
			);
			currentVersion = 965A782D2514F147009980D4 /* Beam.xcdatamodel */;
			path = Beam.xcdatamodeld;
			sourceTree = "<group>";
			versionGroupType = wrapper.xcdatamodel;
		};
/* End XCVersionGroup section */
	};
	rootObject = 965A781D2514F147009980D4 /* Project object */;
}<|MERGE_RESOLUTION|>--- conflicted
+++ resolved
@@ -7,12 +7,8 @@
 	objects = {
 
 /* Begin PBXBuildFile section */
-<<<<<<< HEAD
 		413F65352577830C003B3659 /* Configuration.plist in Resources */ = {isa = PBXBuildFile; fileRef = 413F65342577830C003B3659 /* Configuration.plist */; };
 		41C70B39257E906F0002AC34 /* NSImage+BM.swift in Sources */ = {isa = PBXBuildFile; fileRef = 41C70B38257E906F0002AC34 /* NSImage+BM.swift */; };
-		41DF78C02579A30400648ABF /* BMTextField.swift in Sources */ = {isa = PBXBuildFile; fileRef = 41DF78BF2579A30400648ABF /* BMTextField.swift */; };
-=======
->>>>>>> 6470542e
 		41DF78C42579A31100648ABF /* BMTextFieldView.swift in Sources */ = {isa = PBXBuildFile; fileRef = 41DF78C32579A31100648ABF /* BMTextFieldView.swift */; };
 		41DF78CE257A695A00648ABF /* Constants.swift in Sources */ = {isa = PBXBuildFile; fileRef = 41DF78CD257A695A00648ABF /* Constants.swift */; };
 		520081992552C97C00A6CAC6 /* TemporaryFile.swift in Sources */ = {isa = PBXBuildFile; fileRef = 520081982552C97C00A6CAC6 /* TemporaryFile.swift */; };
@@ -90,11 +86,7 @@
 		96062E73254C74F200AAB78D /* Chevrons.swift in Sources */ = {isa = PBXBuildFile; fileRef = 96062E72254C74F200AAB78D /* Chevrons.swift */; };
 		960B823C2571BB83006ECE77 /* BeamElement.swift in Sources */ = {isa = PBXBuildFile; fileRef = 960B823B2571BB83006ECE77 /* BeamElement.swift */; };
 		9627FD4A2550203800926F0E /* Pods_Beam.framework in Frameworks */ = {isa = PBXBuildFile; fileRef = 2BE96DC9A7278563E5878CCD /* Pods_Beam.framework */; };
-<<<<<<< HEAD
 		9627FD4B2550203800926F0E /* Pods_Beam.framework in Embed Frameworks */ = {isa = PBXBuildFile; fileRef = 2BE96DC9A7278563E5878CCD /* Pods_Beam.framework */; settings = {ATTRIBUTES = (CodeSignOnCopy, RemoveHeadersOnCopy, ); }; };
-=======
-		9631B00925541DCB007BF2DE /* SFSymbolsFallback.ttf in Resources */ = {isa = PBXBuildFile; fileRef = 9631B00625541DC1007BF2DE /* SFSymbolsFallback.ttf */; };
->>>>>>> 6470542e
 		9631B00C25541DD0007BF2DE /* SelectionObserver.js in Resources */ = {isa = PBXBuildFile; fileRef = 9631B00425541DC0007BF2DE /* SelectionObserver.js */; };
 		9631B01025541E8D007BF2DE /* OverrideConsole.js in Resources */ = {isa = PBXBuildFile; fileRef = 9631B00F25541E8D007BF2DE /* OverrideConsole.js */; };
 		9631B01425541FB3007BF2DE /* Readability.js in Resources */ = {isa = PBXBuildFile; fileRef = 9631B01325541FB3007BF2DE /* Readability.js */; };
@@ -190,12 +182,9 @@
 		1B75229D57B9672BF84D8A89 /* Pods-BeamUITests.release.xcconfig */ = {isa = PBXFileReference; includeInIndex = 1; lastKnownFileType = text.xcconfig; name = "Pods-BeamUITests.release.xcconfig"; path = "Target Support Files/Pods-BeamUITests/Pods-BeamUITests.release.xcconfig"; sourceTree = "<group>"; };
 		23F7A69644D041FDF4D3466B /* Pods-Beam.release.xcconfig */ = {isa = PBXFileReference; includeInIndex = 1; lastKnownFileType = text.xcconfig; name = "Pods-Beam.release.xcconfig"; path = "Target Support Files/Pods-Beam/Pods-Beam.release.xcconfig"; sourceTree = "<group>"; };
 		2BE96DC9A7278563E5878CCD /* Pods_Beam.framework */ = {isa = PBXFileReference; explicitFileType = wrapper.framework; includeInIndex = 0; path = Pods_Beam.framework; sourceTree = BUILT_PRODUCTS_DIR; };
-<<<<<<< HEAD
 		413F65342577830C003B3659 /* Configuration.plist */ = {isa = PBXFileReference; fileEncoding = 4; lastKnownFileType = text.plist.xml; path = Configuration.plist; sourceTree = "<group>"; };
 		41C70B38257E906F0002AC34 /* NSImage+BM.swift */ = {isa = PBXFileReference; lastKnownFileType = sourcecode.swift; path = "NSImage+BM.swift"; sourceTree = "<group>"; };
-=======
 		3B2FA634DAEED958EF901A42 /* Pods-BeamUITests.debug.xcconfig */ = {isa = PBXFileReference; includeInIndex = 1; lastKnownFileType = text.xcconfig; name = "Pods-BeamUITests.debug.xcconfig"; path = "Target Support Files/Pods-BeamUITests/Pods-BeamUITests.debug.xcconfig"; sourceTree = "<group>"; };
->>>>>>> 6470542e
 		41DF78BF2579A30400648ABF /* BMTextField.swift */ = {isa = PBXFileReference; lastKnownFileType = sourcecode.swift; path = BMTextField.swift; sourceTree = "<group>"; };
 		41DF78C32579A31100648ABF /* BMTextFieldView.swift */ = {isa = PBXFileReference; lastKnownFileType = sourcecode.swift; path = BMTextFieldView.swift; sourceTree = "<group>"; };
 		41DF78CD257A695A00648ABF /* Constants.swift */ = {isa = PBXFileReference; lastKnownFileType = sourcecode.swift; path = Constants.swift; sourceTree = "<group>"; };
