--- conflicted
+++ resolved
@@ -36,13 +36,8 @@
 		52326F8D252F1A8E00A40F1E /* NSManagedObject+initExtension.swift in Sources */ = {isa = PBXBuildFile; fileRef = 52326F8B252F1A8E00A40F1E /* NSManagedObject+initExtension.swift */; };
 		52326F8E252F1A8E00A40F1E /* NSManagedObject+initExtension.swift in Sources */ = {isa = PBXBuildFile; fileRef = 52326F8B252F1A8E00A40F1E /* NSManagedObject+initExtension.swift */; };
 		523586462534BF4E006748E4 /* Bullet+CoreDataProperties.swift in Sources */ = {isa = PBXBuildFile; fileRef = 523586452534BF4E006748E4 /* Bullet+CoreDataProperties.swift */; };
-<<<<<<< HEAD
 		52375B62256D2463003180E1 /* Release.xcconfig in Resources */ = {isa = PBXBuildFile; fileRef = 52375B61256D2463003180E1 /* Release.xcconfig */; };
 		52375B76256D585A003180E1 /* OSLog.swift in Sources */ = {isa = PBXBuildFile; fileRef = 52375B75256D585A003180E1 /* OSLog.swift */; };
-		526B59E42562E7A700B358AA /* Configuration.plist in Resources */ = {isa = PBXBuildFile; fileRef = 526B59E32562E7A700B358AA /* Configuration.plist */; };
-=======
-		52375B76256D585A003180E1 /* OSLog.swift in Sources */ = {isa = PBXBuildFile; fileRef = 52375B75256D585A003180E1 /* OSLog.swift */; };
->>>>>>> 5a2ea77c
 		527DF48725710ECB00A0A56D /* DocumentManagerTests.swift in Sources */ = {isa = PBXBuildFile; fileRef = 527DF48625710ECB00A0A56D /* DocumentManagerTests.swift */; };
 		527E60082570FBB20000DE93 /* DocumentManager.swift in Sources */ = {isa = PBXBuildFile; fileRef = 527E60072570FBB20000DE93 /* DocumentManager.swift */; };
 		527E600C2570FC9A0000DE93 /* Document.swift in Sources */ = {isa = PBXBuildFile; fileRef = 527E600B2570FC9A0000DE93 /* Document.swift */; };
@@ -227,10 +222,6 @@
 		523586452534BF4E006748E4 /* Bullet+CoreDataProperties.swift */ = {isa = PBXFileReference; lastKnownFileType = sourcecode.swift; path = "Bullet+CoreDataProperties.swift"; sourceTree = "<group>"; };
 		52375B61256D2463003180E1 /* Release.xcconfig */ = {isa = PBXFileReference; lastKnownFileType = text.xcconfig; path = Release.xcconfig; sourceTree = "<group>"; };
 		52375B75256D585A003180E1 /* OSLog.swift */ = {isa = PBXFileReference; lastKnownFileType = sourcecode.swift; path = OSLog.swift; sourceTree = "<group>"; };
-<<<<<<< HEAD
-		526B59E32562E7A700B358AA /* Configuration.plist */ = {isa = PBXFileReference; fileEncoding = 4; lastKnownFileType = text.plist.xml; path = Configuration.plist; sourceTree = "<group>"; };
-=======
->>>>>>> 5a2ea77c
 		527DF48625710ECB00A0A56D /* DocumentManagerTests.swift */ = {isa = PBXFileReference; lastKnownFileType = sourcecode.swift; path = DocumentManagerTests.swift; sourceTree = "<group>"; };
 		527E60072570FBB20000DE93 /* DocumentManager.swift */ = {isa = PBXFileReference; lastKnownFileType = sourcecode.swift; path = DocumentManager.swift; sourceTree = "<group>"; };
 		527E600B2570FC9A0000DE93 /* Document.swift */ = {isa = PBXFileReference; lastKnownFileType = sourcecode.swift; path = Document.swift; sourceTree = "<group>"; };
@@ -428,11 +419,7 @@
 			isa = PBXGroup;
 			children = (
 				5204E88C255ED33200458211 /* Configuration.swift */,
-<<<<<<< HEAD
-				526B59E32562E7A700B358AA /* Configuration.plist */,
-=======
 				413F65342577830C003B3659 /* Configuration.plist */,
->>>>>>> 5a2ea77c
 				52CE694F2562F6F400453429 /* Debug.xcconfig */,
 				52375B61256D2463003180E1 /* Release.xcconfig */,
 			);
@@ -799,11 +786,8 @@
 				96B3A5ED253B99E000E8C366 /* NoteBackForwardList.swift */,
 				96474E38254D977E00A920B3 /* BeamData.swift */,
 				9631B02A2554B34A007BF2DE /* Html2Md.swift */,
-<<<<<<< HEAD
 				96FA3F5D256C24660070C91E /* Score.swift */,
 				96FA3F65256D473B0070C91E /* PageRank.swift */,
-=======
->>>>>>> 5a2ea77c
 				960B823B2571BB83006ECE77 /* BeamElement.swift */,
 			);
 			path = DataModel;
@@ -1008,13 +992,9 @@
 				52CE69422562F2F700453429 /* sign_up.graphql in Resources */,
 				965A78362514F148009980D4 /* Main.storyboard in Resources */,
 				52CE69352562F2DF00453429 /* forgot_password.graphql in Resources */,
-<<<<<<< HEAD
 				52375B62256D2463003180E1 /* Release.xcconfig in Resources */,
 				965A78332514F148009980D4 /* Preview Assets.xcassets in Resources */,
-=======
-				965A78332514F148009980D4 /* Preview Assets.xcassets in Resources */,
 				413F65352577830C003B3659 /* Configuration.plist in Resources */,
->>>>>>> 5a2ea77c
 				52CE693D2562F2EA00453429 /* sign_in.graphql in Resources */,
 				52A66A1F2535E8A500CE247C /* ScrollableTextView.xib in Resources */,
 				526B59E42562E7A700B358AA /* Configuration.plist in Resources */,
@@ -1239,14 +1219,6 @@
 				96B99AA1253F43DD008E3686 /* NSImage+CGImage.swift in Sources */,
 				5204E8DE255EDAA600458211 /* AuthenticationHandler.swift in Sources */,
 				5204E8B7255ED6AC00458211 /* UserSessionRequest.swift in Sources */,
-<<<<<<< HEAD
-				52A66A172535E77D00CE247C /* ScrollableTextView.swift in Sources */,
-				528E44272525BD4600B7C54E /* CoreDataManager.swift in Sources */,
-				5204E8A1255ED56200458211 /* AuthenticationManager.swift in Sources */,
-				96062E3E254C5ECD00AAB78D /* DumpEnvironment.swift in Sources */,
-				964A60C525680E59008126BF /* Animation.swift in Sources */,
-=======
->>>>>>> 5a2ea77c
 				52A66A172535E77D00CE247C /* ScrollableTextView.swift in Sources */,
 				528E44272525BD4600B7C54E /* CoreDataManager.swift in Sources */,
 				5204E8A1255ED56200458211 /* AuthenticationManager.swift in Sources */,
