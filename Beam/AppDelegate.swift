--- conflicted
+++ resolved
@@ -255,10 +255,7 @@
         window.state.goForward()
     }
 
-<<<<<<< HEAD
-=======
     @IBAction func toggleBetweenWebAndNote(_ sender: Any) {
         window.state.toggleBetweenWebAndNote()
     }
->>>>>>> 507cbfe8
 }