--- conflicted
+++ resolved
@@ -20,12 +20,8 @@
     case quote(Int, String, String)
     case check(Bool)
     case code
-<<<<<<< HEAD
+    case divider
     case image(UUID)
-=======
-    case divider
-    case image(String)
->>>>>>> 82354ec5
     case embed(String)
     case blockReference(UUID, UUID)
 
