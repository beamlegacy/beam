--- conflicted
+++ resolved
@@ -20,12 +20,8 @@
     case quote(Int, String, String)
     case check(Bool)
     case code
-<<<<<<< HEAD
+    case divider
     case image(UUID)
-=======
-    case divider
-    case image(String)
->>>>>>> 5e76689d
     case embed(String)
     case blockReference(UUID, UUID)
 
