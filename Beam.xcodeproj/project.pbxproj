--- conflicted
+++ resolved
@@ -341,11 +341,8 @@
 		A567157125F66F8600B46110 /* StyledText.swift in Sources */ = {isa = PBXBuildFile; fileRef = A567157025F66F8600B46110 /* StyledText.swift */; };
 		A572629825FFADC5004416C0 /* MouseInteraction.swift in Sources */ = {isa = PBXBuildFile; fileRef = A572629725FFADC5004416C0 /* MouseInteraction.swift */; };
 		A5D6250A26034B1C00A3E676 /* FormatterViewBackground.swift in Sources */ = {isa = PBXBuildFile; fileRef = A5D6250926034B1C00A3E676 /* FormatterViewBackground.swift */; };
-<<<<<<< HEAD
 		BAA6708054034C21F4FCFBC0 /* .gitignore in Resources */ = {isa = PBXBuildFile; fileRef = BAA67985EC2702FD80604994 /* .gitignore */; };
-=======
 		A5FE96CD2612469C002A2B73 /* AutocompleteManager.swift in Sources */ = {isa = PBXBuildFile; fileRef = A5FE96CC2612469C002A2B73 /* AutocompleteManager.swift */; };
->>>>>>> 576ef651
 		BAA67192B5EB78981741C311 /* WebPage.swift in Sources */ = {isa = PBXBuildFile; fileRef = BAA67CEFFAFA38F29CF1C84F /* WebPage.swift */; };
 		BAA67306ACF9DFF6FDF79D92 /* PointAndShoot.css in Resources */ = {isa = PBXBuildFile; fileRef = BAA67767634DB6949E8D9497 /* PointAndShoot.css */; };
 		BAA673B8A6A97A06A2A1067E /* DevTools.js in Sources */ = {isa = PBXBuildFile; fileRef = BAA67203DD1BE4F55B2834D8 /* DevTools.js */; };
@@ -883,12 +880,9 @@
 		A567157025F66F8600B46110 /* StyledText.swift */ = {isa = PBXFileReference; lastKnownFileType = sourcecode.swift; path = StyledText.swift; sourceTree = "<group>"; };
 		A572629725FFADC5004416C0 /* MouseInteraction.swift */ = {isa = PBXFileReference; lastKnownFileType = sourcecode.swift; path = MouseInteraction.swift; sourceTree = "<group>"; };
 		A5D6250926034B1C00A3E676 /* FormatterViewBackground.swift */ = {isa = PBXFileReference; lastKnownFileType = sourcecode.swift; path = FormatterViewBackground.swift; sourceTree = "<group>"; };
-<<<<<<< HEAD
 		BAA6716E24521F888D05F4C9 /* PointAndShoot.test.js */ = {isa = PBXFileReference; fileEncoding = 4; lastKnownFileType = sourcecode.javascript; path = PointAndShoot.test.js; sourceTree = "<group>"; };
-=======
 		A5FE96CC2612469C002A2B73 /* AutocompleteManager.swift */ = {isa = PBXFileReference; lastKnownFileType = sourcecode.swift; path = AutocompleteManager.swift; sourceTree = "<group>"; };
 		BAA6715A58EEDB52378B859B /* ShootFrame.swift */ = {isa = PBXFileReference; fileEncoding = 4; lastKnownFileType = sourcecode.swift; path = ShootFrame.swift; sourceTree = "<group>"; };
->>>>>>> 576ef651
 		BAA67203DD1BE4F55B2834D8 /* DevTools.js */ = {isa = PBXFileReference; fileEncoding = 4; lastKnownFileType = sourcecode.javascript; path = DevTools.js; sourceTree = "<group>"; };
 		BAA6740CED2A340CD3002907 /* build_js.sh */ = {isa = PBXFileReference; fileEncoding = 4; lastKnownFileType = text.script.sh; name = build_js.sh; path = scripts/build_js.sh; sourceTree = "<group>"; };
 		BAA67767634DB6949E8D9497 /* PointAndShoot.css */ = {isa = PBXFileReference; fileEncoding = 4; lastKnownFileType = text.css; path = PointAndShoot.css; sourceTree = "<group>"; };
