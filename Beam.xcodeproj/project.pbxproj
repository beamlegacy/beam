--- conflicted
+++ resolved
@@ -7,11 +7,8 @@
 	objects = {
 
 /* Begin PBXBuildFile section */
-<<<<<<< HEAD
 		4105CE7525A60681009AB687 /* FormatterTypeButton.swift in Sources */ = {isa = PBXBuildFile; fileRef = 4105CE7425A60681009AB687 /* FormatterTypeButton.swift */; };
-=======
 		4105CE2225A5ECA2009AB687 /* BidirectionalPopoverItem.swift in Sources */ = {isa = PBXBuildFile; fileRef = 4105CE2125A5ECA2009AB687 /* BidirectionalPopoverItem.swift */; };
->>>>>>> e00b1627
 		41221A362592771F00255197 /* TextEdit+Popover.swift in Sources */ = {isa = PBXBuildFile; fileRef = 41221A352592771F00255197 /* TextEdit+Popover.swift */; };
 		414B987A259DE2E2002E81A3 /* BidirectionalPopoverActionItem.swift in Sources */ = {isa = PBXBuildFile; fileRef = 414B9878259DE2E2002E81A3 /* BidirectionalPopoverActionItem.swift */; };
 		414B987B259DE2E2002E81A3 /* BidirectionalPopoverActionItem.xib in Resources */ = {isa = PBXBuildFile; fileRef = 414B9879259DE2E2002E81A3 /* BidirectionalPopoverActionItem.xib */; };
@@ -412,11 +409,8 @@
 		23F7A69644D041FDF4D3466B /* Pods-Beam.release.xcconfig */ = {isa = PBXFileReference; includeInIndex = 1; lastKnownFileType = text.xcconfig; name = "Pods-Beam.release.xcconfig"; path = "Target Support Files/Pods-Beam/Pods-Beam.release.xcconfig"; sourceTree = "<group>"; };
 		2BE96DC9A7278563E5878CCD /* Pods_Beam.framework */ = {isa = PBXFileReference; explicitFileType = wrapper.framework; includeInIndex = 0; path = Pods_Beam.framework; sourceTree = BUILT_PRODUCTS_DIR; };
 		3B2FA634DAEED958EF901A42 /* Pods-BeamUITests.debug.xcconfig */ = {isa = PBXFileReference; includeInIndex = 1; lastKnownFileType = text.xcconfig; name = "Pods-BeamUITests.debug.xcconfig"; path = "Target Support Files/Pods-BeamUITests/Pods-BeamUITests.debug.xcconfig"; sourceTree = "<group>"; };
-<<<<<<< HEAD
 		4105CE7425A60681009AB687 /* FormatterTypeButton.swift */ = {isa = PBXFileReference; lastKnownFileType = sourcecode.swift; path = FormatterTypeButton.swift; sourceTree = "<group>"; };
-=======
 		4105CE2125A5ECA2009AB687 /* BidirectionalPopoverItem.swift */ = {isa = PBXFileReference; lastKnownFileType = sourcecode.swift; path = BidirectionalPopoverItem.swift; sourceTree = "<group>"; };
->>>>>>> e00b1627
 		41221A352592771F00255197 /* TextEdit+Popover.swift */ = {isa = PBXFileReference; lastKnownFileType = sourcecode.swift; path = "TextEdit+Popover.swift"; sourceTree = "<group>"; };
 		414B9878259DE2E2002E81A3 /* BidirectionalPopoverActionItem.swift */ = {isa = PBXFileReference; lastKnownFileType = sourcecode.swift; path = BidirectionalPopoverActionItem.swift; sourceTree = "<group>"; };
 		414B9879259DE2E2002E81A3 /* BidirectionalPopoverActionItem.xib */ = {isa = PBXFileReference; lastKnownFileType = file.xib; path = BidirectionalPopoverActionItem.xib; sourceTree = "<group>"; };
