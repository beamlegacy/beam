--- conflicted
+++ resolved
@@ -149,11 +149,8 @@
 		418173C32581276F00317ED8 /* String+NSMutableAttributedString.swift in Sources */ = {isa = PBXBuildFile; fileRef = 418173C22581276F00317ED8 /* String+NSMutableAttributedString.swift */; };
 		4181744325812C5F00317ED8 /* NSColor+Beam.swift in Sources */ = {isa = PBXBuildFile; fileRef = 4181744225812C5F00317ED8 /* NSColor+Beam.swift */; };
 		41A969FF2581394300E6594B /* Configuration.swift in Sources */ = {isa = PBXBuildFile; fileRef = 41A969FE2581394300E6594B /* Configuration.swift */; };
-<<<<<<< HEAD
 		41EA89B825B838D40033EAB9 /* FormatterViewType.swift in Sources */ = {isa = PBXBuildFile; fileRef = 41EA89B725B838D40033EAB9 /* FormatterViewType.swift */; };
-=======
 		5204290B25A4B3D300DD677C /* document_updated_at.graphql in Resources */ = {isa = PBXBuildFile; fileRef = 5204290A25A4B3D300DD677C /* document_updated_at.graphql */; };
->>>>>>> 3d99e4af
 		5206280C25922D6300D7CD9E /* delete_document.graphql in Resources */ = {isa = PBXBuildFile; fileRef = 5206280B25922D6300D7CD9E /* delete_document.graphql */; };
 		5206281025922D6C00D7CD9E /* update_document.graphql in Resources */ = {isa = PBXBuildFile; fileRef = 5206280F25922D6C00D7CD9E /* update_document.graphql */; };
 		5206281425922D7800D7CD9E /* document.graphql in Resources */ = {isa = PBXBuildFile; fileRef = 5206281325922D7800D7CD9E /* document.graphql */; };
@@ -579,11 +576,8 @@
 		418173C22581276F00317ED8 /* String+NSMutableAttributedString.swift */ = {isa = PBXFileReference; lastKnownFileType = sourcecode.swift; path = "String+NSMutableAttributedString.swift"; sourceTree = "<group>"; };
 		4181744225812C5F00317ED8 /* NSColor+Beam.swift */ = {isa = PBXFileReference; lastKnownFileType = sourcecode.swift; path = "NSColor+Beam.swift"; sourceTree = "<group>"; };
 		41A969FE2581394300E6594B /* Configuration.swift */ = {isa = PBXFileReference; fileEncoding = 4; lastKnownFileType = sourcecode.swift; path = Configuration.swift; sourceTree = "<group>"; };
-<<<<<<< HEAD
 		41EA89B725B838D40033EAB9 /* FormatterViewType.swift */ = {isa = PBXFileReference; lastKnownFileType = sourcecode.swift; path = FormatterViewType.swift; sourceTree = "<group>"; };
-=======
 		5204290A25A4B3D300DD677C /* document_updated_at.graphql */ = {isa = PBXFileReference; lastKnownFileType = text; path = document_updated_at.graphql; sourceTree = "<group>"; };
->>>>>>> 3d99e4af
 		5206280B25922D6300D7CD9E /* delete_document.graphql */ = {isa = PBXFileReference; lastKnownFileType = text; path = delete_document.graphql; sourceTree = "<group>"; };
 		5206280F25922D6C00D7CD9E /* update_document.graphql */ = {isa = PBXFileReference; lastKnownFileType = text; path = update_document.graphql; sourceTree = "<group>"; };
 		5206281325922D7800D7CD9E /* document.graphql */ = {isa = PBXFileReference; lastKnownFileType = text; path = document.graphql; sourceTree = "<group>"; };
