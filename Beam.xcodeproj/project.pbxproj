// !$*UTF8*$!
{
	archiveVersion = 1;
	classes = {
	};
	objectVersion = 53;
	objects = {

/* Begin PBXBuildFile section */
		41221A362592771F00255197 /* TextEdit+Popover.swift in Sources */ = {isa = PBXBuildFile; fileRef = 41221A352592771F00255197 /* TextEdit+Popover.swift */; };
		4159E9D4259A1A81005FD355 /* BidirectionalPopover.swift in Sources */ = {isa = PBXBuildFile; fileRef = 4159E9D3259A1A81005FD355 /* BidirectionalPopover.swift */; };
		4159E9E2259A2575005FD355 /* BidirectionalPopover.xib in Resources */ = {isa = PBXBuildFile; fileRef = 4159E9E1259A2575005FD355 /* BidirectionalPopover.xib */; };
		4159EA0A259A3568005FD355 /* BidirectionalPopoverItem.swift in Sources */ = {isa = PBXBuildFile; fileRef = 4159EA08259A3568005FD355 /* BidirectionalPopoverItem.swift */; };
		4159EA0B259A3568005FD355 /* BidirectionalPopoverItem.xib in Resources */ = {isa = PBXBuildFile; fileRef = 4159EA09259A3568005FD355 /* BidirectionalPopoverItem.xib */; };
		4170C43125923B6A0072C781 /* Popover.swift in Sources */ = {isa = PBXBuildFile; fileRef = 4170C43025923B6A0072C781 /* Popover.swift */; };
		418170FF2581060A00317ED8 /* Colors.xcassets in Resources */ = {isa = PBXBuildFile; fileRef = 418170FE2581060A00317ED8 /* Colors.xcassets */; };
		418171122581082200317ED8 /* Assets.xcassets in Resources */ = {isa = PBXBuildFile; fileRef = 418171112581082200317ED8 /* Assets.xcassets */; };
		4181713325810CDC00317ED8 /* Constants.swift in Sources */ = {isa = PBXBuildFile; fileRef = 4181712B25810CDC00317ED8 /* Constants.swift */; };
		4181713525810CDC00317ED8 /* Beam.xcdatamodeld in Sources */ = {isa = PBXBuildFile; fileRef = 4181712E25810CDC00317ED8 /* Beam.xcdatamodeld */; };
		418171EB2581107C00317ED8 /* AutoComplete.swift in Sources */ = {isa = PBXBuildFile; fileRef = 4181715B2581107C00317ED8 /* AutoComplete.swift */; };
		418171EC2581107C00317ED8 /* Me.swift in Sources */ = {isa = PBXBuildFile; fileRef = 4181715E2581107C00317ED8 /* Me.swift */; };
		418171ED2581107C00317ED8 /* Session.swift in Sources */ = {isa = PBXBuildFile; fileRef = 4181715F2581107C00317ED8 /* Session.swift */; };
		418171EE2581107C00317ED8 /* GraphqlParametersProtocol.swift in Sources */ = {isa = PBXBuildFile; fileRef = 418171602581107C00317ED8 /* GraphqlParametersProtocol.swift */; };
		418171EF2581107C00317ED8 /* User.swift in Sources */ = {isa = PBXBuildFile; fileRef = 418171612581107C00317ED8 /* User.swift */; };
		418171F02581107C00317ED8 /* APIResponse.swift in Sources */ = {isa = PBXBuildFile; fileRef = 418171622581107C00317ED8 /* APIResponse.swift */; };
		418171F12581107C00317ED8 /* UserSessionRequest.swift in Sources */ = {isa = PBXBuildFile; fileRef = 418171632581107C00317ED8 /* UserSessionRequest.swift */; };
		418171F22581107C00317ED8 /* APIRequest.swift in Sources */ = {isa = PBXBuildFile; fileRef = 418171642581107C00317ED8 /* APIRequest.swift */; };
		418171F32581107C00317ED8 /* AuthenticationHandler.swift in Sources */ = {isa = PBXBuildFile; fileRef = 418171652581107C00317ED8 /* AuthenticationHandler.swift */; };
		418171F42581107C00317ED8 /* sign_up.graphql in Resources */ = {isa = PBXBuildFile; fileRef = 418171682581107C00317ED8 /* sign_up.graphql */; };
		418171F52581107C00317ED8 /* forgot_password.graphql in Resources */ = {isa = PBXBuildFile; fileRef = 418171692581107C00317ED8 /* forgot_password.graphql */; };
		418171F62581107C00317ED8 /* sign_in.graphql in Resources */ = {isa = PBXBuildFile; fileRef = 4181716A2581107C00317ED8 /* sign_in.graphql */; };
		418171F72581107C00317ED8 /* BeamData.swift in Sources */ = {isa = PBXBuildFile; fileRef = 4181716C2581107C00317ED8 /* BeamData.swift */; };
		418171F82581107C00317ED8 /* Score.swift in Sources */ = {isa = PBXBuildFile; fileRef = 4181716D2581107C00317ED8 /* Score.swift */; };
		418171F92581107C00317ED8 /* SearchEngine.swift in Sources */ = {isa = PBXBuildFile; fileRef = 4181716E2581107C00317ED8 /* SearchEngine.swift */; };
		418171FA2581107C00317ED8 /* SearchKit.swift in Sources */ = {isa = PBXBuildFile; fileRef = 4181716F2581107C00317ED8 /* SearchKit.swift */; };
		418171FB2581107C00317ED8 /* BeamElement.swift in Sources */ = {isa = PBXBuildFile; fileRef = 418171702581107C00317ED8 /* BeamElement.swift */; };
		418171FC2581107C00317ED8 /* RoamImporter.swift in Sources */ = {isa = PBXBuildFile; fileRef = 418171732581107C00317ED8 /* RoamImporter.swift */; };
		418171FD2581107C00317ED8 /* NavigationContext.swift in Sources */ = {isa = PBXBuildFile; fileRef = 418171742581107C00317ED8 /* NavigationContext.swift */; };
		418171FE2581107C00317ED8 /* Html2Md.swift in Sources */ = {isa = PBXBuildFile; fileRef = 418171752581107C00317ED8 /* Html2Md.swift */; };
		418171FF2581107C00317ED8 /* CoreDataManager.swift in Sources */ = {isa = PBXBuildFile; fileRef = 418171772581107C00317ED8 /* CoreDataManager.swift */; };
		418172002581107C00317ED8 /* NotificationName+Beam.swift in Sources */ = {isa = PBXBuildFile; fileRef = 418171782581107C00317ED8 /* NotificationName+Beam.swift */; };
		418172012581107C00317ED8 /* Document+CoreDataProperties.swift in Sources */ = {isa = PBXBuildFile; fileRef = 418171792581107C00317ED8 /* Document+CoreDataProperties.swift */; };
		418172022581107C00317ED8 /* Bullet+CoreDataProperties.swift in Sources */ = {isa = PBXBuildFile; fileRef = 4181717A2581107C00317ED8 /* Bullet+CoreDataProperties.swift */; };
		418172032581107C00317ED8 /* Bullet.swift in Sources */ = {isa = PBXBuildFile; fileRef = 4181717B2581107C00317ED8 /* Bullet.swift */; };
		418172042581107C00317ED8 /* TemporaryFile.swift in Sources */ = {isa = PBXBuildFile; fileRef = 4181717C2581107C00317ED8 /* TemporaryFile.swift */; };
		418172052581107C00317ED8 /* Note+CoreDataProperties.swift in Sources */ = {isa = PBXBuildFile; fileRef = 4181717D2581107C00317ED8 /* Note+CoreDataProperties.swift */; };
		418172062581107C00317ED8 /* Note.swift in Sources */ = {isa = PBXBuildFile; fileRef = 4181717E2581107C00317ED8 /* Note.swift */; };
		418172072581107C00317ED8 /* Document.swift in Sources */ = {isa = PBXBuildFile; fileRef = 4181717F2581107C00317ED8 /* Document.swift */; };
		418172082581107C00317ED8 /* NSManagedObject+initExtension.swift in Sources */ = {isa = PBXBuildFile; fileRef = 418171802581107C00317ED8 /* NSManagedObject+initExtension.swift */; };
		418172092581107C00317ED8 /* CoreDataManager+backupExtension.swift in Sources */ = {isa = PBXBuildFile; fileRef = 418171812581107C00317ED8 /* CoreDataManager+backupExtension.swift */; };
		4181720A2581107C00317ED8 /* BrowserTab.swift in Sources */ = {isa = PBXBuildFile; fileRef = 418171822581107C00317ED8 /* BrowserTab.swift */; };
		4181720C2581107C00317ED8 /* BeamNote.swift in Sources */ = {isa = PBXBuildFile; fileRef = 418171842581107C00317ED8 /* BeamNote.swift */; };
		4181720D2581107C00317ED8 /* BID.swift in Sources */ = {isa = PBXBuildFile; fileRef = 418171852581107C00317ED8 /* BID.swift */; };
		4181720E2581107C00317ED8 /* NoteBackForwardList.swift in Sources */ = {isa = PBXBuildFile; fileRef = 418171862581107C00317ED8 /* NoteBackForwardList.swift */; };
		4181720F2581107C00317ED8 /* PageRank.swift in Sources */ = {isa = PBXBuildFile; fileRef = 418171872581107C00317ED8 /* PageRank.swift */; };
		418172102581107C00317ED8 /* TextFormatter.swift in Sources */ = {isa = PBXBuildFile; fileRef = 4181718A2581107C00317ED8 /* TextFormatter.swift */; };
		418172112581107C00317ED8 /* Readability.swift in Sources */ = {isa = PBXBuildFile; fileRef = 4181718B2581107C00317ED8 /* Readability.swift */; };
		418172122581107C00317ED8 /* EventsTracker.swift in Sources */ = {isa = PBXBuildFile; fileRef = 4181718C2581107C00317ED8 /* EventsTracker.swift */; };
		418172132581107C00317ED8 /* Logger.swift in Sources */ = {isa = PBXBuildFile; fileRef = 4181718D2581107C00317ED8 /* Logger.swift */; };
		418172152581107C00317ED8 /* NSContainerView.swift in Sources */ = {isa = PBXBuildFile; fileRef = 4181718F2581107C00317ED8 /* NSContainerView.swift */; };
		418172172581107C00317ED8 /* OverrideConsole.js in Resources */ = {isa = PBXBuildFile; fileRef = 418171912581107C00317ED8 /* OverrideConsole.js */; };
		418172182581107C00317ED8 /* PerformanceDebug.swift in Sources */ = {isa = PBXBuildFile; fileRef = 418171922581107C00317ED8 /* PerformanceDebug.swift */; };
		418172192581107C00317ED8 /* Persistence.swift in Sources */ = {isa = PBXBuildFile; fileRef = 418171942581107C00317ED8 /* Persistence.swift */; };
		4181721A2581107C00317ED8 /* StandardStorable.swift in Sources */ = {isa = PBXBuildFile; fileRef = 418171952581107C00317ED8 /* StandardStorable.swift */; };
		4181721B2581107C00317ED8 /* Maths.swift in Sources */ = {isa = PBXBuildFile; fileRef = 418171962581107C00317ED8 /* Maths.swift */; };
		4181721D2581107C00317ED8 /* NSImage+Beam.swift in Sources */ = {isa = PBXBuildFile; fileRef = 418171982581107C00317ED8 /* NSImage+Beam.swift */; };
		4181721E2581107C00317ED8 /* OSLog+Beam.swift in Sources */ = {isa = PBXBuildFile; fileRef = 418171992581107C00317ED8 /* OSLog+Beam.swift */; };
		4181721F2581107C00317ED8 /* JSSourceLoader.swift in Sources */ = {isa = PBXBuildFile; fileRef = 4181719A2581107C00317ED8 /* JSSourceLoader.swift */; };
		418172202581107C00317ED8 /* Information.swift in Sources */ = {isa = PBXBuildFile; fileRef = 4181719B2581107C00317ED8 /* Information.swift */; };
		418172212581107C00317ED8 /* String+LoremIpsum.swift in Sources */ = {isa = PBXBuildFile; fileRef = 4181719D2581107C00317ED8 /* String+LoremIpsum.swift */; };
		418172222581107C00317ED8 /* NSView+Beam.swift in Sources */ = {isa = PBXBuildFile; fileRef = 4181719E2581107C00317ED8 /* NSView+Beam.swift */; };
		418172232581107C00317ED8 /* String+Ranges.swift in Sources */ = {isa = PBXBuildFile; fileRef = 4181719F2581107C00317ED8 /* String+Ranges.swift */; };
		418172242581107C00317ED8 /* String+URL.swift in Sources */ = {isa = PBXBuildFile; fileRef = 418171A02581107C00317ED8 /* String+URL.swift */; };
		418172252581107C00317ED8 /* String+Regex.swift in Sources */ = {isa = PBXBuildFile; fileRef = 418171A12581107C00317ED8 /* String+Regex.swift */; };
		418172262581107C00317ED8 /* NSRange+Beam.swift in Sources */ = {isa = PBXBuildFile; fileRef = 418171A22581107C00317ED8 /* NSRange+Beam.swift */; };
		418172272581107C00317ED8 /* NSMutableAttributedString+Range.swift in Sources */ = {isa = PBXBuildFile; fileRef = 418171A32581107C00317ED8 /* NSMutableAttributedString+Range.swift */; };
		418172282581107C00317ED8 /* ClosedRange+Beam.swift in Sources */ = {isa = PBXBuildFile; fileRef = 418171A42581107C00317ED8 /* ClosedRange+Beam.swift */; };
		4181722A2581107C00317ED8 /* NSRect+Beam.swift in Sources */ = {isa = PBXBuildFile; fileRef = 418171A62581107C00317ED8 /* NSRect+Beam.swift */; };
		4181722B2581107C00317ED8 /* String+Localization.swift in Sources */ = {isa = PBXBuildFile; fileRef = 418171A72581107C00317ED8 /* String+Localization.swift */; };
		4181722C2581107C00317ED8 /* AutoCompleteList.swift in Sources */ = {isa = PBXBuildFile; fileRef = 418171AB2581107C00317ED8 /* AutoCompleteList.swift */; };
		4181722D2581107C00317ED8 /* AutoCompleteView.swift in Sources */ = {isa = PBXBuildFile; fileRef = 418171AC2581107C00317ED8 /* AutoCompleteView.swift */; };
		4181722E2581107C00317ED8 /* AutoCompleteItem.swift in Sources */ = {isa = PBXBuildFile; fileRef = 418171AD2581107C00317ED8 /* AutoCompleteItem.swift */; };
		4181722F2581107C00317ED8 /* BeamWindow.swift in Sources */ = {isa = PBXBuildFile; fileRef = 418171AE2581107C00317ED8 /* BeamWindow.swift */; };
		418172372581107C00317ED8 /* TextEditOperations.swift in Sources */ = {isa = PBXBuildFile; fileRef = 418171B82581107C00317ED8 /* TextEditOperations.swift */; };
		418172382581107C00317ED8 /* TextNode.swift in Sources */ = {isa = PBXBuildFile; fileRef = 418171B92581107C00317ED8 /* TextNode.swift */; };
		418172392581107C00317ED8 /* Lexer.swift in Sources */ = {isa = PBXBuildFile; fileRef = 418171BB2581107C00317ED8 /* Lexer.swift */; };
		4181723A2581107C00317ED8 /* Parser.swift in Sources */ = {isa = PBXBuildFile; fileRef = 418171BC2581107C00317ED8 /* Parser.swift */; };
		4181723B2581107C00317ED8 /* AttributedStringVisitor.swift in Sources */ = {isa = PBXBuildFile; fileRef = 418171BD2581107C00317ED8 /* AttributedStringVisitor.swift */; };
		4181723C2581107C00317ED8 /* TextEditMovements.swift in Sources */ = {isa = PBXBuildFile; fileRef = 418171BE2581107C00317ED8 /* TextEditMovements.swift */; };
		4181723D2581107C00317ED8 /* TextEdit.swift in Sources */ = {isa = PBXBuildFile; fileRef = 418171BF2581107C00317ED8 /* TextEdit.swift */; };
		4181723E2581107C00317ED8 /* TextEditCommands.swift in Sources */ = {isa = PBXBuildFile; fileRef = 418171C02581107C00317ED8 /* TextEditCommands.swift */; };
		4181723F2581107C00317ED8 /* Font.swift in Sources */ = {isa = PBXBuildFile; fileRef = 418171C12581107C00317ED8 /* Font.swift */; };
		418172402581107C00317ED8 /* TextRoot.swift in Sources */ = {isa = PBXBuildFile; fileRef = 418171C22581107C00317ED8 /* TextRoot.swift */; };
		418172412581107C00317ED8 /* ScrollableTextView.xib in Resources */ = {isa = PBXBuildFile; fileRef = 418171C42581107C00317ED8 /* ScrollableTextView.xib */; };
		418172422581107C00317ED8 /* NotesContentView.swift in Sources */ = {isa = PBXBuildFile; fileRef = 418171C52581107C00317ED8 /* NotesContentView.swift */; };
		418172432581107C00317ED8 /* NotesWindow.swift in Sources */ = {isa = PBXBuildFile; fileRef = 418171C62581107C00317ED8 /* NotesWindow.swift */; };
		418172442581107C00317ED8 /* ScrollableTextView.swift in Sources */ = {isa = PBXBuildFile; fileRef = 418171C72581107C00317ED8 /* ScrollableTextView.swift */; };
		418172452581107C00317ED8 /* SearchBar.swift in Sources */ = {isa = PBXBuildFile; fileRef = 418171C82581107C00317ED8 /* SearchBar.swift */; };
		418172462581107C00317ED8 /* NoteList.swift in Sources */ = {isa = PBXBuildFile; fileRef = 418171C92581107C00317ED8 /* NoteList.swift */; };
		418172472581107C00317ED8 /* NoteDetail.swift in Sources */ = {isa = PBXBuildFile; fileRef = 418171CA2581107C00317ED8 /* NoteDetail.swift */; };
		418172482581107C00317ED8 /* ViewModelFetchedResults.swift in Sources */ = {isa = PBXBuildFile; fileRef = 418171CB2581107C00317ED8 /* ViewModelFetchedResults.swift */; };
		418172492581107C00317ED8 /* NoteWindow.swift in Sources */ = {isa = PBXBuildFile; fileRef = 418171CC2581107C00317ED8 /* NoteWindow.swift */; };
		4181724A2581107C00317ED8 /* TextView.swift in Sources */ = {isa = PBXBuildFile; fileRef = 418171CD2581107C00317ED8 /* TextView.swift */; };
		4181724B2581107C00317ED8 /* NoteRow.swift in Sources */ = {isa = PBXBuildFile; fileRef = 418171CE2581107C00317ED8 /* NoteRow.swift */; };
		4181724C2581107C00317ED8 /* BrowserTabView.swift in Sources */ = {isa = PBXBuildFile; fileRef = 418171D02581107C00317ED8 /* BrowserTabView.swift */; };
		4181724D2581107C00317ED8 /* BrowserTabBar.swift in Sources */ = {isa = PBXBuildFile; fileRef = 418171D12581107C00317ED8 /* BrowserTabBar.swift */; };
		4181724E2581107C00317ED8 /* TabStats.swift in Sources */ = {isa = PBXBuildFile; fileRef = 418171D22581107C00317ED8 /* TabStats.swift */; };
		4181724F2581107C00317ED8 /* WebView.swift in Sources */ = {isa = PBXBuildFile; fileRef = 418171D32581107C00317ED8 /* WebView.swift */; };
		418172502581107C00317ED8 /* NoteView.swift in Sources */ = {isa = PBXBuildFile; fileRef = 418171D52581107C00317ED8 /* NoteView.swift */; };
		418172512581107C00317ED8 /* JournalView.swift in Sources */ = {isa = PBXBuildFile; fileRef = 418171D62581107C00317ED8 /* JournalView.swift */; };
		418172522581107C00317ED8 /* OmniBarSearchBox.swift in Sources */ = {isa = PBXBuildFile; fileRef = 418171D82581107C00317ED8 /* OmniBarSearchBox.swift */; };
		418172532581107C00317ED8 /* Chevrons.swift in Sources */ = {isa = PBXBuildFile; fileRef = 418171D92581107C00317ED8 /* Chevrons.swift */; };
		418172542581107C00317ED8 /* OmniBar.swift in Sources */ = {isa = PBXBuildFile; fileRef = 418171DA2581107C00317ED8 /* OmniBar.swift */; };
		418172552581107C00317ED8 /* GlobalNoteTitle.swift in Sources */ = {isa = PBXBuildFile; fileRef = 418171DB2581107C00317ED8 /* GlobalNoteTitle.swift */; };
		418172562581107C00317ED8 /* GlobalTabTitle.swift in Sources */ = {isa = PBXBuildFile; fileRef = 418171DC2581107C00317ED8 /* GlobalTabTitle.swift */; };
		418172572581107C00317ED8 /* AccountWindow.swift in Sources */ = {isa = PBXBuildFile; fileRef = 418171DE2581107C00317ED8 /* AccountWindow.swift */; };
		418172582581107C00317ED8 /* AccountDetail.swift in Sources */ = {isa = PBXBuildFile; fileRef = 418171DF2581107C00317ED8 /* AccountDetail.swift */; };
		418172592581107C00317ED8 /* ContentView.swift in Sources */ = {isa = PBXBuildFile; fileRef = 418171E02581107C00317ED8 /* ContentView.swift */; };
		4181725D2581107C00317ED8 /* AuthenticationManager.swift in Sources */ = {isa = PBXBuildFile; fileRef = 418171E72581107C00317ED8 /* AuthenticationManager.swift */; };
		4181725E2581107C00317ED8 /* AccountManager.swift in Sources */ = {isa = PBXBuildFile; fileRef = 418171E82581107C00317ED8 /* AccountManager.swift */; };
		4181725F2581107C00317ED8 /* DocumentManager.swift in Sources */ = {isa = PBXBuildFile; fileRef = 418171E92581107C00317ED8 /* DocumentManager.swift */; };
		418172602581107C00317ED8 /* LibrairiesManager.swift in Sources */ = {isa = PBXBuildFile; fileRef = 418171EA2581107C00317ED8 /* LibrairiesManager.swift */; };
		4181727B258110D100317ED8 /* AppDelegate+CoreData.swift in Sources */ = {isa = PBXBuildFile; fileRef = 41817277258110D100317ED8 /* AppDelegate+CoreData.swift */; };
		4181727C258110D100317ED8 /* AppDelegate+Note.swift in Sources */ = {isa = PBXBuildFile; fileRef = 41817278258110D100317ED8 /* AppDelegate+Note.swift */; };
		4181727D258110D100317ED8 /* AppDelegate+Account.swift in Sources */ = {isa = PBXBuildFile; fileRef = 41817279258110D100317ED8 /* AppDelegate+Account.swift */; };
		4181727E258110D100317ED8 /* AppDelegate+URL.swift in Sources */ = {isa = PBXBuildFile; fileRef = 4181727A258110D100317ED8 /* AppDelegate+URL.swift */; };
		418172AA25811A3A00317ED8 /* BMTextField.swift in Sources */ = {isa = PBXBuildFile; fileRef = 418172A825811A3A00317ED8 /* BMTextField.swift */; };
		418172AB25811A3A00317ED8 /* BMTextFieldView.swift in Sources */ = {isa = PBXBuildFile; fileRef = 418172A925811A3A00317ED8 /* BMTextFieldView.swift */; };
		418172B525811AAA00317ED8 /* Tick.swift in Sources */ = {isa = PBXBuildFile; fileRef = 418172B225811AAA00317ED8 /* Tick.swift */; };
		418172B625811AAA00317ED8 /* FrameAnimation.swift in Sources */ = {isa = PBXBuildFile; fileRef = 418172B325811AAA00317ED8 /* FrameAnimation.swift */; };
		418172CF25811AF800317ED8 /* Animation.swift in Sources */ = {isa = PBXBuildFile; fileRef = 418172CE25811AF800317ED8 /* Animation.swift */; };
		418172D625811B8700317ED8 /* RoundRectButtonStyle.swift in Sources */ = {isa = PBXBuildFile; fileRef = 418172D525811B8700317ED8 /* RoundRectButtonStyle.swift */; };
		418172FF25811DB200317ED8 /* Readability.js in Resources */ = {isa = PBXBuildFile; fileRef = 418172FD25811DB200317ED8 /* Readability.js */; };
		4181730025811DB200317ED8 /* SelectionObserver.js in Resources */ = {isa = PBXBuildFile; fileRef = 418172FE25811DB200317ED8 /* SelectionObserver.js */; };
		4181731725811E1800317ED8 /* CursorMovement.swift in Sources */ = {isa = PBXBuildFile; fileRef = 4181731625811E1800317ED8 /* CursorMovement.swift */; };
		4181732D25811E9800317ED8 /* Symbol.swift in Sources */ = {isa = PBXBuildFile; fileRef = 4181732C25811E9800317ED8 /* Symbol.swift */; };
		4181733225811F4800317ED8 /* KeyCode.swift in Sources */ = {isa = PBXBuildFile; fileRef = 4181733125811F4800317ED8 /* KeyCode.swift */; };
		4181733725811F6300317ED8 /* Mode.swift in Sources */ = {isa = PBXBuildFile; fileRef = 4181733625811F6300317ED8 /* Mode.swift */; };
		4181734E2581204900317ED8 /* BeamState.swift in Sources */ = {isa = PBXBuildFile; fileRef = 4181734D2581204900317ED8 /* BeamState.swift */; };
		418173B6258124D500317ED8 /* NSAttributedString+Beam.swift in Sources */ = {isa = PBXBuildFile; fileRef = 418173B5258124D500317ED8 /* NSAttributedString+Beam.swift */; };
		418173BE2581251600317ED8 /* URL+Beam.swift in Sources */ = {isa = PBXBuildFile; fileRef = 418173BD2581251600317ED8 /* URL+Beam.swift */; };
		418173C32581276F00317ED8 /* String+NSMutableAttributedString.swift in Sources */ = {isa = PBXBuildFile; fileRef = 418173C22581276F00317ED8 /* String+NSMutableAttributedString.swift */; };
		4181744325812C5F00317ED8 /* NSColor+Beam.swift in Sources */ = {isa = PBXBuildFile; fileRef = 4181744225812C5F00317ED8 /* NSColor+Beam.swift */; };
		41A969FF2581394300E6594B /* Configuration.swift in Sources */ = {isa = PBXBuildFile; fileRef = 41A969FE2581394300E6594B /* Configuration.swift */; };
		5206280C25922D6300D7CD9E /* delete_document.graphql in Resources */ = {isa = PBXBuildFile; fileRef = 5206280B25922D6300D7CD9E /* delete_document.graphql */; };
		5206281025922D6C00D7CD9E /* update_document.graphql in Resources */ = {isa = PBXBuildFile; fileRef = 5206280F25922D6C00D7CD9E /* update_document.graphql */; };
		5206281425922D7800D7CD9E /* document.graphql in Resources */ = {isa = PBXBuildFile; fileRef = 5206281325922D7800D7CD9E /* document.graphql */; };
		5206281825922D8A00D7CD9E /* delete_all_documents.graphql in Resources */ = {isa = PBXBuildFile; fileRef = 5206281725922D8A00D7CD9E /* delete_all_documents.graphql */; };
		5206281C25922D9700D7CD9E /* import_documents.graphql in Resources */ = {isa = PBXBuildFile; fileRef = 5206281B25922D9700D7CD9E /* import_documents.graphql */; };
		5206282625923B6800D7CD9E /* DocumentRequest.swift in Sources */ = {isa = PBXBuildFile; fileRef = 5206282525923B6800D7CD9E /* DocumentRequest.swift */; };
		5206283E25923EB500D7CD9E /* DocumentAPIType.swift in Sources */ = {isa = PBXBuildFile; fileRef = 5206283D25923EB500D7CD9E /* DocumentAPIType.swift */; };
		521812CF2524C597007E4B47 /* NoteTests.swift in Sources */ = {isa = PBXBuildFile; fileRef = 521812CE2524C597007E4B47 /* NoteTests.swift */; };
		521EEDDD25937E9200BA2485 /* DocumentsWindow.swift in Sources */ = {isa = PBXBuildFile; fileRef = 521EEDDC25937E9200BA2485 /* DocumentsWindow.swift */; };
		521EEDE125937F5B00BA2485 /* DocumentsContentView.swift in Sources */ = {isa = PBXBuildFile; fileRef = 521EEDE025937F5B00BA2485 /* DocumentsContentView.swift */; };
		521EEDE525937F7F00BA2485 /* DocumentsList.swift in Sources */ = {isa = PBXBuildFile; fileRef = 521EEDE425937F7F00BA2485 /* DocumentsList.swift */; };
		521EEDE925937FAD00BA2485 /* DocumentRow.swift in Sources */ = {isa = PBXBuildFile; fileRef = 521EEDE825937FAD00BA2485 /* DocumentRow.swift */; };
		521EEDED2593803F00BA2485 /* DocumentDetail.swift in Sources */ = {isa = PBXBuildFile; fileRef = 521EEDEC2593803F00BA2485 /* DocumentDetail.swift */; };
		521EEDF12593819000BA2485 /* Document+ResultsController.swift in Sources */ = {isa = PBXBuildFile; fileRef = 521EEDF02593819000BA2485 /* Document+ResultsController.swift */; };
		521EEDF72593824100BA2485 /* AppDelegate+Document.swift in Sources */ = {isa = PBXBuildFile; fileRef = 521EEDF62593824100BA2485 /* AppDelegate+Document.swift */; };
		521EEDFB2593927100BA2485 /* Int+ByteSize.swift in Sources */ = {isa = PBXBuildFile; fileRef = 521EEDFA2593927100BA2485 /* Int+ByteSize.swift */; };
		527DF48725710ECB00A0A56D /* DocumentManagerTests.swift in Sources */ = {isa = PBXBuildFile; fileRef = 527DF48625710ECB00A0A56D /* DocumentManagerTests.swift */; };
		52B5EF78252F520100914D52 /* CoreDataTests.swift in Sources */ = {isa = PBXBuildFile; fileRef = 52B5EF77252F520100914D52 /* CoreDataTests.swift */; };
		52C60BFA258B638F008B7C10 /* Sparkle.framework in Frameworks */ = {isa = PBXBuildFile; fileRef = 52C60B9D258B6333008B7C10 /* Sparkle.framework */; };
		52C60BFB258B638F008B7C10 /* Sparkle.framework in Embed Frameworks */ = {isa = PBXBuildFile; fileRef = 52C60B9D258B6333008B7C10 /* Sparkle.framework */; settings = {ATTRIBUTES = (CodeSignOnCopy, RemoveHeadersOnCopy, ); }; };
		52DD2457258B687200651C84 /* org.sparkle-project.InstallerConnection.xpc in Embed XPC Services */ = {isa = PBXBuildFile; fileRef = 52DD2442258B681500651C84 /* org.sparkle-project.InstallerConnection.xpc */; settings = {ATTRIBUTES = (RemoveHeadersOnCopy, ); }; };
		52DD2458258B687200651C84 /* org.sparkle-project.InstallerLauncher.xpc in Embed XPC Services */ = {isa = PBXBuildFile; fileRef = 52DD2440258B681500651C84 /* org.sparkle-project.InstallerLauncher.xpc */; settings = {ATTRIBUTES = (RemoveHeadersOnCopy, ); }; };
		52DD2459258B687200651C84 /* org.sparkle-project.InstallerStatus.xpc in Embed XPC Services */ = {isa = PBXBuildFile; fileRef = 52DD2444258B681500651C84 /* org.sparkle-project.InstallerStatus.xpc */; settings = {ATTRIBUTES = (RemoveHeadersOnCopy, ); }; };
		52DEF1CA252B259700561493 /* CoreDataManagerTests.swift in Sources */ = {isa = PBXBuildFile; fileRef = 52DEF1C9252B259700561493 /* CoreDataManagerTests.swift */; };
		52E04FD6252C7A4600AD9F56 /* writing_space.json in Resources */ = {isa = PBXBuildFile; fileRef = 52E04FD5252C7A4600AD9F56 /* writing_space.json */; };
		52E04FED252C814D00AD9F56 /* RoamImporterTests.swift in Sources */ = {isa = PBXBuildFile; fileRef = 52E04FEC252C814D00AD9F56 /* RoamImporterTests.swift */; };
		6D33924049F5798BBE6E7AED /* Pods_BeamUITests.framework in Frameworks */ = {isa = PBXBuildFile; fileRef = 54B49CE1C66614E244553288 /* Pods_BeamUITests.framework */; };
		7D40159D41DDD593BDFDF664 /* Pods_BeamTests.framework in Frameworks */ = {isa = PBXBuildFile; fileRef = C8379DEE387FB86FA7817188 /* Pods_BeamTests.framework */; };
		9627FD4A2550203800926F0E /* Pods_Beam.framework in Frameworks */ = {isa = PBXBuildFile; fileRef = 2BE96DC9A7278563E5878CCD /* Pods_Beam.framework */; };
		9631C747251CE997009B40C4 /* SwiftSoup in Frameworks */ = {isa = PBXBuildFile; productRef = 9631C746251CE997009B40C4 /* SwiftSoup */; };
		964548A02523B3550064D062 /* CloudKit.framework in Frameworks */ = {isa = PBXBuildFile; fileRef = 9645489F2523B3550064D062 /* CloudKit.framework */; };
		96474E3F254D9ADB00A920B3 /* FavIcon in Frameworks */ = {isa = PBXBuildFile; productRef = 96474E3E254D9ADB00A920B3 /* FavIcon */; };
		965A78292514F147009980D4 /* AppDelegate.swift in Sources */ = {isa = PBXBuildFile; fileRef = 965A78282514F147009980D4 /* AppDelegate.swift */; };
		965A78332514F148009980D4 /* Preview Assets.xcassets in Resources */ = {isa = PBXBuildFile; fileRef = 965A78322514F148009980D4 /* Preview Assets.xcassets */; };
		965A78362514F148009980D4 /* Main.storyboard in Resources */ = {isa = PBXBuildFile; fileRef = 965A78342514F148009980D4 /* Main.storyboard */; };
		965A78422514F149009980D4 /* BeamTests.swift in Sources */ = {isa = PBXBuildFile; fileRef = 965A78412514F149009980D4 /* BeamTests.swift */; };
		965A784D2514F149009980D4 /* BeamUITests.swift in Sources */ = {isa = PBXBuildFile; fileRef = 965A784C2514F149009980D4 /* BeamUITests.swift */; };
		967B2685255465C5003F40E3 /* Html2MdTests.swift in Sources */ = {isa = PBXBuildFile; fileRef = 967B2684255465C5003F40E3 /* Html2MdTests.swift */; };
		969084CC25365AAE009D3C96 /* ParserTests.swift in Sources */ = {isa = PBXBuildFile; fileRef = 969084CB25365AAE009D3C96 /* ParserTests.swift */; };
		96C9AA3F259019E3007D3D98 /* LinkedReferenceNode.swift in Sources */ = {isa = PBXBuildFile; fileRef = 96C9AA3E259019E3007D3D98 /* LinkedReferenceNode.swift */; };
		96C9AA5725901AA9007D3D98 /* LinksSection.swift in Sources */ = {isa = PBXBuildFile; fileRef = 96C9AA5625901AA9007D3D98 /* LinksSection.swift */; };
		96C9AAB92593BB67007D3D98 /* Widget.swift in Sources */ = {isa = PBXBuildFile; fileRef = 96C9AAB82593BB67007D3D98 /* Widget.swift */; };
		96C9CC3E2535CE2C00D70AA6 /* LexerTests.swift in Sources */ = {isa = PBXBuildFile; fileRef = 96C9CC3D2535CE2C00D70AA6 /* LexerTests.swift */; };
		96E1356F2546F03900133A24 /* TextNodeTests.swift in Sources */ = {isa = PBXBuildFile; fileRef = 96E1356E2546F03900133A24 /* TextNodeTests.swift */; };
		96E4505825995CA200BFF36F /* BreadCrumb.swift in Sources */ = {isa = PBXBuildFile; fileRef = 96E4505725995CA200BFF36F /* BreadCrumb.swift */; };
		96E4CEF9258D7E8200D6DE22 /* BeamTextTests.swift in Sources */ = {isa = PBXBuildFile; fileRef = 96E4CEF8258D7E8200D6DE22 /* BeamTextTests.swift */; };
		96E4CF30258DFB0800D6DE22 /* BeamText+NSAttributedString.swift in Sources */ = {isa = PBXBuildFile; fileRef = 96E4CF2F258DFB0800D6DE22 /* BeamText+NSAttributedString.swift */; };
		96E4CF72258E59F400D6DE22 /* BeamTextVisitor.swift in Sources */ = {isa = PBXBuildFile; fileRef = 96E4CF71258E59F400D6DE22 /* BeamTextVisitor.swift */; };
		96E4CF76258EC88300D6DE22 /* BeamTextTools.swift in Sources */ = {isa = PBXBuildFile; fileRef = 96E4CF75258EC88300D6DE22 /* BeamTextTools.swift */; };
		96F93618258CFDD2006D8E53 /* BeamText.swift in Sources */ = {isa = PBXBuildFile; fileRef = 96F93617258CFDD2006D8E53 /* BeamText.swift */; };
		96F936632590FA59006D8E53 /* BTextEdit.swift in Sources */ = {isa = PBXBuildFile; fileRef = 96F936622590FA59006D8E53 /* BTextEdit.swift */; };
/* End PBXBuildFile section */

/* Begin PBXContainerItemProxy section */
		52C60B9C258B6333008B7C10 /* PBXContainerItemProxy */ = {
			isa = PBXContainerItemProxy;
			containerPortal = 52C60B82258B6332008B7C10 /* Sparkle.xcodeproj */;
			proxyType = 2;
			remoteGlobalIDString = 8DC2EF5B0486A6940098B216;
			remoteInfo = Sparkle;
		};
		52C60BA0258B6333008B7C10 /* PBXContainerItemProxy */ = {
			isa = PBXContainerItemProxy;
			containerPortal = 52C60B82258B6332008B7C10 /* Sparkle.xcodeproj */;
			proxyType = 2;
			remoteGlobalIDString = 72B398D21D3D879300EE297F;
			remoteInfo = Autoupdate;
		};
		52C60BAA258B6333008B7C10 /* PBXContainerItemProxy */ = {
			isa = PBXContainerItemProxy;
			containerPortal = 52C60B82258B6332008B7C10 /* Sparkle.xcodeproj */;
			proxyType = 2;
			remoteGlobalIDString = 61B5F90209C4CEE200B25A18;
			remoteInfo = "Sparkle Test App";
		};
		52C60BAE258B6333008B7C10 /* PBXContainerItemProxy */ = {
			isa = PBXContainerItemProxy;
			containerPortal = 52C60B82258B6332008B7C10 /* Sparkle.xcodeproj */;
			proxyType = 2;
			remoteGlobalIDString = 612279D90DB5470200AB99EA;
			remoteInfo = "Sparkle Unit Tests";
		};
		52C60BB0258B6333008B7C10 /* PBXContainerItemProxy */ = {
			isa = PBXContainerItemProxy;
			containerPortal = 52C60B82258B6332008B7C10 /* Sparkle.xcodeproj */;
			proxyType = 2;
			remoteGlobalIDString = 5D06E8D00FD68C7C005AE3F6;
			remoteInfo = BinaryDelta;
		};
		52C60BB6258B6333008B7C10 /* PBXContainerItemProxy */ = {
			isa = PBXContainerItemProxy;
			containerPortal = 52C60B82258B6332008B7C10 /* Sparkle.xcodeproj */;
			proxyType = 2;
			remoteGlobalIDString = 726B2B5D1C645FC900388755;
			remoteInfo = "UI Tests";
		};
		52C60BB8258B6333008B7C10 /* PBXContainerItemProxy */ = {
			isa = PBXContainerItemProxy;
			containerPortal = 52C60B82258B6332008B7C10 /* Sparkle.xcodeproj */;
			proxyType = 2;
			remoteGlobalIDString = 7205C43E1E13049400E370AE;
			remoteInfo = generate_appcast;
		};
		52C60BBA258B6333008B7C10 /* PBXContainerItemProxy */ = {
			isa = PBXContainerItemProxy;
			containerPortal = 52C60B82258B6332008B7C10 /* Sparkle.xcodeproj */;
			proxyType = 2;
			remoteGlobalIDString = EA1E285E22B66487004AA304;
			remoteInfo = generate_keys;
		};
		52C60BBC258B6333008B7C10 /* PBXContainerItemProxy */ = {
			isa = PBXContainerItemProxy;
			containerPortal = 52C60B82258B6332008B7C10 /* Sparkle.xcodeproj */;
			proxyType = 2;
			remoteGlobalIDString = EA1E287622B666EB004AA304;
			remoteInfo = sign_update;
		};
		52C60BBE258B6333008B7C10 /* PBXContainerItemProxy */ = {
			isa = PBXContainerItemProxy;
			containerPortal = 52C60B82258B6332008B7C10 /* Sparkle.xcodeproj */;
			proxyType = 2;
			remoteGlobalIDString = EA1E280F22B64522004AA304;
			remoteInfo = bsdiff;
		};
		52C60BC0258B6333008B7C10 /* PBXContainerItemProxy */ = {
			isa = PBXContainerItemProxy;
			containerPortal = 52C60B82258B6332008B7C10 /* Sparkle.xcodeproj */;
			proxyType = 2;
			remoteGlobalIDString = EA1E282D22B660BE004AA304;
			remoteInfo = ed25519;
		};
		52DD243D258B681500651C84 /* PBXContainerItemProxy */ = {
			isa = PBXContainerItemProxy;
			containerPortal = 52C60B82258B6332008B7C10 /* Sparkle.xcodeproj */;
			proxyType = 2;
			remoteGlobalIDString = 72A5D59C1D6927730009E5AC;
			remoteInfo = SparkleCore;
		};
		52DD243F258B681500651C84 /* PBXContainerItemProxy */ = {
			isa = PBXContainerItemProxy;
			containerPortal = 52C60B82258B6332008B7C10 /* Sparkle.xcodeproj */;
			proxyType = 2;
			remoteGlobalIDString = 726E07AD1CAF08D6001A286B;
			remoteInfo = SparkleInstallerLauncher;
		};
		52DD2441258B681500651C84 /* PBXContainerItemProxy */ = {
			isa = PBXContainerItemProxy;
			containerPortal = 52C60B82258B6332008B7C10 /* Sparkle.xcodeproj */;
			proxyType = 2;
			remoteGlobalIDString = 724BB36C1D31D0B7005D534A;
			remoteInfo = SparkleInstallerConnection;
		};
		52DD2443258B681500651C84 /* PBXContainerItemProxy */ = {
			isa = PBXContainerItemProxy;
			containerPortal = 52C60B82258B6332008B7C10 /* Sparkle.xcodeproj */;
			proxyType = 2;
			remoteGlobalIDString = 724BB3931D333832005D534A;
			remoteInfo = SparkleInstallerStatus;
		};
		52DD2445258B681500651C84 /* PBXContainerItemProxy */ = {
			isa = PBXContainerItemProxy;
			containerPortal = 52C60B82258B6332008B7C10 /* Sparkle.xcodeproj */;
			proxyType = 2;
			remoteGlobalIDString = 726E07EF1CAF37BD001A286B;
			remoteInfo = SparkleDownloader;
		};
		52DD2447258B681500651C84 /* PBXContainerItemProxy */ = {
			isa = PBXContainerItemProxy;
			containerPortal = 52C60B82258B6332008B7C10 /* Sparkle.xcodeproj */;
			proxyType = 2;
			remoteGlobalIDString = 726E4A161C86C88F00C57C6A;
			remoteInfo = TestAppHelper;
		};
		52DD2449258B681500651C84 /* PBXContainerItemProxy */ = {
			isa = PBXContainerItemProxy;
			containerPortal = 52C60B82258B6332008B7C10 /* Sparkle.xcodeproj */;
			proxyType = 2;
			remoteGlobalIDString = 72D9549E1CBB415B006F28BD;
			remoteInfo = "sparkle-cli";
		};
		52DD244B258B681500651C84 /* PBXContainerItemProxy */ = {
			isa = PBXContainerItemProxy;
			containerPortal = 52C60B82258B6332008B7C10 /* Sparkle.xcodeproj */;
			proxyType = 2;
			remoteGlobalIDString = 721C24451CB753E6005440CB;
			remoteInfo = "Installer Progress";
		};
		52DD244F258B685E00651C84 /* PBXContainerItemProxy */ = {
			isa = PBXContainerItemProxy;
			containerPortal = 52C60B82258B6332008B7C10 /* Sparkle.xcodeproj */;
			proxyType = 1;
			remoteGlobalIDString = 724BB36B1D31D0B7005D534A;
			remoteInfo = SparkleInstallerConnection;
		};
		52DD2451258B685E00651C84 /* PBXContainerItemProxy */ = {
			isa = PBXContainerItemProxy;
			containerPortal = 52C60B82258B6332008B7C10 /* Sparkle.xcodeproj */;
			proxyType = 1;
			remoteGlobalIDString = 726E07AC1CAF08D6001A286B;
			remoteInfo = SparkleInstallerLauncher;
		};
		52DD2453258B685E00651C84 /* PBXContainerItemProxy */ = {
			isa = PBXContainerItemProxy;
			containerPortal = 52C60B82258B6332008B7C10 /* Sparkle.xcodeproj */;
			proxyType = 1;
			remoteGlobalIDString = 724BB3921D333832005D534A;
			remoteInfo = SparkleInstallerStatus;
		};
		965A783E2514F149009980D4 /* PBXContainerItemProxy */ = {
			isa = PBXContainerItemProxy;
			containerPortal = 965A781D2514F147009980D4 /* Project object */;
			proxyType = 1;
			remoteGlobalIDString = 965A78242514F147009980D4;
			remoteInfo = Beam;
		};
		965A78492514F149009980D4 /* PBXContainerItemProxy */ = {
			isa = PBXContainerItemProxy;
			containerPortal = 965A781D2514F147009980D4 /* Project object */;
			proxyType = 1;
			remoteGlobalIDString = 965A78242514F147009980D4;
			remoteInfo = Beam;
		};
/* End PBXContainerItemProxy section */

/* Begin PBXCopyFilesBuildPhase section */
		5259C3AA258A7DC300DD67E7 /* Embed Frameworks */ = {
			isa = PBXCopyFilesBuildPhase;
			buildActionMask = 2147483647;
			dstPath = "";
			dstSubfolderSpec = 10;
			files = (
				52C60BFB258B638F008B7C10 /* Sparkle.framework in Embed Frameworks */,
			);
			name = "Embed Frameworks";
			runOnlyForDeploymentPostprocessing = 0;
		};
		52C60BFF258B63A5008B7C10 /* Embed XPC Services */ = {
			isa = PBXCopyFilesBuildPhase;
			buildActionMask = 2147483647;
			dstPath = "$(CONTENTS_FOLDER_PATH)/XPCServices";
			dstSubfolderSpec = 16;
			files = (
				52DD2457258B687200651C84 /* org.sparkle-project.InstallerConnection.xpc in Embed XPC Services */,
				52DD2458258B687200651C84 /* org.sparkle-project.InstallerLauncher.xpc in Embed XPC Services */,
				52DD2459258B687200651C84 /* org.sparkle-project.InstallerStatus.xpc in Embed XPC Services */,
			);
			name = "Embed XPC Services";
			runOnlyForDeploymentPostprocessing = 0;
		};
/* End PBXCopyFilesBuildPhase section */

/* Begin PBXFileReference section */
		1B75229D57B9672BF84D8A89 /* Pods-BeamUITests.release.xcconfig */ = {isa = PBXFileReference; includeInIndex = 1; lastKnownFileType = text.xcconfig; name = "Pods-BeamUITests.release.xcconfig"; path = "Target Support Files/Pods-BeamUITests/Pods-BeamUITests.release.xcconfig"; sourceTree = "<group>"; };
		23F7A69644D041FDF4D3466B /* Pods-Beam.release.xcconfig */ = {isa = PBXFileReference; includeInIndex = 1; lastKnownFileType = text.xcconfig; name = "Pods-Beam.release.xcconfig"; path = "Target Support Files/Pods-Beam/Pods-Beam.release.xcconfig"; sourceTree = "<group>"; };
		2BE96DC9A7278563E5878CCD /* Pods_Beam.framework */ = {isa = PBXFileReference; explicitFileType = wrapper.framework; includeInIndex = 0; path = Pods_Beam.framework; sourceTree = BUILT_PRODUCTS_DIR; };
		3B2FA634DAEED958EF901A42 /* Pods-BeamUITests.debug.xcconfig */ = {isa = PBXFileReference; includeInIndex = 1; lastKnownFileType = text.xcconfig; name = "Pods-BeamUITests.debug.xcconfig"; path = "Target Support Files/Pods-BeamUITests/Pods-BeamUITests.debug.xcconfig"; sourceTree = "<group>"; };
		41221A352592771F00255197 /* TextEdit+Popover.swift */ = {isa = PBXFileReference; lastKnownFileType = sourcecode.swift; path = "TextEdit+Popover.swift"; sourceTree = "<group>"; };
		4159E9D3259A1A81005FD355 /* BidirectionalPopover.swift */ = {isa = PBXFileReference; lastKnownFileType = sourcecode.swift; path = BidirectionalPopover.swift; sourceTree = "<group>"; };
		4159E9E1259A2575005FD355 /* BidirectionalPopover.xib */ = {isa = PBXFileReference; lastKnownFileType = file.xib; path = BidirectionalPopover.xib; sourceTree = "<group>"; };
		4159EA08259A3568005FD355 /* BidirectionalPopoverItem.swift */ = {isa = PBXFileReference; lastKnownFileType = sourcecode.swift; path = BidirectionalPopoverItem.swift; sourceTree = "<group>"; };
		4159EA09259A3568005FD355 /* BidirectionalPopoverItem.xib */ = {isa = PBXFileReference; lastKnownFileType = file.xib; path = BidirectionalPopoverItem.xib; sourceTree = "<group>"; };
		4170C43025923B6A0072C781 /* Popover.swift */ = {isa = PBXFileReference; lastKnownFileType = sourcecode.swift; path = Popover.swift; sourceTree = "<group>"; };
		418170FE2581060A00317ED8 /* Colors.xcassets */ = {isa = PBXFileReference; lastKnownFileType = folder.assetcatalog; path = Colors.xcassets; sourceTree = "<group>"; };
		418171112581082200317ED8 /* Assets.xcassets */ = {isa = PBXFileReference; lastKnownFileType = folder.assetcatalog; path = Assets.xcassets; sourceTree = "<group>"; };
		4181712B25810CDC00317ED8 /* Constants.swift */ = {isa = PBXFileReference; fileEncoding = 4; lastKnownFileType = sourcecode.swift; path = Constants.swift; sourceTree = "<group>"; };
		4181712C25810CDC00317ED8 /* Beam.entitlements */ = {isa = PBXFileReference; fileEncoding = 4; lastKnownFileType = text.plist.entitlements; path = Beam.entitlements; sourceTree = "<group>"; };
		4181712D25810CDC00317ED8 /* Debug.xcconfig */ = {isa = PBXFileReference; fileEncoding = 4; lastKnownFileType = text.xcconfig; path = Debug.xcconfig; sourceTree = "<group>"; };
		4181712F25810CDC00317ED8 /* Beam.xcdatamodel */ = {isa = PBXFileReference; lastKnownFileType = wrapper.xcdatamodel; path = Beam.xcdatamodel; sourceTree = "<group>"; };
		4181713025810CDC00317ED8 /* Release.xcconfig */ = {isa = PBXFileReference; fileEncoding = 4; lastKnownFileType = text.xcconfig; path = Release.xcconfig; sourceTree = "<group>"; };
		4181713125810CDC00317ED8 /* Info.plist */ = {isa = PBXFileReference; fileEncoding = 4; lastKnownFileType = text.plist.xml; path = Info.plist; sourceTree = "<group>"; };
		4181715B2581107C00317ED8 /* AutoComplete.swift */ = {isa = PBXFileReference; fileEncoding = 4; lastKnownFileType = sourcecode.swift; path = AutoComplete.swift; sourceTree = "<group>"; };
		4181715E2581107C00317ED8 /* Me.swift */ = {isa = PBXFileReference; fileEncoding = 4; lastKnownFileType = sourcecode.swift; path = Me.swift; sourceTree = "<group>"; };
		4181715F2581107C00317ED8 /* Session.swift */ = {isa = PBXFileReference; fileEncoding = 4; lastKnownFileType = sourcecode.swift; path = Session.swift; sourceTree = "<group>"; };
		418171602581107C00317ED8 /* GraphqlParametersProtocol.swift */ = {isa = PBXFileReference; fileEncoding = 4; lastKnownFileType = sourcecode.swift; path = GraphqlParametersProtocol.swift; sourceTree = "<group>"; };
		418171612581107C00317ED8 /* User.swift */ = {isa = PBXFileReference; fileEncoding = 4; lastKnownFileType = sourcecode.swift; path = User.swift; sourceTree = "<group>"; };
		418171622581107C00317ED8 /* APIResponse.swift */ = {isa = PBXFileReference; fileEncoding = 4; lastKnownFileType = sourcecode.swift; path = APIResponse.swift; sourceTree = "<group>"; };
		418171632581107C00317ED8 /* UserSessionRequest.swift */ = {isa = PBXFileReference; fileEncoding = 4; lastKnownFileType = sourcecode.swift; path = UserSessionRequest.swift; sourceTree = "<group>"; };
		418171642581107C00317ED8 /* APIRequest.swift */ = {isa = PBXFileReference; fileEncoding = 4; lastKnownFileType = sourcecode.swift; path = APIRequest.swift; sourceTree = "<group>"; };
		418171652581107C00317ED8 /* AuthenticationHandler.swift */ = {isa = PBXFileReference; fileEncoding = 4; lastKnownFileType = sourcecode.swift; path = AuthenticationHandler.swift; sourceTree = "<group>"; };
		418171682581107C00317ED8 /* sign_up.graphql */ = {isa = PBXFileReference; fileEncoding = 4; lastKnownFileType = text; path = sign_up.graphql; sourceTree = "<group>"; };
		418171692581107C00317ED8 /* forgot_password.graphql */ = {isa = PBXFileReference; fileEncoding = 4; lastKnownFileType = text; path = forgot_password.graphql; sourceTree = "<group>"; };
		4181716A2581107C00317ED8 /* sign_in.graphql */ = {isa = PBXFileReference; fileEncoding = 4; lastKnownFileType = text; path = sign_in.graphql; sourceTree = "<group>"; };
		4181716C2581107C00317ED8 /* BeamData.swift */ = {isa = PBXFileReference; fileEncoding = 4; lastKnownFileType = sourcecode.swift; path = BeamData.swift; sourceTree = "<group>"; };
		4181716D2581107C00317ED8 /* Score.swift */ = {isa = PBXFileReference; fileEncoding = 4; lastKnownFileType = sourcecode.swift; path = Score.swift; sourceTree = "<group>"; };
		4181716E2581107C00317ED8 /* SearchEngine.swift */ = {isa = PBXFileReference; fileEncoding = 4; lastKnownFileType = sourcecode.swift; path = SearchEngine.swift; sourceTree = "<group>"; };
		4181716F2581107C00317ED8 /* SearchKit.swift */ = {isa = PBXFileReference; fileEncoding = 4; lastKnownFileType = sourcecode.swift; path = SearchKit.swift; sourceTree = "<group>"; };
		418171702581107C00317ED8 /* BeamElement.swift */ = {isa = PBXFileReference; fileEncoding = 4; lastKnownFileType = sourcecode.swift; path = BeamElement.swift; sourceTree = "<group>"; };
		418171732581107C00317ED8 /* RoamImporter.swift */ = {isa = PBXFileReference; fileEncoding = 4; lastKnownFileType = sourcecode.swift; path = RoamImporter.swift; sourceTree = "<group>"; };
		418171742581107C00317ED8 /* NavigationContext.swift */ = {isa = PBXFileReference; fileEncoding = 4; lastKnownFileType = sourcecode.swift; path = NavigationContext.swift; sourceTree = "<group>"; };
		418171752581107C00317ED8 /* Html2Md.swift */ = {isa = PBXFileReference; fileEncoding = 4; lastKnownFileType = sourcecode.swift; path = Html2Md.swift; sourceTree = "<group>"; };
		418171772581107C00317ED8 /* CoreDataManager.swift */ = {isa = PBXFileReference; fileEncoding = 4; lastKnownFileType = sourcecode.swift; path = CoreDataManager.swift; sourceTree = "<group>"; };
		418171782581107C00317ED8 /* NotificationName+Beam.swift */ = {isa = PBXFileReference; fileEncoding = 4; lastKnownFileType = sourcecode.swift; path = "NotificationName+Beam.swift"; sourceTree = "<group>"; };
		418171792581107C00317ED8 /* Document+CoreDataProperties.swift */ = {isa = PBXFileReference; fileEncoding = 4; lastKnownFileType = sourcecode.swift; path = "Document+CoreDataProperties.swift"; sourceTree = "<group>"; };
		4181717A2581107C00317ED8 /* Bullet+CoreDataProperties.swift */ = {isa = PBXFileReference; fileEncoding = 4; lastKnownFileType = sourcecode.swift; path = "Bullet+CoreDataProperties.swift"; sourceTree = "<group>"; };
		4181717B2581107C00317ED8 /* Bullet.swift */ = {isa = PBXFileReference; fileEncoding = 4; lastKnownFileType = sourcecode.swift; path = Bullet.swift; sourceTree = "<group>"; };
		4181717C2581107C00317ED8 /* TemporaryFile.swift */ = {isa = PBXFileReference; fileEncoding = 4; lastKnownFileType = sourcecode.swift; path = TemporaryFile.swift; sourceTree = "<group>"; };
		4181717D2581107C00317ED8 /* Note+CoreDataProperties.swift */ = {isa = PBXFileReference; fileEncoding = 4; lastKnownFileType = sourcecode.swift; path = "Note+CoreDataProperties.swift"; sourceTree = "<group>"; };
		4181717E2581107C00317ED8 /* Note.swift */ = {isa = PBXFileReference; fileEncoding = 4; lastKnownFileType = sourcecode.swift; path = Note.swift; sourceTree = "<group>"; };
		4181717F2581107C00317ED8 /* Document.swift */ = {isa = PBXFileReference; fileEncoding = 4; lastKnownFileType = sourcecode.swift; path = Document.swift; sourceTree = "<group>"; };
		418171802581107C00317ED8 /* NSManagedObject+initExtension.swift */ = {isa = PBXFileReference; fileEncoding = 4; lastKnownFileType = sourcecode.swift; path = "NSManagedObject+initExtension.swift"; sourceTree = "<group>"; };
		418171812581107C00317ED8 /* CoreDataManager+backupExtension.swift */ = {isa = PBXFileReference; fileEncoding = 4; lastKnownFileType = sourcecode.swift; path = "CoreDataManager+backupExtension.swift"; sourceTree = "<group>"; };
		418171822581107C00317ED8 /* BrowserTab.swift */ = {isa = PBXFileReference; fileEncoding = 4; lastKnownFileType = sourcecode.swift; path = BrowserTab.swift; sourceTree = "<group>"; };
		418171842581107C00317ED8 /* BeamNote.swift */ = {isa = PBXFileReference; fileEncoding = 4; lastKnownFileType = sourcecode.swift; path = BeamNote.swift; sourceTree = "<group>"; };
		418171852581107C00317ED8 /* BID.swift */ = {isa = PBXFileReference; fileEncoding = 4; lastKnownFileType = sourcecode.swift; path = BID.swift; sourceTree = "<group>"; };
		418171862581107C00317ED8 /* NoteBackForwardList.swift */ = {isa = PBXFileReference; fileEncoding = 4; lastKnownFileType = sourcecode.swift; path = NoteBackForwardList.swift; sourceTree = "<group>"; };
		418171872581107C00317ED8 /* PageRank.swift */ = {isa = PBXFileReference; fileEncoding = 4; lastKnownFileType = sourcecode.swift; path = PageRank.swift; sourceTree = "<group>"; };
		4181718A2581107C00317ED8 /* TextFormatter.swift */ = {isa = PBXFileReference; fileEncoding = 4; lastKnownFileType = sourcecode.swift; path = TextFormatter.swift; sourceTree = "<group>"; };
		4181718B2581107C00317ED8 /* Readability.swift */ = {isa = PBXFileReference; fileEncoding = 4; lastKnownFileType = sourcecode.swift; path = Readability.swift; sourceTree = "<group>"; };
		4181718C2581107C00317ED8 /* EventsTracker.swift */ = {isa = PBXFileReference; fileEncoding = 4; lastKnownFileType = sourcecode.swift; path = EventsTracker.swift; sourceTree = "<group>"; };
		4181718D2581107C00317ED8 /* Logger.swift */ = {isa = PBXFileReference; fileEncoding = 4; lastKnownFileType = sourcecode.swift; path = Logger.swift; sourceTree = "<group>"; };
		4181718F2581107C00317ED8 /* NSContainerView.swift */ = {isa = PBXFileReference; fileEncoding = 4; lastKnownFileType = sourcecode.swift; path = NSContainerView.swift; sourceTree = "<group>"; };
		418171912581107C00317ED8 /* OverrideConsole.js */ = {isa = PBXFileReference; fileEncoding = 4; lastKnownFileType = sourcecode.javascript; path = OverrideConsole.js; sourceTree = "<group>"; };
		418171922581107C00317ED8 /* PerformanceDebug.swift */ = {isa = PBXFileReference; fileEncoding = 4; lastKnownFileType = sourcecode.swift; path = PerformanceDebug.swift; sourceTree = "<group>"; };
		418171942581107C00317ED8 /* Persistence.swift */ = {isa = PBXFileReference; fileEncoding = 4; lastKnownFileType = sourcecode.swift; path = Persistence.swift; sourceTree = "<group>"; };
		418171952581107C00317ED8 /* StandardStorable.swift */ = {isa = PBXFileReference; fileEncoding = 4; lastKnownFileType = sourcecode.swift; path = StandardStorable.swift; sourceTree = "<group>"; };
		418171962581107C00317ED8 /* Maths.swift */ = {isa = PBXFileReference; fileEncoding = 4; lastKnownFileType = sourcecode.swift; path = Maths.swift; sourceTree = "<group>"; };
		418171982581107C00317ED8 /* NSImage+Beam.swift */ = {isa = PBXFileReference; fileEncoding = 4; lastKnownFileType = sourcecode.swift; path = "NSImage+Beam.swift"; sourceTree = "<group>"; };
		418171992581107C00317ED8 /* OSLog+Beam.swift */ = {isa = PBXFileReference; fileEncoding = 4; lastKnownFileType = sourcecode.swift; path = "OSLog+Beam.swift"; sourceTree = "<group>"; };
		4181719A2581107C00317ED8 /* JSSourceLoader.swift */ = {isa = PBXFileReference; fileEncoding = 4; lastKnownFileType = sourcecode.swift; path = JSSourceLoader.swift; sourceTree = "<group>"; };
		4181719B2581107C00317ED8 /* Information.swift */ = {isa = PBXFileReference; fileEncoding = 4; lastKnownFileType = sourcecode.swift; path = Information.swift; sourceTree = "<group>"; };
		4181719D2581107C00317ED8 /* String+LoremIpsum.swift */ = {isa = PBXFileReference; fileEncoding = 4; lastKnownFileType = sourcecode.swift; path = "String+LoremIpsum.swift"; sourceTree = "<group>"; };
		4181719E2581107C00317ED8 /* NSView+Beam.swift */ = {isa = PBXFileReference; fileEncoding = 4; lastKnownFileType = sourcecode.swift; path = "NSView+Beam.swift"; sourceTree = "<group>"; };
		4181719F2581107C00317ED8 /* String+Ranges.swift */ = {isa = PBXFileReference; fileEncoding = 4; lastKnownFileType = sourcecode.swift; path = "String+Ranges.swift"; sourceTree = "<group>"; };
		418171A02581107C00317ED8 /* String+URL.swift */ = {isa = PBXFileReference; fileEncoding = 4; lastKnownFileType = sourcecode.swift; path = "String+URL.swift"; sourceTree = "<group>"; };
		418171A12581107C00317ED8 /* String+Regex.swift */ = {isa = PBXFileReference; fileEncoding = 4; lastKnownFileType = sourcecode.swift; path = "String+Regex.swift"; sourceTree = "<group>"; };
		418171A22581107C00317ED8 /* NSRange+Beam.swift */ = {isa = PBXFileReference; fileEncoding = 4; lastKnownFileType = sourcecode.swift; path = "NSRange+Beam.swift"; sourceTree = "<group>"; };
		418171A32581107C00317ED8 /* NSMutableAttributedString+Range.swift */ = {isa = PBXFileReference; fileEncoding = 4; lastKnownFileType = sourcecode.swift; path = "NSMutableAttributedString+Range.swift"; sourceTree = "<group>"; };
		418171A42581107C00317ED8 /* ClosedRange+Beam.swift */ = {isa = PBXFileReference; fileEncoding = 4; lastKnownFileType = sourcecode.swift; path = "ClosedRange+Beam.swift"; sourceTree = "<group>"; };
		418171A62581107C00317ED8 /* NSRect+Beam.swift */ = {isa = PBXFileReference; fileEncoding = 4; lastKnownFileType = sourcecode.swift; path = "NSRect+Beam.swift"; sourceTree = "<group>"; };
		418171A72581107C00317ED8 /* String+Localization.swift */ = {isa = PBXFileReference; fileEncoding = 4; lastKnownFileType = sourcecode.swift; path = "String+Localization.swift"; sourceTree = "<group>"; };
		418171AB2581107C00317ED8 /* AutoCompleteList.swift */ = {isa = PBXFileReference; fileEncoding = 4; lastKnownFileType = sourcecode.swift; path = AutoCompleteList.swift; sourceTree = "<group>"; };
		418171AC2581107C00317ED8 /* AutoCompleteView.swift */ = {isa = PBXFileReference; fileEncoding = 4; lastKnownFileType = sourcecode.swift; path = AutoCompleteView.swift; sourceTree = "<group>"; };
		418171AD2581107C00317ED8 /* AutoCompleteItem.swift */ = {isa = PBXFileReference; fileEncoding = 4; lastKnownFileType = sourcecode.swift; path = AutoCompleteItem.swift; sourceTree = "<group>"; };
		418171AE2581107C00317ED8 /* BeamWindow.swift */ = {isa = PBXFileReference; fileEncoding = 4; lastKnownFileType = sourcecode.swift; path = BeamWindow.swift; sourceTree = "<group>"; };
		418171B82581107C00317ED8 /* TextEditOperations.swift */ = {isa = PBXFileReference; fileEncoding = 4; lastKnownFileType = sourcecode.swift; path = TextEditOperations.swift; sourceTree = "<group>"; };
		418171B92581107C00317ED8 /* TextNode.swift */ = {isa = PBXFileReference; fileEncoding = 4; lastKnownFileType = sourcecode.swift; path = TextNode.swift; sourceTree = "<group>"; };
		418171BB2581107C00317ED8 /* Lexer.swift */ = {isa = PBXFileReference; fileEncoding = 4; lastKnownFileType = sourcecode.swift; path = Lexer.swift; sourceTree = "<group>"; };
		418171BC2581107C00317ED8 /* Parser.swift */ = {isa = PBXFileReference; fileEncoding = 4; lastKnownFileType = sourcecode.swift; path = Parser.swift; sourceTree = "<group>"; };
		418171BD2581107C00317ED8 /* AttributedStringVisitor.swift */ = {isa = PBXFileReference; fileEncoding = 4; lastKnownFileType = sourcecode.swift; path = AttributedStringVisitor.swift; sourceTree = "<group>"; };
		418171BE2581107C00317ED8 /* TextEditMovements.swift */ = {isa = PBXFileReference; fileEncoding = 4; lastKnownFileType = sourcecode.swift; path = TextEditMovements.swift; sourceTree = "<group>"; };
		418171BF2581107C00317ED8 /* TextEdit.swift */ = {isa = PBXFileReference; fileEncoding = 4; lastKnownFileType = sourcecode.swift; path = TextEdit.swift; sourceTree = "<group>"; };
		418171C02581107C00317ED8 /* TextEditCommands.swift */ = {isa = PBXFileReference; fileEncoding = 4; lastKnownFileType = sourcecode.swift; path = TextEditCommands.swift; sourceTree = "<group>"; };
		418171C12581107C00317ED8 /* Font.swift */ = {isa = PBXFileReference; fileEncoding = 4; lastKnownFileType = sourcecode.swift; path = Font.swift; sourceTree = "<group>"; };
		418171C22581107C00317ED8 /* TextRoot.swift */ = {isa = PBXFileReference; fileEncoding = 4; lastKnownFileType = sourcecode.swift; path = TextRoot.swift; sourceTree = "<group>"; };
		418171C42581107C00317ED8 /* ScrollableTextView.xib */ = {isa = PBXFileReference; fileEncoding = 4; lastKnownFileType = file.xib; path = ScrollableTextView.xib; sourceTree = "<group>"; };
		418171C52581107C00317ED8 /* NotesContentView.swift */ = {isa = PBXFileReference; fileEncoding = 4; lastKnownFileType = sourcecode.swift; path = NotesContentView.swift; sourceTree = "<group>"; };
		418171C62581107C00317ED8 /* NotesWindow.swift */ = {isa = PBXFileReference; fileEncoding = 4; lastKnownFileType = sourcecode.swift; path = NotesWindow.swift; sourceTree = "<group>"; };
		418171C72581107C00317ED8 /* ScrollableTextView.swift */ = {isa = PBXFileReference; fileEncoding = 4; lastKnownFileType = sourcecode.swift; path = ScrollableTextView.swift; sourceTree = "<group>"; };
		418171C82581107C00317ED8 /* SearchBar.swift */ = {isa = PBXFileReference; fileEncoding = 4; lastKnownFileType = sourcecode.swift; path = SearchBar.swift; sourceTree = "<group>"; };
		418171C92581107C00317ED8 /* NoteList.swift */ = {isa = PBXFileReference; fileEncoding = 4; lastKnownFileType = sourcecode.swift; path = NoteList.swift; sourceTree = "<group>"; };
		418171CA2581107C00317ED8 /* NoteDetail.swift */ = {isa = PBXFileReference; fileEncoding = 4; lastKnownFileType = sourcecode.swift; path = NoteDetail.swift; sourceTree = "<group>"; };
		418171CB2581107C00317ED8 /* ViewModelFetchedResults.swift */ = {isa = PBXFileReference; fileEncoding = 4; lastKnownFileType = sourcecode.swift; path = ViewModelFetchedResults.swift; sourceTree = "<group>"; };
		418171CC2581107C00317ED8 /* NoteWindow.swift */ = {isa = PBXFileReference; fileEncoding = 4; lastKnownFileType = sourcecode.swift; path = NoteWindow.swift; sourceTree = "<group>"; };
		418171CD2581107C00317ED8 /* TextView.swift */ = {isa = PBXFileReference; fileEncoding = 4; lastKnownFileType = sourcecode.swift; path = TextView.swift; sourceTree = "<group>"; };
		418171CE2581107C00317ED8 /* NoteRow.swift */ = {isa = PBXFileReference; fileEncoding = 4; lastKnownFileType = sourcecode.swift; path = NoteRow.swift; sourceTree = "<group>"; };
		418171D02581107C00317ED8 /* BrowserTabView.swift */ = {isa = PBXFileReference; fileEncoding = 4; lastKnownFileType = sourcecode.swift; path = BrowserTabView.swift; sourceTree = "<group>"; };
		418171D12581107C00317ED8 /* BrowserTabBar.swift */ = {isa = PBXFileReference; fileEncoding = 4; lastKnownFileType = sourcecode.swift; path = BrowserTabBar.swift; sourceTree = "<group>"; };
		418171D22581107C00317ED8 /* TabStats.swift */ = {isa = PBXFileReference; fileEncoding = 4; lastKnownFileType = sourcecode.swift; path = TabStats.swift; sourceTree = "<group>"; };
		418171D32581107C00317ED8 /* WebView.swift */ = {isa = PBXFileReference; fileEncoding = 4; lastKnownFileType = sourcecode.swift; path = WebView.swift; sourceTree = "<group>"; };
		418171D52581107C00317ED8 /* NoteView.swift */ = {isa = PBXFileReference; fileEncoding = 4; lastKnownFileType = sourcecode.swift; path = NoteView.swift; sourceTree = "<group>"; };
		418171D62581107C00317ED8 /* JournalView.swift */ = {isa = PBXFileReference; fileEncoding = 4; lastKnownFileType = sourcecode.swift; path = JournalView.swift; sourceTree = "<group>"; };
		418171D82581107C00317ED8 /* OmniBarSearchBox.swift */ = {isa = PBXFileReference; fileEncoding = 4; lastKnownFileType = sourcecode.swift; path = OmniBarSearchBox.swift; sourceTree = "<group>"; };
		418171D92581107C00317ED8 /* Chevrons.swift */ = {isa = PBXFileReference; fileEncoding = 4; lastKnownFileType = sourcecode.swift; path = Chevrons.swift; sourceTree = "<group>"; };
		418171DA2581107C00317ED8 /* OmniBar.swift */ = {isa = PBXFileReference; fileEncoding = 4; lastKnownFileType = sourcecode.swift; path = OmniBar.swift; sourceTree = "<group>"; };
		418171DB2581107C00317ED8 /* GlobalNoteTitle.swift */ = {isa = PBXFileReference; fileEncoding = 4; lastKnownFileType = sourcecode.swift; path = GlobalNoteTitle.swift; sourceTree = "<group>"; };
		418171DC2581107C00317ED8 /* GlobalTabTitle.swift */ = {isa = PBXFileReference; fileEncoding = 4; lastKnownFileType = sourcecode.swift; path = GlobalTabTitle.swift; sourceTree = "<group>"; };
		418171DE2581107C00317ED8 /* AccountWindow.swift */ = {isa = PBXFileReference; fileEncoding = 4; lastKnownFileType = sourcecode.swift; path = AccountWindow.swift; sourceTree = "<group>"; };
		418171DF2581107C00317ED8 /* AccountDetail.swift */ = {isa = PBXFileReference; fileEncoding = 4; lastKnownFileType = sourcecode.swift; path = AccountDetail.swift; sourceTree = "<group>"; };
		418171E02581107C00317ED8 /* ContentView.swift */ = {isa = PBXFileReference; fileEncoding = 4; lastKnownFileType = sourcecode.swift; path = ContentView.swift; sourceTree = "<group>"; };
		418171E72581107C00317ED8 /* AuthenticationManager.swift */ = {isa = PBXFileReference; fileEncoding = 4; lastKnownFileType = sourcecode.swift; path = AuthenticationManager.swift; sourceTree = "<group>"; };
		418171E82581107C00317ED8 /* AccountManager.swift */ = {isa = PBXFileReference; fileEncoding = 4; lastKnownFileType = sourcecode.swift; path = AccountManager.swift; sourceTree = "<group>"; };
		418171E92581107C00317ED8 /* DocumentManager.swift */ = {isa = PBXFileReference; fileEncoding = 4; lastKnownFileType = sourcecode.swift; path = DocumentManager.swift; sourceTree = "<group>"; };
		418171EA2581107C00317ED8 /* LibrairiesManager.swift */ = {isa = PBXFileReference; fileEncoding = 4; lastKnownFileType = sourcecode.swift; path = LibrairiesManager.swift; sourceTree = "<group>"; };
		41817277258110D100317ED8 /* AppDelegate+CoreData.swift */ = {isa = PBXFileReference; fileEncoding = 4; lastKnownFileType = sourcecode.swift; path = "AppDelegate+CoreData.swift"; sourceTree = "<group>"; };
		41817278258110D100317ED8 /* AppDelegate+Note.swift */ = {isa = PBXFileReference; fileEncoding = 4; lastKnownFileType = sourcecode.swift; path = "AppDelegate+Note.swift"; sourceTree = "<group>"; };
		41817279258110D100317ED8 /* AppDelegate+Account.swift */ = {isa = PBXFileReference; fileEncoding = 4; lastKnownFileType = sourcecode.swift; path = "AppDelegate+Account.swift"; sourceTree = "<group>"; };
		4181727A258110D100317ED8 /* AppDelegate+URL.swift */ = {isa = PBXFileReference; fileEncoding = 4; lastKnownFileType = sourcecode.swift; path = "AppDelegate+URL.swift"; sourceTree = "<group>"; };
		418172A825811A3A00317ED8 /* BMTextField.swift */ = {isa = PBXFileReference; fileEncoding = 4; lastKnownFileType = sourcecode.swift; path = BMTextField.swift; sourceTree = "<group>"; };
		418172A925811A3A00317ED8 /* BMTextFieldView.swift */ = {isa = PBXFileReference; fileEncoding = 4; lastKnownFileType = sourcecode.swift; path = BMTextFieldView.swift; sourceTree = "<group>"; };
		418172B225811AAA00317ED8 /* Tick.swift */ = {isa = PBXFileReference; fileEncoding = 4; lastKnownFileType = sourcecode.swift; path = Tick.swift; sourceTree = "<group>"; };
		418172B325811AAA00317ED8 /* FrameAnimation.swift */ = {isa = PBXFileReference; fileEncoding = 4; lastKnownFileType = sourcecode.swift; path = FrameAnimation.swift; sourceTree = "<group>"; };
		418172CE25811AF800317ED8 /* Animation.swift */ = {isa = PBXFileReference; fileEncoding = 4; lastKnownFileType = sourcecode.swift; path = Animation.swift; sourceTree = "<group>"; };
		418172D525811B8700317ED8 /* RoundRectButtonStyle.swift */ = {isa = PBXFileReference; fileEncoding = 4; lastKnownFileType = sourcecode.swift; path = RoundRectButtonStyle.swift; sourceTree = "<group>"; };
		418172FD25811DB200317ED8 /* Readability.js */ = {isa = PBXFileReference; fileEncoding = 4; lastKnownFileType = sourcecode.javascript; path = Readability.js; sourceTree = "<group>"; };
		418172FE25811DB200317ED8 /* SelectionObserver.js */ = {isa = PBXFileReference; fileEncoding = 4; lastKnownFileType = sourcecode.javascript; path = SelectionObserver.js; sourceTree = "<group>"; };
		4181731625811E1800317ED8 /* CursorMovement.swift */ = {isa = PBXFileReference; lastKnownFileType = sourcecode.swift; path = CursorMovement.swift; sourceTree = "<group>"; };
		4181732C25811E9800317ED8 /* Symbol.swift */ = {isa = PBXFileReference; fileEncoding = 4; lastKnownFileType = sourcecode.swift; path = Symbol.swift; sourceTree = "<group>"; };
		4181733125811F4800317ED8 /* KeyCode.swift */ = {isa = PBXFileReference; lastKnownFileType = sourcecode.swift; path = KeyCode.swift; sourceTree = "<group>"; };
		4181733625811F6300317ED8 /* Mode.swift */ = {isa = PBXFileReference; lastKnownFileType = sourcecode.swift; path = Mode.swift; sourceTree = "<group>"; };
		4181734D2581204900317ED8 /* BeamState.swift */ = {isa = PBXFileReference; fileEncoding = 4; lastKnownFileType = sourcecode.swift; path = BeamState.swift; sourceTree = "<group>"; };
		418173B5258124D500317ED8 /* NSAttributedString+Beam.swift */ = {isa = PBXFileReference; lastKnownFileType = sourcecode.swift; path = "NSAttributedString+Beam.swift"; sourceTree = "<group>"; };
		418173BD2581251600317ED8 /* URL+Beam.swift */ = {isa = PBXFileReference; lastKnownFileType = sourcecode.swift; path = "URL+Beam.swift"; sourceTree = "<group>"; };
		418173C22581276F00317ED8 /* String+NSMutableAttributedString.swift */ = {isa = PBXFileReference; lastKnownFileType = sourcecode.swift; path = "String+NSMutableAttributedString.swift"; sourceTree = "<group>"; };
		4181744225812C5F00317ED8 /* NSColor+Beam.swift */ = {isa = PBXFileReference; lastKnownFileType = sourcecode.swift; path = "NSColor+Beam.swift"; sourceTree = "<group>"; };
		41A969FE2581394300E6594B /* Configuration.swift */ = {isa = PBXFileReference; fileEncoding = 4; lastKnownFileType = sourcecode.swift; path = Configuration.swift; sourceTree = "<group>"; };
		5206280B25922D6300D7CD9E /* delete_document.graphql */ = {isa = PBXFileReference; lastKnownFileType = text; path = delete_document.graphql; sourceTree = "<group>"; };
		5206280F25922D6C00D7CD9E /* update_document.graphql */ = {isa = PBXFileReference; lastKnownFileType = text; path = update_document.graphql; sourceTree = "<group>"; };
		5206281325922D7800D7CD9E /* document.graphql */ = {isa = PBXFileReference; lastKnownFileType = text; path = document.graphql; sourceTree = "<group>"; };
		5206281725922D8A00D7CD9E /* delete_all_documents.graphql */ = {isa = PBXFileReference; lastKnownFileType = text; path = delete_all_documents.graphql; sourceTree = "<group>"; };
		5206281B25922D9700D7CD9E /* import_documents.graphql */ = {isa = PBXFileReference; lastKnownFileType = text; path = import_documents.graphql; sourceTree = "<group>"; };
		5206282525923B6800D7CD9E /* DocumentRequest.swift */ = {isa = PBXFileReference; lastKnownFileType = sourcecode.swift; path = DocumentRequest.swift; sourceTree = "<group>"; };
		5206283D25923EB500D7CD9E /* DocumentAPIType.swift */ = {isa = PBXFileReference; lastKnownFileType = sourcecode.swift; path = DocumentAPIType.swift; sourceTree = "<group>"; };
		521812CE2524C597007E4B47 /* NoteTests.swift */ = {isa = PBXFileReference; lastKnownFileType = sourcecode.swift; path = NoteTests.swift; sourceTree = "<group>"; };
		521813082524CEC6007E4B47 /* Fakery.framework */ = {isa = PBXFileReference; explicitFileType = wrapper.framework; path = Fakery.framework; sourceTree = BUILT_PRODUCTS_DIR; };
		5218130E2524CEDC007E4B47 /* Fakery.framework */ = {isa = PBXFileReference; explicitFileType = wrapper.framework; path = Fakery.framework; sourceTree = BUILT_PRODUCTS_DIR; };
		521EEDDC25937E9200BA2485 /* DocumentsWindow.swift */ = {isa = PBXFileReference; lastKnownFileType = sourcecode.swift; path = DocumentsWindow.swift; sourceTree = "<group>"; };
		521EEDE025937F5B00BA2485 /* DocumentsContentView.swift */ = {isa = PBXFileReference; lastKnownFileType = sourcecode.swift; path = DocumentsContentView.swift; sourceTree = "<group>"; };
		521EEDE425937F7F00BA2485 /* DocumentsList.swift */ = {isa = PBXFileReference; lastKnownFileType = sourcecode.swift; path = DocumentsList.swift; sourceTree = "<group>"; };
		521EEDE825937FAD00BA2485 /* DocumentRow.swift */ = {isa = PBXFileReference; lastKnownFileType = sourcecode.swift; path = DocumentRow.swift; sourceTree = "<group>"; };
		521EEDEC2593803F00BA2485 /* DocumentDetail.swift */ = {isa = PBXFileReference; lastKnownFileType = sourcecode.swift; path = DocumentDetail.swift; sourceTree = "<group>"; };
		521EEDF02593819000BA2485 /* Document+ResultsController.swift */ = {isa = PBXFileReference; lastKnownFileType = sourcecode.swift; path = "Document+ResultsController.swift"; sourceTree = "<group>"; };
		521EEDF62593824100BA2485 /* AppDelegate+Document.swift */ = {isa = PBXFileReference; lastKnownFileType = sourcecode.swift; path = "AppDelegate+Document.swift"; sourceTree = "<group>"; };
		521EEDFA2593927100BA2485 /* Int+ByteSize.swift */ = {isa = PBXFileReference; lastKnownFileType = sourcecode.swift; path = "Int+ByteSize.swift"; sourceTree = "<group>"; };
		527DF48625710ECB00A0A56D /* DocumentManagerTests.swift */ = {isa = PBXFileReference; lastKnownFileType = sourcecode.swift; path = DocumentManagerTests.swift; sourceTree = "<group>"; };
		52B5EF77252F520100914D52 /* CoreDataTests.swift */ = {isa = PBXFileReference; lastKnownFileType = sourcecode.swift; path = CoreDataTests.swift; sourceTree = "<group>"; };
		52C60B82258B6332008B7C10 /* Sparkle.xcodeproj */ = {isa = PBXFileReference; lastKnownFileType = "wrapper.pb-project"; name = Sparkle.xcodeproj; path = Extern/Sparkle/Sparkle.xcodeproj; sourceTree = "<group>"; };
		52DEF1C9252B259700561493 /* CoreDataManagerTests.swift */ = {isa = PBXFileReference; lastKnownFileType = sourcecode.swift; path = CoreDataManagerTests.swift; sourceTree = "<group>"; };
		52E04FD5252C7A4600AD9F56 /* writing_space.json */ = {isa = PBXFileReference; fileEncoding = 4; lastKnownFileType = text.json; path = writing_space.json; sourceTree = "<group>"; };
		52E04FEC252C814D00AD9F56 /* RoamImporterTests.swift */ = {isa = PBXFileReference; lastKnownFileType = sourcecode.swift; path = RoamImporterTests.swift; sourceTree = "<group>"; };
		54B49CE1C66614E244553288 /* Pods_BeamUITests.framework */ = {isa = PBXFileReference; explicitFileType = wrapper.framework; includeInIndex = 0; path = Pods_BeamUITests.framework; sourceTree = BUILT_PRODUCTS_DIR; };
		9645489F2523B3550064D062 /* CloudKit.framework */ = {isa = PBXFileReference; lastKnownFileType = wrapper.framework; name = CloudKit.framework; path = System/Library/Frameworks/CloudKit.framework; sourceTree = SDKROOT; };
		965A78252514F147009980D4 /* Beam.app */ = {isa = PBXFileReference; explicitFileType = wrapper.application; includeInIndex = 0; path = Beam.app; sourceTree = BUILT_PRODUCTS_DIR; };
		965A78282514F147009980D4 /* AppDelegate.swift */ = {isa = PBXFileReference; lastKnownFileType = sourcecode.swift; path = AppDelegate.swift; sourceTree = "<group>"; };
		965A78322514F148009980D4 /* Preview Assets.xcassets */ = {isa = PBXFileReference; lastKnownFileType = folder.assetcatalog; path = "Preview Assets.xcassets"; sourceTree = "<group>"; };
		965A78352514F148009980D4 /* Base */ = {isa = PBXFileReference; lastKnownFileType = file.storyboard; name = Base; path = Base.lproj/Main.storyboard; sourceTree = "<group>"; };
		965A783D2514F149009980D4 /* BeamTests.xctest */ = {isa = PBXFileReference; explicitFileType = wrapper.cfbundle; includeInIndex = 0; path = BeamTests.xctest; sourceTree = BUILT_PRODUCTS_DIR; };
		965A78412514F149009980D4 /* BeamTests.swift */ = {isa = PBXFileReference; lastKnownFileType = sourcecode.swift; path = BeamTests.swift; sourceTree = "<group>"; };
		965A78432514F149009980D4 /* Info.plist */ = {isa = PBXFileReference; lastKnownFileType = text.plist.xml; path = Info.plist; sourceTree = "<group>"; };
		965A78482514F149009980D4 /* BeamUITests.xctest */ = {isa = PBXFileReference; explicitFileType = wrapper.cfbundle; includeInIndex = 0; path = BeamUITests.xctest; sourceTree = BUILT_PRODUCTS_DIR; };
		965A784C2514F149009980D4 /* BeamUITests.swift */ = {isa = PBXFileReference; lastKnownFileType = sourcecode.swift; path = BeamUITests.swift; sourceTree = "<group>"; };
		965A784E2514F149009980D4 /* Info.plist */ = {isa = PBXFileReference; lastKnownFileType = text.plist.xml; path = Info.plist; sourceTree = "<group>"; };
		967B2684255465C5003F40E3 /* Html2MdTests.swift */ = {isa = PBXFileReference; lastKnownFileType = sourcecode.swift; path = Html2MdTests.swift; sourceTree = "<group>"; };
		969084CB25365AAE009D3C96 /* ParserTests.swift */ = {isa = PBXFileReference; lastKnownFileType = sourcecode.swift; path = ParserTests.swift; sourceTree = "<group>"; };
		96C9AA3E259019E3007D3D98 /* LinkedReferenceNode.swift */ = {isa = PBXFileReference; lastKnownFileType = sourcecode.swift; path = LinkedReferenceNode.swift; sourceTree = "<group>"; };
		96C9AA5625901AA9007D3D98 /* LinksSection.swift */ = {isa = PBXFileReference; lastKnownFileType = sourcecode.swift; path = LinksSection.swift; sourceTree = "<group>"; };
		96C9AAB82593BB67007D3D98 /* Widget.swift */ = {isa = PBXFileReference; lastKnownFileType = sourcecode.swift; path = Widget.swift; sourceTree = "<group>"; };
		96C9CC3D2535CE2C00D70AA6 /* LexerTests.swift */ = {isa = PBXFileReference; lastKnownFileType = sourcecode.swift; path = LexerTests.swift; sourceTree = "<group>"; };
		96E1356E2546F03900133A24 /* TextNodeTests.swift */ = {isa = PBXFileReference; lastKnownFileType = sourcecode.swift; path = TextNodeTests.swift; sourceTree = "<group>"; };
		96E4505725995CA200BFF36F /* BreadCrumb.swift */ = {isa = PBXFileReference; fileEncoding = 4; lastKnownFileType = sourcecode.swift; path = BreadCrumb.swift; sourceTree = "<group>"; };
		96E4CEF8258D7E8200D6DE22 /* BeamTextTests.swift */ = {isa = PBXFileReference; lastKnownFileType = sourcecode.swift; path = BeamTextTests.swift; sourceTree = "<group>"; };
		96E4CF2F258DFB0800D6DE22 /* BeamText+NSAttributedString.swift */ = {isa = PBXFileReference; lastKnownFileType = sourcecode.swift; path = "BeamText+NSAttributedString.swift"; sourceTree = "<group>"; };
		96E4CF71258E59F400D6DE22 /* BeamTextVisitor.swift */ = {isa = PBXFileReference; lastKnownFileType = sourcecode.swift; path = BeamTextVisitor.swift; sourceTree = "<group>"; };
		96E4CF75258EC88300D6DE22 /* BeamTextTools.swift */ = {isa = PBXFileReference; lastKnownFileType = sourcecode.swift; path = BeamTextTools.swift; sourceTree = "<group>"; };
		96F93617258CFDD2006D8E53 /* BeamText.swift */ = {isa = PBXFileReference; lastKnownFileType = sourcecode.swift; path = BeamText.swift; sourceTree = "<group>"; };
		96F936622590FA59006D8E53 /* BTextEdit.swift */ = {isa = PBXFileReference; lastKnownFileType = sourcecode.swift; path = BTextEdit.swift; sourceTree = "<group>"; };
		9B355D858C3216B61BF461D9 /* Pods-BeamTests.release.xcconfig */ = {isa = PBXFileReference; includeInIndex = 1; lastKnownFileType = text.xcconfig; name = "Pods-BeamTests.release.xcconfig"; path = "Target Support Files/Pods-BeamTests/Pods-BeamTests.release.xcconfig"; sourceTree = "<group>"; };
		A3DE910688789AFBA4487533 /* Pods-Beam.debug.xcconfig */ = {isa = PBXFileReference; includeInIndex = 1; lastKnownFileType = text.xcconfig; name = "Pods-Beam.debug.xcconfig"; path = "Target Support Files/Pods-Beam/Pods-Beam.debug.xcconfig"; sourceTree = "<group>"; };
		C8379DEE387FB86FA7817188 /* Pods_BeamTests.framework */ = {isa = PBXFileReference; explicitFileType = wrapper.framework; includeInIndex = 0; path = Pods_BeamTests.framework; sourceTree = BUILT_PRODUCTS_DIR; };
		DA1B14ACD3E14C7CBEB0BA6F /* Pods-BeamTests.debug.xcconfig */ = {isa = PBXFileReference; includeInIndex = 1; lastKnownFileType = text.xcconfig; name = "Pods-BeamTests.debug.xcconfig"; path = "Target Support Files/Pods-BeamTests/Pods-BeamTests.debug.xcconfig"; sourceTree = "<group>"; };
/* End PBXFileReference section */

/* Begin PBXFrameworksBuildPhase section */
		965A78222514F147009980D4 /* Frameworks */ = {
			isa = PBXFrameworksBuildPhase;
			buildActionMask = 2147483647;
			files = (
				9631C747251CE997009B40C4 /* SwiftSoup in Frameworks */,
				964548A02523B3550064D062 /* CloudKit.framework in Frameworks */,
				52C60BFA258B638F008B7C10 /* Sparkle.framework in Frameworks */,
				96474E3F254D9ADB00A920B3 /* FavIcon in Frameworks */,
				9627FD4A2550203800926F0E /* Pods_Beam.framework in Frameworks */,
			);
			runOnlyForDeploymentPostprocessing = 0;
		};
		965A783A2514F149009980D4 /* Frameworks */ = {
			isa = PBXFrameworksBuildPhase;
			buildActionMask = 2147483647;
			files = (
				7D40159D41DDD593BDFDF664 /* Pods_BeamTests.framework in Frameworks */,
			);
			runOnlyForDeploymentPostprocessing = 0;
		};
		965A78452514F149009980D4 /* Frameworks */ = {
			isa = PBXFrameworksBuildPhase;
			buildActionMask = 2147483647;
			files = (
				6D33924049F5798BBE6E7AED /* Pods_BeamUITests.framework in Frameworks */,
			);
			runOnlyForDeploymentPostprocessing = 0;
		};
/* End PBXFrameworksBuildPhase section */

/* Begin PBXGroup section */
		24EFBA757ACC5310A2D800B2 /* Frameworks */ = {
			isa = PBXGroup;
			children = (
				52C60B82258B6332008B7C10 /* Sparkle.xcodeproj */,
				5218130E2524CEDC007E4B47 /* Fakery.framework */,
				521813082524CEC6007E4B47 /* Fakery.framework */,
				9645489F2523B3550064D062 /* CloudKit.framework */,
				2BE96DC9A7278563E5878CCD /* Pods_Beam.framework */,
				C8379DEE387FB86FA7817188 /* Pods_BeamTests.framework */,
				54B49CE1C66614E244553288 /* Pods_BeamUITests.framework */,
			);
			name = Frameworks;
			sourceTree = "<group>";
		};
		4159E9BD259A1A4C005FD355 /* Core */ = {
			isa = PBXGroup;
			children = (
				4170C41B25923ADA0072C781 /* Popover */,
			);
			path = Core;
			sourceTree = "<group>";
		};
		4159E9D2259A1A56005FD355 /* BidirectionalPopover */ = {
			isa = PBXGroup;
			children = (
				4159E9D3259A1A81005FD355 /* BidirectionalPopover.swift */,
				4159E9E1259A2575005FD355 /* BidirectionalPopover.xib */,
				4159EA08259A3568005FD355 /* BidirectionalPopoverItem.swift */,
				4159EA09259A3568005FD355 /* BidirectionalPopoverItem.xib */,
			);
			path = BidirectionalPopover;
			sourceTree = "<group>";
		};
		4170C41B25923ADA0072C781 /* Popover */ = {
			isa = PBXGroup;
			children = (
				4170C43025923B6A0072C781 /* Popover.swift */,
			);
			path = Popover;
			sourceTree = "<group>";
		};
		41816FD02581046F00317ED8 /* Assets */ = {
			isa = PBXGroup;
			children = (
				418171112581082200317ED8 /* Assets.xcassets */,
				418170FE2581060A00317ED8 /* Colors.xcassets */,
			);
			path = Assets;
			sourceTree = "<group>";
		};
		41816FD62581047500317ED8 /* Classes */ = {
			isa = PBXGroup;
			children = (
				4159E9BD259A1A4C005FD355 /* Core */,
				4181716B2581107C00317ED8 /* Models */,
				418171A92581107C00317ED8 /* Views */,
				418172A625811A3A00317ED8 /* Components */,
				418171E62581107C00317ED8 /* Managers */,
				418171592581107C00317ED8 /* Services */,
				4181734C2581204900317ED8 /* Stores */,
				418171882581107C00317ED8 /* Helpers */,
			);
			path = Classes;
			sourceTree = "<group>";
		};
		4181712A25810CDC00317ED8 /* Configuration */ = {
			isa = PBXGroup;
			children = (
				4181713125810CDC00317ED8 /* Info.plist */,
				41A969FE2581394300E6594B /* Configuration.swift */,
				4181712B25810CDC00317ED8 /* Constants.swift */,
				4181712D25810CDC00317ED8 /* Debug.xcconfig */,
				4181713025810CDC00317ED8 /* Release.xcconfig */,
				4181712E25810CDC00317ED8 /* Beam.xcdatamodeld */,
				4181712C25810CDC00317ED8 /* Beam.entitlements */,
			);
			path = Configuration;
			sourceTree = "<group>";
		};
		418171592581107C00317ED8 /* Services */ = {
			isa = PBXGroup;
			children = (
				4181715C2581107C00317ED8 /* API */,
				4181715A2581107C00317ED8 /* Network */,
			);
			path = Services;
			sourceTree = "<group>";
		};
		4181715A2581107C00317ED8 /* Network */ = {
			isa = PBXGroup;
			children = (
				4181715B2581107C00317ED8 /* AutoComplete.swift */,
			);
			path = Network;
			sourceTree = "<group>";
		};
		4181715C2581107C00317ED8 /* API */ = {
			isa = PBXGroup;
			children = (
				418171662581107C00317ED8 /* GraphqlRequests */,
				418171622581107C00317ED8 /* APIResponse.swift */,
				418171632581107C00317ED8 /* UserSessionRequest.swift */,
				418171642581107C00317ED8 /* APIRequest.swift */,
				418171652581107C00317ED8 /* AuthenticationHandler.swift */,
				5206282525923B6800D7CD9E /* DocumentRequest.swift */,
			);
			path = API;
			sourceTree = "<group>";
		};
		4181715D2581107C00317ED8 /* GraphqlRequestsTypes */ = {
			isa = PBXGroup;
			children = (
				4181715E2581107C00317ED8 /* Me.swift */,
				4181715F2581107C00317ED8 /* Session.swift */,
				418171602581107C00317ED8 /* GraphqlParametersProtocol.swift */,
				418171612581107C00317ED8 /* User.swift */,
				5206283D25923EB500D7CD9E /* DocumentAPIType.swift */,
			);
			path = GraphqlRequestsTypes;
			sourceTree = "<group>";
		};
		418171662581107C00317ED8 /* GraphqlRequests */ = {
			isa = PBXGroup;
			children = (
				520627F625922D4900D7CD9E /* Documents */,
				418171672581107C00317ED8 /* UserSession */,
			);
			path = GraphqlRequests;
			sourceTree = "<group>";
		};
		418171672581107C00317ED8 /* UserSession */ = {
			isa = PBXGroup;
			children = (
				418171682581107C00317ED8 /* sign_up.graphql */,
				418171692581107C00317ED8 /* forgot_password.graphql */,
				4181716A2581107C00317ED8 /* sign_in.graphql */,
			);
			path = UserSession;
			sourceTree = "<group>";
		};
		4181716B2581107C00317ED8 /* Models */ = {
			isa = PBXGroup;
			children = (
				4181715D2581107C00317ED8 /* GraphqlRequestsTypes */,
				418171712581107C00317ED8 /* Importers */,
				418171762581107C00317ED8 /* CoreData */,
				4181716C2581107C00317ED8 /* BeamData.swift */,
				4181716D2581107C00317ED8 /* Score.swift */,
				4181716E2581107C00317ED8 /* SearchEngine.swift */,
				4181716F2581107C00317ED8 /* SearchKit.swift */,
				418171702581107C00317ED8 /* BeamElement.swift */,
				418171742581107C00317ED8 /* NavigationContext.swift */,
				418171752581107C00317ED8 /* Html2Md.swift */,
				418171822581107C00317ED8 /* BrowserTab.swift */,
				418171842581107C00317ED8 /* BeamNote.swift */,
				418171852581107C00317ED8 /* BID.swift */,
				418171862581107C00317ED8 /* NoteBackForwardList.swift */,
				418171872581107C00317ED8 /* PageRank.swift */,
				96F93617258CFDD2006D8E53 /* BeamText.swift */,
				96E4CF75258EC88300D6DE22 /* BeamTextTools.swift */,
			);
			path = Models;
			sourceTree = "<group>";
		};
		418171712581107C00317ED8 /* Importers */ = {
			isa = PBXGroup;
			children = (
				418171722581107C00317ED8 /* Roam */,
			);
			path = Importers;
			sourceTree = "<group>";
		};
		418171722581107C00317ED8 /* Roam */ = {
			isa = PBXGroup;
			children = (
				418171732581107C00317ED8 /* RoamImporter.swift */,
			);
			path = Roam;
			sourceTree = "<group>";
		};
		418171762581107C00317ED8 /* CoreData */ = {
			isa = PBXGroup;
			children = (
				4181717E2581107C00317ED8 /* Note.swift */,
				4181717B2581107C00317ED8 /* Bullet.swift */,
				4181717F2581107C00317ED8 /* Document.swift */,
				521EEDF02593819000BA2485 /* Document+ResultsController.swift */,
				4181717D2581107C00317ED8 /* Note+CoreDataProperties.swift */,
				418171792581107C00317ED8 /* Document+CoreDataProperties.swift */,
				4181717A2581107C00317ED8 /* Bullet+CoreDataProperties.swift */,
			);
			path = CoreData;
			sourceTree = "<group>";
		};
		418171882581107C00317ED8 /* Helpers */ = {
			isa = PBXGroup;
			children = (
				418172B025811AAA00317ED8 /* Animator */,
				4181719C2581107C00317ED8 /* Extensions */,
				4181731525811E0300317ED8 /* Enum */,
				418172D425811B8700317ED8 /* UI */,
				418171892581107C00317ED8 /* Utils */,
			);
			path = Helpers;
			sourceTree = "<group>";
		};
		418171892581107C00317ED8 /* Utils */ = {
			isa = PBXGroup;
			children = (
				418171932581107C00317ED8 /* Persistence */,
				418172FC25811DB200317ED8 /* Web */,
				4181718A2581107C00317ED8 /* TextFormatter.swift */,
				4181718B2581107C00317ED8 /* Readability.swift */,
				4181718C2581107C00317ED8 /* EventsTracker.swift */,
				4181718D2581107C00317ED8 /* Logger.swift */,
				4181718F2581107C00317ED8 /* NSContainerView.swift */,
				4181732C25811E9800317ED8 /* Symbol.swift */,
				418171922581107C00317ED8 /* PerformanceDebug.swift */,
				418171962581107C00317ED8 /* Maths.swift */,
				4181719A2581107C00317ED8 /* JSSourceLoader.swift */,
				4181719B2581107C00317ED8 /* Information.swift */,
			);
			path = Utils;
			sourceTree = "<group>";
		};
		418171932581107C00317ED8 /* Persistence */ = {
			isa = PBXGroup;
			children = (
				418171942581107C00317ED8 /* Persistence.swift */,
				418171952581107C00317ED8 /* StandardStorable.swift */,
			);
			path = Persistence;
			sourceTree = "<group>";
		};
		4181719C2581107C00317ED8 /* Extensions */ = {
			isa = PBXGroup;
			children = (
				41817276258110D100317ED8 /* AppDelegate+Beam */,
				418173992581238E00317ED8 /* String+Beam */,
				418171A42581107C00317ED8 /* ClosedRange+Beam.swift */,
				418171992581107C00317ED8 /* OSLog+Beam.swift */,
				418171982581107C00317ED8 /* NSImage+Beam.swift */,
				4181719E2581107C00317ED8 /* NSView+Beam.swift */,
				418171A22581107C00317ED8 /* NSRange+Beam.swift */,
				418171A62581107C00317ED8 /* NSRect+Beam.swift */,
				418171A32581107C00317ED8 /* NSMutableAttributedString+Range.swift */,
				418171782581107C00317ED8 /* NotificationName+Beam.swift */,
				418171812581107C00317ED8 /* CoreDataManager+backupExtension.swift */,
				418171802581107C00317ED8 /* NSManagedObject+initExtension.swift */,
				418173B5258124D500317ED8 /* NSAttributedString+Beam.swift */,
				418173BD2581251600317ED8 /* URL+Beam.swift */,
				4181744225812C5F00317ED8 /* NSColor+Beam.swift */,
				521EEDFA2593927100BA2485 /* Int+ByteSize.swift */,
			);
			path = Extensions;
			sourceTree = "<group>";
		};
		418171A92581107C00317ED8 /* Views */ = {
			isa = PBXGroup;
			children = (
				418171E02581107C00317ED8 /* ContentView.swift */,
				418171AE2581107C00317ED8 /* BeamWindow.swift */,
				418171DD2581107C00317ED8 /* Account */,
				418171CF2581107C00317ED8 /* Browser */,
				418171D42581107C00317ED8 /* Notes */,
				418173F7258128A500317ED8 /* Journal */,
			);
			path = Views;
			sourceTree = "<group>";
		};
		418171AA2581107C00317ED8 /* AutoComplete */ = {
			isa = PBXGroup;
			children = (
				418171AB2581107C00317ED8 /* AutoCompleteList.swift */,
				418171AC2581107C00317ED8 /* AutoCompleteView.swift */,
				418171AD2581107C00317ED8 /* AutoCompleteItem.swift */,
			);
			path = AutoComplete;
			sourceTree = "<group>";
		};
		418171B72581107C00317ED8 /* TextEditor */ = {
			isa = PBXGroup;
			children = (
				418171BA2581107C00317ED8 /* Markdown */,
				418171B92581107C00317ED8 /* TextNode.swift */,
				418171C22581107C00317ED8 /* TextRoot.swift */,
				418171BF2581107C00317ED8 /* TextEdit.swift */,
				418171BE2581107C00317ED8 /* TextEditMovements.swift */,
				418171B82581107C00317ED8 /* TextEditOperations.swift */,
				418171C02581107C00317ED8 /* TextEditCommands.swift */,
				418171C12581107C00317ED8 /* Font.swift */,
				96E4CF2F258DFB0800D6DE22 /* BeamText+NSAttributedString.swift */,
<<<<<<< HEAD
				41221A352592771F00255197 /* TextEdit+Popover.swift */,
=======
				96C9AA3E259019E3007D3D98 /* LinkedReferenceNode.swift */,
				96C9AA5625901AA9007D3D98 /* LinksSection.swift */,
				96F936622590FA59006D8E53 /* BTextEdit.swift */,
				96E4505725995CA200BFF36F /* BreadCrumb.swift */,
				96C9AAB82593BB67007D3D98 /* Widget.swift */,
>>>>>>> d9b7d4eb
			);
			path = TextEditor;
			sourceTree = "<group>";
		};
		418171BA2581107C00317ED8 /* Markdown */ = {
			isa = PBXGroup;
			children = (
				418171BB2581107C00317ED8 /* Lexer.swift */,
				418171BC2581107C00317ED8 /* Parser.swift */,
				418171BD2581107C00317ED8 /* AttributedStringVisitor.swift */,
				96E4CF71258E59F400D6DE22 /* BeamTextVisitor.swift */,
			);
			path = Markdown;
			sourceTree = "<group>";
		};
		418171C32581107C00317ED8 /* NotesList */ = {
			isa = PBXGroup;
			children = (
				418171C42581107C00317ED8 /* ScrollableTextView.xib */,
				418171C52581107C00317ED8 /* NotesContentView.swift */,
				418171C62581107C00317ED8 /* NotesWindow.swift */,
				418171C72581107C00317ED8 /* ScrollableTextView.swift */,
				418171C82581107C00317ED8 /* SearchBar.swift */,
				418171C92581107C00317ED8 /* NoteList.swift */,
				418171CA2581107C00317ED8 /* NoteDetail.swift */,
				418171CB2581107C00317ED8 /* ViewModelFetchedResults.swift */,
				418171CC2581107C00317ED8 /* NoteWindow.swift */,
				418171CD2581107C00317ED8 /* TextView.swift */,
				418171CE2581107C00317ED8 /* NoteRow.swift */,
			);
			path = NotesList;
			sourceTree = "<group>";
		};
		418171CF2581107C00317ED8 /* Browser */ = {
			isa = PBXGroup;
			children = (
				418171D12581107C00317ED8 /* BrowserTabBar.swift */,
				418171D02581107C00317ED8 /* BrowserTabView.swift */,
				418171D22581107C00317ED8 /* TabStats.swift */,
				418171D32581107C00317ED8 /* WebView.swift */,
			);
			path = Browser;
			sourceTree = "<group>";
		};
		418171D42581107C00317ED8 /* Notes */ = {
			isa = PBXGroup;
			children = (
				418171D52581107C00317ED8 /* NoteView.swift */,
			);
			path = Notes;
			sourceTree = "<group>";
		};
		418171D72581107C00317ED8 /* OmniBar */ = {
			isa = PBXGroup;
			children = (
				418171D82581107C00317ED8 /* OmniBarSearchBox.swift */,
				418171D92581107C00317ED8 /* Chevrons.swift */,
				418171DA2581107C00317ED8 /* OmniBar.swift */,
				418171DB2581107C00317ED8 /* GlobalNoteTitle.swift */,
				418171DC2581107C00317ED8 /* GlobalTabTitle.swift */,
			);
			path = OmniBar;
			sourceTree = "<group>";
		};
		418171DD2581107C00317ED8 /* Account */ = {
			isa = PBXGroup;
			children = (
				418171DE2581107C00317ED8 /* AccountWindow.swift */,
				418171DF2581107C00317ED8 /* AccountDetail.swift */,
			);
			path = Account;
			sourceTree = "<group>";
		};
		418171E62581107C00317ED8 /* Managers */ = {
			isa = PBXGroup;
			children = (
				418171E72581107C00317ED8 /* AuthenticationManager.swift */,
				418171772581107C00317ED8 /* CoreDataManager.swift */,
				418171E82581107C00317ED8 /* AccountManager.swift */,
				418171E92581107C00317ED8 /* DocumentManager.swift */,
				418171EA2581107C00317ED8 /* LibrairiesManager.swift */,
			);
			path = Managers;
			sourceTree = "<group>";
		};
		41817276258110D100317ED8 /* AppDelegate+Beam */ = {
			isa = PBXGroup;
			children = (
				41817277258110D100317ED8 /* AppDelegate+CoreData.swift */,
				41817278258110D100317ED8 /* AppDelegate+Note.swift */,
				521EEDF62593824100BA2485 /* AppDelegate+Document.swift */,
				41817279258110D100317ED8 /* AppDelegate+Account.swift */,
				4181727A258110D100317ED8 /* AppDelegate+URL.swift */,
			);
			path = "AppDelegate+Beam";
			sourceTree = "<group>";
		};
		418172A625811A3A00317ED8 /* Components */ = {
			isa = PBXGroup;
			children = (
				418171AA2581107C00317ED8 /* AutoComplete */,
				4159E9D2259A1A56005FD355 /* BidirectionalPopover */,
				418172A725811A3A00317ED8 /* BMTextField */,
				521EEDC725937E7B00BA2485 /* DocumentsList */,
				418171D72581107C00317ED8 /* OmniBar */,
				418171C32581107C00317ED8 /* NotesList */,
				418171B72581107C00317ED8 /* TextEditor */,
			);
			path = Components;
			sourceTree = "<group>";
		};
		418172A725811A3A00317ED8 /* BMTextField */ = {
			isa = PBXGroup;
			children = (
				418172A825811A3A00317ED8 /* BMTextField.swift */,
				418172A925811A3A00317ED8 /* BMTextFieldView.swift */,
			);
			path = BMTextField;
			sourceTree = "<group>";
		};
		418172B025811AAA00317ED8 /* Animator */ = {
			isa = PBXGroup;
			children = (
				418172CE25811AF800317ED8 /* Animation.swift */,
				418172B325811AAA00317ED8 /* FrameAnimation.swift */,
				418172B225811AAA00317ED8 /* Tick.swift */,
			);
			path = Animator;
			sourceTree = "<group>";
		};
		418172D425811B8700317ED8 /* UI */ = {
			isa = PBXGroup;
			children = (
				418172D525811B8700317ED8 /* RoundRectButtonStyle.swift */,
			);
			path = UI;
			sourceTree = "<group>";
		};
		418172FC25811DB200317ED8 /* Web */ = {
			isa = PBXGroup;
			children = (
				418172FD25811DB200317ED8 /* Readability.js */,
				418171912581107C00317ED8 /* OverrideConsole.js */,
				418172FE25811DB200317ED8 /* SelectionObserver.js */,
			);
			path = Web;
			sourceTree = "<group>";
		};
		4181731525811E0300317ED8 /* Enum */ = {
			isa = PBXGroup;
			children = (
				4181731625811E1800317ED8 /* CursorMovement.swift */,
				4181733125811F4800317ED8 /* KeyCode.swift */,
				4181733625811F6300317ED8 /* Mode.swift */,
			);
			path = Enum;
			sourceTree = "<group>";
		};
		4181734C2581204900317ED8 /* Stores */ = {
			isa = PBXGroup;
			children = (
				4181734D2581204900317ED8 /* BeamState.swift */,
				4181717C2581107C00317ED8 /* TemporaryFile.swift */,
			);
			path = Stores;
			sourceTree = "<group>";
		};
		418173992581238E00317ED8 /* String+Beam */ = {
			isa = PBXGroup;
			children = (
				4181719D2581107C00317ED8 /* String+LoremIpsum.swift */,
				4181719F2581107C00317ED8 /* String+Ranges.swift */,
				418171A02581107C00317ED8 /* String+URL.swift */,
				418171A12581107C00317ED8 /* String+Regex.swift */,
				418171A72581107C00317ED8 /* String+Localization.swift */,
				418173C22581276F00317ED8 /* String+NSMutableAttributedString.swift */,
			);
			path = "String+Beam";
			sourceTree = "<group>";
		};
		418173F7258128A500317ED8 /* Journal */ = {
			isa = PBXGroup;
			children = (
				418171D62581107C00317ED8 /* JournalView.swift */,
			);
			path = Journal;
			sourceTree = "<group>";
		};
		520627F625922D4900D7CD9E /* Documents */ = {
			isa = PBXGroup;
			children = (
				5206280B25922D6300D7CD9E /* delete_document.graphql */,
				5206280F25922D6C00D7CD9E /* update_document.graphql */,
				5206281325922D7800D7CD9E /* document.graphql */,
				5206281725922D8A00D7CD9E /* delete_all_documents.graphql */,
				5206281B25922D9700D7CD9E /* import_documents.graphql */,
			);
			path = Documents;
			sourceTree = "<group>";
		};
		521EEDC725937E7B00BA2485 /* DocumentsList */ = {
			isa = PBXGroup;
			children = (
				521EEDDC25937E9200BA2485 /* DocumentsWindow.swift */,
				521EEDE025937F5B00BA2485 /* DocumentsContentView.swift */,
				521EEDE425937F7F00BA2485 /* DocumentsList.swift */,
				521EEDE825937FAD00BA2485 /* DocumentRow.swift */,
				521EEDEC2593803F00BA2485 /* DocumentDetail.swift */,
			);
			path = DocumentsList;
			sourceTree = "<group>";
		};
		527DF48525710EAE00A0A56D /* Managers */ = {
			isa = PBXGroup;
			children = (
				527DF48625710ECB00A0A56D /* DocumentManagerTests.swift */,
			);
			path = Managers;
			sourceTree = "<group>";
		};
		52A43D92252C790200178F3B /* DataModel */ = {
			isa = PBXGroup;
			children = (
				52A43D93252C790A00178F3B /* Importers */,
				52B5EF77252F520100914D52 /* CoreDataTests.swift */,
			);
			path = DataModel;
			sourceTree = "<group>";
		};
		52A43D93252C790A00178F3B /* Importers */ = {
			isa = PBXGroup;
			children = (
				52A43D94252C791600178F3B /* Fixtures */,
				52E04FEC252C814D00AD9F56 /* RoamImporterTests.swift */,
			);
			path = Importers;
			sourceTree = "<group>";
		};
		52A43D94252C791600178F3B /* Fixtures */ = {
			isa = PBXGroup;
			children = (
				52E04FD5252C7A4600AD9F56 /* writing_space.json */,
			);
			path = Fixtures;
			sourceTree = "<group>";
		};
		52C60B83258B6332008B7C10 /* Products */ = {
			isa = PBXGroup;
			children = (
				52C60B9D258B6333008B7C10 /* Sparkle.framework */,
				52DD243E258B681500651C84 /* SparkleCore.framework */,
				52C60BA1258B6333008B7C10 /* Autoupdate */,
				52DD2440258B681500651C84 /* org.sparkle-project.InstallerLauncher.xpc */,
				52DD2442258B681500651C84 /* org.sparkle-project.InstallerConnection.xpc */,
				52DD2444258B681500651C84 /* org.sparkle-project.InstallerStatus.xpc */,
				52DD2446258B681500651C84 /* org.sparkle-project.Downloader.xpc */,
				52C60BAB258B6333008B7C10 /* Sparkle Test App.app */,
				52DD2448258B681500651C84 /* TestAppHelper.xpc */,
				52C60BAF258B6333008B7C10 /* Sparkle Unit Tests.xctest */,
				52C60BB1258B6333008B7C10 /* BinaryDelta */,
				52DD244A258B681500651C84 /* sparkle.app */,
				52DD244C258B681500651C84 /* Updater.app */,
				52C60BB7258B6333008B7C10 /* UI Tests.xctest */,
				52C60BB9258B6333008B7C10 /* generate_appcast */,
				52C60BBB258B6333008B7C10 /* generate_keys */,
				52C60BBD258B6333008B7C10 /* sign_update */,
				52C60BBF258B6333008B7C10 /* libbsdiff.a */,
				52C60BC1258B6333008B7C10 /* libed25519.a */,
			);
			name = Products;
			sourceTree = "<group>";
		};
		713DD2F4C2EE4FDED57ACC99 /* Pods */ = {
			isa = PBXGroup;
			children = (
				A3DE910688789AFBA4487533 /* Pods-Beam.debug.xcconfig */,
				23F7A69644D041FDF4D3466B /* Pods-Beam.release.xcconfig */,
				DA1B14ACD3E14C7CBEB0BA6F /* Pods-BeamTests.debug.xcconfig */,
				9B355D858C3216B61BF461D9 /* Pods-BeamTests.release.xcconfig */,
				3B2FA634DAEED958EF901A42 /* Pods-BeamUITests.debug.xcconfig */,
				1B75229D57B9672BF84D8A89 /* Pods-BeamUITests.release.xcconfig */,
			);
			path = Pods;
			sourceTree = "<group>";
		};
		965A781C2514F147009980D4 = {
			isa = PBXGroup;
			children = (
				965A78272514F147009980D4 /* Beam */,
				965A78402514F149009980D4 /* BeamTests */,
				965A784B2514F149009980D4 /* BeamUITests */,
				965A78262514F147009980D4 /* Products */,
				713DD2F4C2EE4FDED57ACC99 /* Pods */,
				24EFBA757ACC5310A2D800B2 /* Frameworks */,
			);
			sourceTree = "<group>";
		};
		965A78262514F147009980D4 /* Products */ = {
			isa = PBXGroup;
			children = (
				965A78252514F147009980D4 /* Beam.app */,
				965A783D2514F149009980D4 /* BeamTests.xctest */,
				965A78482514F149009980D4 /* BeamUITests.xctest */,
			);
			name = Products;
			sourceTree = "<group>";
		};
		965A78272514F147009980D4 /* Beam */ = {
			isa = PBXGroup;
			children = (
				965A78282514F147009980D4 /* AppDelegate.swift */,
				965A78342514F148009980D4 /* Main.storyboard */,
				4181712A25810CDC00317ED8 /* Configuration */,
				41816FD62581047500317ED8 /* Classes */,
				41816FD02581046F00317ED8 /* Assets */,
				965A78312514F148009980D4 /* Preview Content */,
			);
			path = Beam;
			sourceTree = "<group>";
		};
		965A78312514F148009980D4 /* Preview Content */ = {
			isa = PBXGroup;
			children = (
				965A78322514F148009980D4 /* Preview Assets.xcassets */,
			);
			path = "Preview Content";
			sourceTree = "<group>";
		};
		965A78402514F149009980D4 /* BeamTests */ = {
			isa = PBXGroup;
			children = (
				527DF48525710EAE00A0A56D /* Managers */,
				52A43D92252C790200178F3B /* DataModel */,
				965A78412514F149009980D4 /* BeamTests.swift */,
				521812CE2524C597007E4B47 /* NoteTests.swift */,
				52DEF1C9252B259700561493 /* CoreDataManagerTests.swift */,
				965A78432514F149009980D4 /* Info.plist */,
				96C9CC3D2535CE2C00D70AA6 /* LexerTests.swift */,
				969084CB25365AAE009D3C96 /* ParserTests.swift */,
				96E1356E2546F03900133A24 /* TextNodeTests.swift */,
				967B2684255465C5003F40E3 /* Html2MdTests.swift */,
				96E4CEF8258D7E8200D6DE22 /* BeamTextTests.swift */,
			);
			path = BeamTests;
			sourceTree = "<group>";
		};
		965A784B2514F149009980D4 /* BeamUITests */ = {
			isa = PBXGroup;
			children = (
				965A784C2514F149009980D4 /* BeamUITests.swift */,
				965A784E2514F149009980D4 /* Info.plist */,
			);
			path = BeamUITests;
			sourceTree = "<group>";
		};
/* End PBXGroup section */

/* Begin PBXNativeTarget section */
		965A78242514F147009980D4 /* Beam */ = {
			isa = PBXNativeTarget;
			buildConfigurationList = 965A78512514F149009980D4 /* Build configuration list for PBXNativeTarget "Beam" */;
			buildPhases = (
				6302F3C9780586B509787840 /* [CP] Check Pods Manifest.lock */,
				529C0CC5251CFD0C00ED6BAF /* SwiftLint */,
				520582C0257E351800E0533A /* Env variable Injector */,
				965A78212514F147009980D4 /* Sources */,
				520DDA94257E4CEE00FF8152 /* Clean Configuration.swift from variable Injector */,
				965A78222514F147009980D4 /* Frameworks */,
				965A78232514F147009980D4 /* Resources */,
				6C1AE6F4B3DD3AA739D097FF /* [CP] Embed Pods Frameworks */,
				5259C3AA258A7DC300DD67E7 /* Embed Frameworks */,
				52C60BFF258B63A5008B7C10 /* Embed XPC Services */,
				5259C3FE258A837300DD67E7 /* Sparkle Signing */,
			);
			buildRules = (
			);
			dependencies = (
				52DD2450258B685E00651C84 /* PBXTargetDependency */,
				52DD2452258B685E00651C84 /* PBXTargetDependency */,
				52DD2454258B685E00651C84 /* PBXTargetDependency */,
			);
			name = Beam;
			packageProductDependencies = (
				9631C746251CE997009B40C4 /* SwiftSoup */,
				96474E3E254D9ADB00A920B3 /* FavIcon */,
			);
			productName = Beam;
			productReference = 965A78252514F147009980D4 /* Beam.app */;
			productType = "com.apple.product-type.application";
		};
		965A783C2514F149009980D4 /* BeamTests */ = {
			isa = PBXNativeTarget;
			buildConfigurationList = 965A78542514F149009980D4 /* Build configuration list for PBXNativeTarget "BeamTests" */;
			buildPhases = (
				78D399D86519BBC2ED87C1D9 /* [CP] Check Pods Manifest.lock */,
				965A78392514F149009980D4 /* Sources */,
				965A783A2514F149009980D4 /* Frameworks */,
				965A783B2514F149009980D4 /* Resources */,
				B131415B7922BB7DACA544E7 /* [CP] Embed Pods Frameworks */,
			);
			buildRules = (
			);
			dependencies = (
				965A783F2514F149009980D4 /* PBXTargetDependency */,
			);
			name = BeamTests;
			productName = BeamTests;
			productReference = 965A783D2514F149009980D4 /* BeamTests.xctest */;
			productType = "com.apple.product-type.bundle.unit-test";
		};
		965A78472514F149009980D4 /* BeamUITests */ = {
			isa = PBXNativeTarget;
			buildConfigurationList = 965A78572514F149009980D4 /* Build configuration list for PBXNativeTarget "BeamUITests" */;
			buildPhases = (
				BB3FB548DAEB6AC40D3B66C3 /* [CP] Check Pods Manifest.lock */,
				965A78442514F149009980D4 /* Sources */,
				965A78452514F149009980D4 /* Frameworks */,
				965A78462514F149009980D4 /* Resources */,
				52602A73257E9B2000312365 /* [CP] Embed Pods Frameworks */,
			);
			buildRules = (
			);
			dependencies = (
				965A784A2514F149009980D4 /* PBXTargetDependency */,
			);
			name = BeamUITests;
			productName = BeamUITests;
			productReference = 965A78482514F149009980D4 /* BeamUITests.xctest */;
			productType = "com.apple.product-type.bundle.ui-testing";
		};
/* End PBXNativeTarget section */

/* Begin PBXProject section */
		965A781D2514F147009980D4 /* Project object */ = {
			isa = PBXProject;
			attributes = {
				BuildIndependentTargetsInParallel = YES;
				LastSwiftUpdateCheck = 1200;
				LastUpgradeCheck = 1230;
				TargetAttributes = {
					965A78242514F147009980D4 = {
						CreatedOnToolsVersion = 12.0;
					};
					965A783C2514F149009980D4 = {
						CreatedOnToolsVersion = 12.0;
						ProvisioningStyle = Manual;
						TestTargetID = 965A78242514F147009980D4;
					};
					965A78472514F149009980D4 = {
						CreatedOnToolsVersion = 12.0;
						ProvisioningStyle = Manual;
						TestTargetID = 965A78242514F147009980D4;
					};
				};
			};
			buildConfigurationList = 965A78202514F147009980D4 /* Build configuration list for PBXProject "Beam" */;
			compatibilityVersion = "Xcode 9.3";
			developmentRegion = en;
			hasScannedForEncodings = 0;
			knownRegions = (
				en,
				Base,
			);
			mainGroup = 965A781C2514F147009980D4;
			packageReferences = (
				9631C745251CE997009B40C4 /* XCRemoteSwiftPackageReference "SwiftSoup" */,
				96474E3D254D9ADB00A920B3 /* XCRemoteSwiftPackageReference "FavIcon" */,
			);
			productRefGroup = 965A78262514F147009980D4 /* Products */;
			projectDirPath = "";
			projectReferences = (
				{
					ProductGroup = 52C60B83258B6332008B7C10 /* Products */;
					ProjectRef = 52C60B82258B6332008B7C10 /* Sparkle.xcodeproj */;
				},
			);
			projectRoot = "";
			targets = (
				965A78242514F147009980D4 /* Beam */,
				965A783C2514F149009980D4 /* BeamTests */,
				965A78472514F149009980D4 /* BeamUITests */,
			);
		};
/* End PBXProject section */

/* Begin PBXReferenceProxy section */
		52C60B9D258B6333008B7C10 /* Sparkle.framework */ = {
			isa = PBXReferenceProxy;
			fileType = wrapper.framework;
			path = Sparkle.framework;
			remoteRef = 52C60B9C258B6333008B7C10 /* PBXContainerItemProxy */;
			sourceTree = BUILT_PRODUCTS_DIR;
		};
		52C60BA1258B6333008B7C10 /* Autoupdate */ = {
			isa = PBXReferenceProxy;
			fileType = "compiled.mach-o.executable";
			path = Autoupdate;
			remoteRef = 52C60BA0258B6333008B7C10 /* PBXContainerItemProxy */;
			sourceTree = BUILT_PRODUCTS_DIR;
		};
		52C60BAB258B6333008B7C10 /* Sparkle Test App.app */ = {
			isa = PBXReferenceProxy;
			fileType = wrapper.application;
			path = "Sparkle Test App.app";
			remoteRef = 52C60BAA258B6333008B7C10 /* PBXContainerItemProxy */;
			sourceTree = BUILT_PRODUCTS_DIR;
		};
		52C60BAF258B6333008B7C10 /* Sparkle Unit Tests.xctest */ = {
			isa = PBXReferenceProxy;
			fileType = wrapper.cfbundle;
			path = "Sparkle Unit Tests.xctest";
			remoteRef = 52C60BAE258B6333008B7C10 /* PBXContainerItemProxy */;
			sourceTree = BUILT_PRODUCTS_DIR;
		};
		52C60BB1258B6333008B7C10 /* BinaryDelta */ = {
			isa = PBXReferenceProxy;
			fileType = "compiled.mach-o.executable";
			path = BinaryDelta;
			remoteRef = 52C60BB0258B6333008B7C10 /* PBXContainerItemProxy */;
			sourceTree = BUILT_PRODUCTS_DIR;
		};
		52C60BB7258B6333008B7C10 /* UI Tests.xctest */ = {
			isa = PBXReferenceProxy;
			fileType = wrapper.cfbundle;
			path = "UI Tests.xctest";
			remoteRef = 52C60BB6258B6333008B7C10 /* PBXContainerItemProxy */;
			sourceTree = BUILT_PRODUCTS_DIR;
		};
		52C60BB9258B6333008B7C10 /* generate_appcast */ = {
			isa = PBXReferenceProxy;
			fileType = "compiled.mach-o.executable";
			path = generate_appcast;
			remoteRef = 52C60BB8258B6333008B7C10 /* PBXContainerItemProxy */;
			sourceTree = BUILT_PRODUCTS_DIR;
		};
		52C60BBB258B6333008B7C10 /* generate_keys */ = {
			isa = PBXReferenceProxy;
			fileType = "compiled.mach-o.executable";
			path = generate_keys;
			remoteRef = 52C60BBA258B6333008B7C10 /* PBXContainerItemProxy */;
			sourceTree = BUILT_PRODUCTS_DIR;
		};
		52C60BBD258B6333008B7C10 /* sign_update */ = {
			isa = PBXReferenceProxy;
			fileType = "compiled.mach-o.executable";
			path = sign_update;
			remoteRef = 52C60BBC258B6333008B7C10 /* PBXContainerItemProxy */;
			sourceTree = BUILT_PRODUCTS_DIR;
		};
		52C60BBF258B6333008B7C10 /* libbsdiff.a */ = {
			isa = PBXReferenceProxy;
			fileType = archive.ar;
			path = libbsdiff.a;
			remoteRef = 52C60BBE258B6333008B7C10 /* PBXContainerItemProxy */;
			sourceTree = BUILT_PRODUCTS_DIR;
		};
		52C60BC1258B6333008B7C10 /* libed25519.a */ = {
			isa = PBXReferenceProxy;
			fileType = archive.ar;
			path = libed25519.a;
			remoteRef = 52C60BC0258B6333008B7C10 /* PBXContainerItemProxy */;
			sourceTree = BUILT_PRODUCTS_DIR;
		};
		52DD243E258B681500651C84 /* SparkleCore.framework */ = {
			isa = PBXReferenceProxy;
			fileType = wrapper.framework;
			path = SparkleCore.framework;
			remoteRef = 52DD243D258B681500651C84 /* PBXContainerItemProxy */;
			sourceTree = BUILT_PRODUCTS_DIR;
		};
		52DD2440258B681500651C84 /* org.sparkle-project.InstallerLauncher.xpc */ = {
			isa = PBXReferenceProxy;
			fileType = "wrapper.xpc-service";
			path = "org.sparkle-project.InstallerLauncher.xpc";
			remoteRef = 52DD243F258B681500651C84 /* PBXContainerItemProxy */;
			sourceTree = BUILT_PRODUCTS_DIR;
		};
		52DD2442258B681500651C84 /* org.sparkle-project.InstallerConnection.xpc */ = {
			isa = PBXReferenceProxy;
			fileType = "wrapper.xpc-service";
			path = "org.sparkle-project.InstallerConnection.xpc";
			remoteRef = 52DD2441258B681500651C84 /* PBXContainerItemProxy */;
			sourceTree = BUILT_PRODUCTS_DIR;
		};
		52DD2444258B681500651C84 /* org.sparkle-project.InstallerStatus.xpc */ = {
			isa = PBXReferenceProxy;
			fileType = "wrapper.xpc-service";
			path = "org.sparkle-project.InstallerStatus.xpc";
			remoteRef = 52DD2443258B681500651C84 /* PBXContainerItemProxy */;
			sourceTree = BUILT_PRODUCTS_DIR;
		};
		52DD2446258B681500651C84 /* org.sparkle-project.Downloader.xpc */ = {
			isa = PBXReferenceProxy;
			fileType = "wrapper.xpc-service";
			path = "org.sparkle-project.Downloader.xpc";
			remoteRef = 52DD2445258B681500651C84 /* PBXContainerItemProxy */;
			sourceTree = BUILT_PRODUCTS_DIR;
		};
		52DD2448258B681500651C84 /* TestAppHelper.xpc */ = {
			isa = PBXReferenceProxy;
			fileType = "wrapper.xpc-service";
			path = TestAppHelper.xpc;
			remoteRef = 52DD2447258B681500651C84 /* PBXContainerItemProxy */;
			sourceTree = BUILT_PRODUCTS_DIR;
		};
		52DD244A258B681500651C84 /* sparkle.app */ = {
			isa = PBXReferenceProxy;
			fileType = wrapper.application;
			path = sparkle.app;
			remoteRef = 52DD2449258B681500651C84 /* PBXContainerItemProxy */;
			sourceTree = BUILT_PRODUCTS_DIR;
		};
		52DD244C258B681500651C84 /* Updater.app */ = {
			isa = PBXReferenceProxy;
			fileType = wrapper.application;
			path = Updater.app;
			remoteRef = 52DD244B258B681500651C84 /* PBXContainerItemProxy */;
			sourceTree = BUILT_PRODUCTS_DIR;
		};
/* End PBXReferenceProxy section */

/* Begin PBXResourcesBuildPhase section */
		965A78232514F147009980D4 /* Resources */ = {
			isa = PBXResourcesBuildPhase;
			buildActionMask = 2147483647;
			files = (
				965A78362514F148009980D4 /* Main.storyboard in Resources */,
				5206281C25922D9700D7CD9E /* import_documents.graphql in Resources */,
				5206280C25922D6300D7CD9E /* delete_document.graphql in Resources */,
				5206281825922D8A00D7CD9E /* delete_all_documents.graphql in Resources */,
				5206281025922D6C00D7CD9E /* update_document.graphql in Resources */,
				4159E9E2259A2575005FD355 /* BidirectionalPopover.xib in Resources */,
				418171F42581107C00317ED8 /* sign_up.graphql in Resources */,
				418171F62581107C00317ED8 /* sign_in.graphql in Resources */,
				4159EA0B259A3568005FD355 /* BidirectionalPopoverItem.xib in Resources */,
				418170FF2581060A00317ED8 /* Colors.xcassets in Resources */,
				418172172581107C00317ED8 /* OverrideConsole.js in Resources */,
				418172FF25811DB200317ED8 /* Readability.js in Resources */,
				418171122581082200317ED8 /* Assets.xcassets in Resources */,
				4181730025811DB200317ED8 /* SelectionObserver.js in Resources */,
				5206281425922D7800D7CD9E /* document.graphql in Resources */,
				965A78332514F148009980D4 /* Preview Assets.xcassets in Resources */,
				418172412581107C00317ED8 /* ScrollableTextView.xib in Resources */,
				418171F52581107C00317ED8 /* forgot_password.graphql in Resources */,
			);
			runOnlyForDeploymentPostprocessing = 0;
		};
		965A783B2514F149009980D4 /* Resources */ = {
			isa = PBXResourcesBuildPhase;
			buildActionMask = 2147483647;
			files = (
				52E04FD6252C7A4600AD9F56 /* writing_space.json in Resources */,
			);
			runOnlyForDeploymentPostprocessing = 0;
		};
		965A78462514F149009980D4 /* Resources */ = {
			isa = PBXResourcesBuildPhase;
			buildActionMask = 2147483647;
			files = (
			);
			runOnlyForDeploymentPostprocessing = 0;
		};
/* End PBXResourcesBuildPhase section */

/* Begin PBXShellScriptBuildPhase section */
		520582C0257E351800E0533A /* Env variable Injector */ = {
			isa = PBXShellScriptBuildPhase;
			buildActionMask = 2147483647;
			files = (
			);
			inputFileListPaths = (
			);
			inputPaths = (
			);
			name = "Env variable Injector";
			outputFileListPaths = (
			);
			outputPaths = (
			);
			runOnlyForDeploymentPostprocessing = 0;
			shellPath = /bin/sh;
			shellScript = "direnv allow ..\neval \"$(direnv export bash)\"\n\nif which variable-injector >/dev/null; then\n  variable-injector --file ${SRCROOT}/Beam/Configuration/Configuration.swift # --verbose # Pass your paramenters\nelse\n  echo \"Warning: Swift Variable Injector not installed, download from https://github.com/penso/variable-injector\"\nfi\n";
			showEnvVarsInLog = 0;
		};
		520DDA94257E4CEE00FF8152 /* Clean Configuration.swift from variable Injector */ = {
			isa = PBXShellScriptBuildPhase;
			buildActionMask = 2147483647;
			files = (
			);
			inputFileListPaths = (
			);
			inputPaths = (
			);
			name = "Clean Configuration.swift from variable Injector";
			outputFileListPaths = (
			);
			outputPaths = (
			);
			runOnlyForDeploymentPostprocessing = 0;
			shellPath = /bin/sh;
			shellScript = "git checkout Beam/Configuration/Configuration.swift\n";
			showEnvVarsInLog = 0;
		};
		5259C3FE258A837300DD67E7 /* Sparkle Signing */ = {
			isa = PBXShellScriptBuildPhase;
			buildActionMask = 2147483647;
			files = (
			);
			inputFileListPaths = (
			);
			inputPaths = (
			);
			name = "Sparkle Signing";
			outputFileListPaths = (
			);
			outputPaths = (
			);
			runOnlyForDeploymentPostprocessing = 0;
			shellPath = /bin/sh;
			shellScript = "scripts/codesign-sparkle-autoupdate.sh\n";
		};
		52602A73257E9B2000312365 /* [CP] Embed Pods Frameworks */ = {
			isa = PBXShellScriptBuildPhase;
			buildActionMask = 2147483647;
			files = (
			);
			inputFileListPaths = (
				"${PODS_ROOT}/Target Support Files/Pods-BeamUITests/Pods-BeamUITests-frameworks-${CONFIGURATION}-input-files.xcfilelist",
			);
			name = "[CP] Embed Pods Frameworks";
			outputFileListPaths = (
				"${PODS_ROOT}/Target Support Files/Pods-BeamUITests/Pods-BeamUITests-frameworks-${CONFIGURATION}-output-files.xcfilelist",
			);
			runOnlyForDeploymentPostprocessing = 0;
			shellPath = /bin/sh;
			shellScript = "\"${PODS_ROOT}/Target Support Files/Pods-BeamUITests/Pods-BeamUITests-frameworks.sh\"\n";
			showEnvVarsInLog = 0;
		};
		529C0CC5251CFD0C00ED6BAF /* SwiftLint */ = {
			isa = PBXShellScriptBuildPhase;
			buildActionMask = 2147483647;
			files = (
			);
			inputFileListPaths = (
			);
			inputPaths = (
			);
			name = SwiftLint;
			outputFileListPaths = (
			);
			outputPaths = (
			);
			runOnlyForDeploymentPostprocessing = 0;
			shellPath = /bin/sh;
			shellScript = "\"${PODS_ROOT}/SwiftLint/swiftlint\" --lenient\n";
		};
		6302F3C9780586B509787840 /* [CP] Check Pods Manifest.lock */ = {
			isa = PBXShellScriptBuildPhase;
			buildActionMask = 2147483647;
			files = (
			);
			inputFileListPaths = (
			);
			inputPaths = (
				"${PODS_PODFILE_DIR_PATH}/Podfile.lock",
				"${PODS_ROOT}/Manifest.lock",
			);
			name = "[CP] Check Pods Manifest.lock";
			outputFileListPaths = (
			);
			outputPaths = (
				"$(DERIVED_FILE_DIR)/Pods-Beam-checkManifestLockResult.txt",
			);
			runOnlyForDeploymentPostprocessing = 0;
			shellPath = /bin/sh;
			shellScript = "diff \"${PODS_PODFILE_DIR_PATH}/Podfile.lock\" \"${PODS_ROOT}/Manifest.lock\" > /dev/null\nif [ $? != 0 ] ; then\n    # print error to STDERR\n    echo \"error: The sandbox is not in sync with the Podfile.lock. Run 'pod install' or update your CocoaPods installation.\" >&2\n    exit 1\nfi\n# This output is used by Xcode 'outputs' to avoid re-running this script phase.\necho \"SUCCESS\" > \"${SCRIPT_OUTPUT_FILE_0}\"\n";
			showEnvVarsInLog = 0;
		};
		6C1AE6F4B3DD3AA739D097FF /* [CP] Embed Pods Frameworks */ = {
			isa = PBXShellScriptBuildPhase;
			buildActionMask = 2147483647;
			files = (
			);
			inputFileListPaths = (
				"${PODS_ROOT}/Target Support Files/Pods-Beam/Pods-Beam-frameworks-${CONFIGURATION}-input-files.xcfilelist",
			);
			name = "[CP] Embed Pods Frameworks";
			outputFileListPaths = (
				"${PODS_ROOT}/Target Support Files/Pods-Beam/Pods-Beam-frameworks-${CONFIGURATION}-output-files.xcfilelist",
			);
			runOnlyForDeploymentPostprocessing = 0;
			shellPath = /bin/sh;
			shellScript = "\"${PODS_ROOT}/Target Support Files/Pods-Beam/Pods-Beam-frameworks.sh\"\n";
			showEnvVarsInLog = 0;
		};
		78D399D86519BBC2ED87C1D9 /* [CP] Check Pods Manifest.lock */ = {
			isa = PBXShellScriptBuildPhase;
			buildActionMask = 2147483647;
			files = (
			);
			inputFileListPaths = (
			);
			inputPaths = (
				"${PODS_PODFILE_DIR_PATH}/Podfile.lock",
				"${PODS_ROOT}/Manifest.lock",
			);
			name = "[CP] Check Pods Manifest.lock";
			outputFileListPaths = (
			);
			outputPaths = (
				"$(DERIVED_FILE_DIR)/Pods-BeamTests-checkManifestLockResult.txt",
			);
			runOnlyForDeploymentPostprocessing = 0;
			shellPath = /bin/sh;
			shellScript = "diff \"${PODS_PODFILE_DIR_PATH}/Podfile.lock\" \"${PODS_ROOT}/Manifest.lock\" > /dev/null\nif [ $? != 0 ] ; then\n    # print error to STDERR\n    echo \"error: The sandbox is not in sync with the Podfile.lock. Run 'pod install' or update your CocoaPods installation.\" >&2\n    exit 1\nfi\n# This output is used by Xcode 'outputs' to avoid re-running this script phase.\necho \"SUCCESS\" > \"${SCRIPT_OUTPUT_FILE_0}\"\n";
			showEnvVarsInLog = 0;
		};
		B131415B7922BB7DACA544E7 /* [CP] Embed Pods Frameworks */ = {
			isa = PBXShellScriptBuildPhase;
			buildActionMask = 2147483647;
			files = (
			);
			inputFileListPaths = (
				"${PODS_ROOT}/Target Support Files/Pods-BeamTests/Pods-BeamTests-frameworks-${CONFIGURATION}-input-files.xcfilelist",
			);
			name = "[CP] Embed Pods Frameworks";
			outputFileListPaths = (
				"${PODS_ROOT}/Target Support Files/Pods-BeamTests/Pods-BeamTests-frameworks-${CONFIGURATION}-output-files.xcfilelist",
			);
			runOnlyForDeploymentPostprocessing = 0;
			shellPath = /bin/sh;
			shellScript = "\"${PODS_ROOT}/Target Support Files/Pods-BeamTests/Pods-BeamTests-frameworks.sh\"\n";
			showEnvVarsInLog = 0;
		};
		BB3FB548DAEB6AC40D3B66C3 /* [CP] Check Pods Manifest.lock */ = {
			isa = PBXShellScriptBuildPhase;
			buildActionMask = 2147483647;
			files = (
			);
			inputFileListPaths = (
			);
			inputPaths = (
				"${PODS_PODFILE_DIR_PATH}/Podfile.lock",
				"${PODS_ROOT}/Manifest.lock",
			);
			name = "[CP] Check Pods Manifest.lock";
			outputFileListPaths = (
			);
			outputPaths = (
				"$(DERIVED_FILE_DIR)/Pods-BeamUITests-checkManifestLockResult.txt",
			);
			runOnlyForDeploymentPostprocessing = 0;
			shellPath = /bin/sh;
			shellScript = "diff \"${PODS_PODFILE_DIR_PATH}/Podfile.lock\" \"${PODS_ROOT}/Manifest.lock\" > /dev/null\nif [ $? != 0 ] ; then\n    # print error to STDERR\n    echo \"error: The sandbox is not in sync with the Podfile.lock. Run 'pod install' or update your CocoaPods installation.\" >&2\n    exit 1\nfi\n# This output is used by Xcode 'outputs' to avoid re-running this script phase.\necho \"SUCCESS\" > \"${SCRIPT_OUTPUT_FILE_0}\"\n";
			showEnvVarsInLog = 0;
		};
/* End PBXShellScriptBuildPhase section */

/* Begin PBXSourcesBuildPhase section */
		965A78212514F147009980D4 /* Sources */ = {
			isa = PBXSourcesBuildPhase;
			buildActionMask = 2147483647;
			files = (
				521EEDFB2593927100BA2485 /* Int+ByteSize.swift in Sources */,
				4181720E2581107C00317ED8 /* NoteBackForwardList.swift in Sources */,
				418172552581107C00317ED8 /* GlobalNoteTitle.swift in Sources */,
				4181727C258110D100317ED8 /* AppDelegate+Note.swift in Sources */,
				418172592581107C00317ED8 /* ContentView.swift in Sources */,
				418173B6258124D500317ED8 /* NSAttributedString+Beam.swift in Sources */,
				96E4505825995CA200BFF36F /* BreadCrumb.swift in Sources */,
				418171EF2581107C00317ED8 /* User.swift in Sources */,
				4181732D25811E9800317ED8 /* Symbol.swift in Sources */,
				4181722E2581107C00317ED8 /* AutoCompleteItem.swift in Sources */,
				418172572581107C00317ED8 /* AccountWindow.swift in Sources */,
				4181721A2581107C00317ED8 /* StandardStorable.swift in Sources */,
				96C9AA3F259019E3007D3D98 /* LinkedReferenceNode.swift in Sources */,
				4181731725811E1800317ED8 /* CursorMovement.swift in Sources */,
				418172522581107C00317ED8 /* OmniBarSearchBox.swift in Sources */,
				418172392581107C00317ED8 /* Lexer.swift in Sources */,
				521EEDF72593824100BA2485 /* AppDelegate+Document.swift in Sources */,
				418172532581107C00317ED8 /* Chevrons.swift in Sources */,
				5206282625923B6800D7CD9E /* DocumentRequest.swift in Sources */,
				4181733725811F6300317ED8 /* Mode.swift in Sources */,
				4181723F2581107C00317ED8 /* Font.swift in Sources */,
				4181722C2581107C00317ED8 /* AutoCompleteList.swift in Sources */,
				4181727B258110D100317ED8 /* AppDelegate+CoreData.swift in Sources */,
				96E4CF72258E59F400D6DE22 /* BeamTextVisitor.swift in Sources */,
				418172272581107C00317ED8 /* NSMutableAttributedString+Range.swift in Sources */,
				4181723A2581107C00317ED8 /* Parser.swift in Sources */,
				4181724A2581107C00317ED8 /* TextView.swift in Sources */,
				4181722B2581107C00317ED8 /* String+Localization.swift in Sources */,
				418172012581107C00317ED8 /* Document+CoreDataProperties.swift in Sources */,
				418171EE2581107C00317ED8 /* GraphqlParametersProtocol.swift in Sources */,
				521EEDDD25937E9200BA2485 /* DocumentsWindow.swift in Sources */,
				418172122581107C00317ED8 /* EventsTracker.swift in Sources */,
				4181720A2581107C00317ED8 /* BrowserTab.swift in Sources */,
				5206283E25923EB500D7CD9E /* DocumentAPIType.swift in Sources */,
				418172D625811B8700317ED8 /* RoundRectButtonStyle.swift in Sources */,
				4181722A2581107C00317ED8 /* NSRect+Beam.swift in Sources */,
				4181724B2581107C00317ED8 /* NoteRow.swift in Sources */,
				418172252581107C00317ED8 /* String+Regex.swift in Sources */,
				418172132581107C00317ED8 /* Logger.swift in Sources */,
				418171F92581107C00317ED8 /* SearchEngine.swift in Sources */,
				4181734E2581204900317ED8 /* BeamState.swift in Sources */,
				418172562581107C00317ED8 /* GlobalTabTitle.swift in Sources */,
				418171FE2581107C00317ED8 /* Html2Md.swift in Sources */,
				418172492581107C00317ED8 /* NoteWindow.swift in Sources */,
				96C9AAB92593BB67007D3D98 /* Widget.swift in Sources */,
				418172B625811AAA00317ED8 /* FrameAnimation.swift in Sources */,
				418172042581107C00317ED8 /* TemporaryFile.swift in Sources */,
				418172482581107C00317ED8 /* ViewModelFetchedResults.swift in Sources */,
				418172AA25811A3A00317ED8 /* BMTextField.swift in Sources */,
				418172052581107C00317ED8 /* Note+CoreDataProperties.swift in Sources */,
				4181720D2581107C00317ED8 /* BID.swift in Sources */,
				418172152581107C00317ED8 /* NSContainerView.swift in Sources */,
				521EEDF12593819000BA2485 /* Document+ResultsController.swift in Sources */,
				418172002581107C00317ED8 /* NotificationName+Beam.swift in Sources */,
				418172112581107C00317ED8 /* Readability.swift in Sources */,
				4181727D258110D100317ED8 /* AppDelegate+Account.swift in Sources */,
				418171F12581107C00317ED8 /* UserSessionRequest.swift in Sources */,
				418172242581107C00317ED8 /* String+URL.swift in Sources */,
				418172192581107C00317ED8 /* Persistence.swift in Sources */,
				418172282581107C00317ED8 /* ClosedRange+Beam.swift in Sources */,
				41221A362592771F00255197 /* TextEdit+Popover.swift in Sources */,
				96E4CF30258DFB0800D6DE22 /* BeamText+NSAttributedString.swift in Sources */,
				418172232581107C00317ED8 /* String+Ranges.swift in Sources */,
				521EEDE525937F7F00BA2485 /* DocumentsList.swift in Sources */,
				418172CF25811AF800317ED8 /* Animation.swift in Sources */,
				418171F32581107C00317ED8 /* AuthenticationHandler.swift in Sources */,
				4159EA0A259A3568005FD355 /* BidirectionalPopoverItem.swift in Sources */,
				4170C43125923B6A0072C781 /* Popover.swift in Sources */,
				418171EC2581107C00317ED8 /* Me.swift in Sources */,
				418171FB2581107C00317ED8 /* BeamElement.swift in Sources */,
				4181724E2581107C00317ED8 /* TabStats.swift in Sources */,
				4181724F2581107C00317ED8 /* WebView.swift in Sources */,
				96C9AA5725901AA9007D3D98 /* LinksSection.swift in Sources */,
				418171F02581107C00317ED8 /* APIResponse.swift in Sources */,
				418172262581107C00317ED8 /* NSRange+Beam.swift in Sources */,
				418172222581107C00317ED8 /* NSView+Beam.swift in Sources */,
				4159E9D4259A1A81005FD355 /* BidirectionalPopover.swift in Sources */,
				4181744325812C5F00317ED8 /* NSColor+Beam.swift in Sources */,
				4181723B2581107C00317ED8 /* AttributedStringVisitor.swift in Sources */,
				4181721E2581107C00317ED8 /* OSLog+Beam.swift in Sources */,
				418171F72581107C00317ED8 /* BeamData.swift in Sources */,
				418172442581107C00317ED8 /* ScrollableTextView.swift in Sources */,
				418171EB2581107C00317ED8 /* AutoComplete.swift in Sources */,
				418172212581107C00317ED8 /* String+LoremIpsum.swift in Sources */,
				418172082581107C00317ED8 /* NSManagedObject+initExtension.swift in Sources */,
				418172032581107C00317ED8 /* Bullet.swift in Sources */,
				418173C32581276F00317ED8 /* String+NSMutableAttributedString.swift in Sources */,
				418172402581107C00317ED8 /* TextRoot.swift in Sources */,
				4181723D2581107C00317ED8 /* TextEdit.swift in Sources */,
				4181720F2581107C00317ED8 /* PageRank.swift in Sources */,
				418172AB25811A3A00317ED8 /* BMTextFieldView.swift in Sources */,
				965A78292514F147009980D4 /* AppDelegate.swift in Sources */,
				418171F82581107C00317ED8 /* Score.swift in Sources */,
				418172022581107C00317ED8 /* Bullet+CoreDataProperties.swift in Sources */,
				418172092581107C00317ED8 /* CoreDataManager+backupExtension.swift in Sources */,
				4181721B2581107C00317ED8 /* Maths.swift in Sources */,
				4181725D2581107C00317ED8 /* AuthenticationManager.swift in Sources */,
				4181721F2581107C00317ED8 /* JSSourceLoader.swift in Sources */,
				96E4CF76258EC88300D6DE22 /* BeamTextTools.swift in Sources */,
				4181723E2581107C00317ED8 /* TextEditCommands.swift in Sources */,
				96F936632590FA59006D8E53 /* BTextEdit.swift in Sources */,
				521EEDED2593803F00BA2485 /* DocumentDetail.swift in Sources */,
				418171ED2581107C00317ED8 /* Session.swift in Sources */,
				4181713325810CDC00317ED8 /* Constants.swift in Sources */,
				4181722D2581107C00317ED8 /* AutoCompleteView.swift in Sources */,
				4181725E2581107C00317ED8 /* AccountManager.swift in Sources */,
				418171FF2581107C00317ED8 /* CoreDataManager.swift in Sources */,
				418171F22581107C00317ED8 /* APIRequest.swift in Sources */,
				418172B525811AAA00317ED8 /* Tick.swift in Sources */,
				418173BE2581251600317ED8 /* URL+Beam.swift in Sources */,
				4181713525810CDC00317ED8 /* Beam.xcdatamodeld in Sources */,
				418172102581107C00317ED8 /* TextFormatter.swift in Sources */,
				418172382581107C00317ED8 /* TextNode.swift in Sources */,
				418172502581107C00317ED8 /* NoteView.swift in Sources */,
				4181725F2581107C00317ED8 /* DocumentManager.swift in Sources */,
				96F93618258CFDD2006D8E53 /* BeamText.swift in Sources */,
				418172062581107C00317ED8 /* Note.swift in Sources */,
				418172072581107C00317ED8 /* Document.swift in Sources */,
				418171FC2581107C00317ED8 /* RoamImporter.swift in Sources */,
				41A969FF2581394300E6594B /* Configuration.swift in Sources */,
				4181723C2581107C00317ED8 /* TextEditMovements.swift in Sources */,
				418172202581107C00317ED8 /* Information.swift in Sources */,
				4181727E258110D100317ED8 /* AppDelegate+URL.swift in Sources */,
				4181724D2581107C00317ED8 /* BrowserTabBar.swift in Sources */,
				418172542581107C00317ED8 /* OmniBar.swift in Sources */,
				418172422581107C00317ED8 /* NotesContentView.swift in Sources */,
				418172582581107C00317ED8 /* AccountDetail.swift in Sources */,
				4181721D2581107C00317ED8 /* NSImage+Beam.swift in Sources */,
				418172432581107C00317ED8 /* NotesWindow.swift in Sources */,
				418172452581107C00317ED8 /* SearchBar.swift in Sources */,
				418171FA2581107C00317ED8 /* SearchKit.swift in Sources */,
				418172182581107C00317ED8 /* PerformanceDebug.swift in Sources */,
				4181722F2581107C00317ED8 /* BeamWindow.swift in Sources */,
				418172602581107C00317ED8 /* LibrairiesManager.swift in Sources */,
				4181733225811F4800317ED8 /* KeyCode.swift in Sources */,
				4181724C2581107C00317ED8 /* BrowserTabView.swift in Sources */,
				521EEDE125937F5B00BA2485 /* DocumentsContentView.swift in Sources */,
				418172512581107C00317ED8 /* JournalView.swift in Sources */,
				418172462581107C00317ED8 /* NoteList.swift in Sources */,
				418171FD2581107C00317ED8 /* NavigationContext.swift in Sources */,
				418172372581107C00317ED8 /* TextEditOperations.swift in Sources */,
				521EEDE925937FAD00BA2485 /* DocumentRow.swift in Sources */,
				418172472581107C00317ED8 /* NoteDetail.swift in Sources */,
				4181720C2581107C00317ED8 /* BeamNote.swift in Sources */,
			);
			runOnlyForDeploymentPostprocessing = 0;
		};
		965A78392514F149009980D4 /* Sources */ = {
			isa = PBXSourcesBuildPhase;
			buildActionMask = 2147483647;
			files = (
				965A78422514F149009980D4 /* BeamTests.swift in Sources */,
				52E04FED252C814D00AD9F56 /* RoamImporterTests.swift in Sources */,
				52B5EF78252F520100914D52 /* CoreDataTests.swift in Sources */,
				52DEF1CA252B259700561493 /* CoreDataManagerTests.swift in Sources */,
				967B2685255465C5003F40E3 /* Html2MdTests.swift in Sources */,
				527DF48725710ECB00A0A56D /* DocumentManagerTests.swift in Sources */,
				96E1356F2546F03900133A24 /* TextNodeTests.swift in Sources */,
				969084CC25365AAE009D3C96 /* ParserTests.swift in Sources */,
				521812CF2524C597007E4B47 /* NoteTests.swift in Sources */,
				96C9CC3E2535CE2C00D70AA6 /* LexerTests.swift in Sources */,
				96E4CEF9258D7E8200D6DE22 /* BeamTextTests.swift in Sources */,
			);
			runOnlyForDeploymentPostprocessing = 0;
		};
		965A78442514F149009980D4 /* Sources */ = {
			isa = PBXSourcesBuildPhase;
			buildActionMask = 2147483647;
			files = (
				965A784D2514F149009980D4 /* BeamUITests.swift in Sources */,
			);
			runOnlyForDeploymentPostprocessing = 0;
		};
/* End PBXSourcesBuildPhase section */

/* Begin PBXTargetDependency section */
		52DD2450258B685E00651C84 /* PBXTargetDependency */ = {
			isa = PBXTargetDependency;
			name = SparkleInstallerConnection;
			targetProxy = 52DD244F258B685E00651C84 /* PBXContainerItemProxy */;
		};
		52DD2452258B685E00651C84 /* PBXTargetDependency */ = {
			isa = PBXTargetDependency;
			name = SparkleInstallerLauncher;
			targetProxy = 52DD2451258B685E00651C84 /* PBXContainerItemProxy */;
		};
		52DD2454258B685E00651C84 /* PBXTargetDependency */ = {
			isa = PBXTargetDependency;
			name = SparkleInstallerStatus;
			targetProxy = 52DD2453258B685E00651C84 /* PBXContainerItemProxy */;
		};
		965A783F2514F149009980D4 /* PBXTargetDependency */ = {
			isa = PBXTargetDependency;
			target = 965A78242514F147009980D4 /* Beam */;
			targetProxy = 965A783E2514F149009980D4 /* PBXContainerItemProxy */;
		};
		965A784A2514F149009980D4 /* PBXTargetDependency */ = {
			isa = PBXTargetDependency;
			target = 965A78242514F147009980D4 /* Beam */;
			targetProxy = 965A78492514F149009980D4 /* PBXContainerItemProxy */;
		};
/* End PBXTargetDependency section */

/* Begin PBXVariantGroup section */
		965A78342514F148009980D4 /* Main.storyboard */ = {
			isa = PBXVariantGroup;
			children = (
				965A78352514F148009980D4 /* Base */,
			);
			name = Main.storyboard;
			sourceTree = "<group>";
		};
/* End PBXVariantGroup section */

/* Begin XCBuildConfiguration section */
		965A784F2514F149009980D4 /* Debug */ = {
			isa = XCBuildConfiguration;
			baseConfigurationReference = 4181712D25810CDC00317ED8 /* Debug.xcconfig */;
			buildSettings = {
				ALWAYS_SEARCH_USER_PATHS = NO;
				CLANG_ANALYZER_NONNULL = YES;
				CLANG_ANALYZER_NUMBER_OBJECT_CONVERSION = YES_AGGRESSIVE;
				CLANG_CXX_LANGUAGE_STANDARD = "gnu++14";
				CLANG_CXX_LIBRARY = "libc++";
				CLANG_ENABLE_MODULES = YES;
				CLANG_ENABLE_OBJC_ARC = YES;
				CLANG_ENABLE_OBJC_WEAK = YES;
				CLANG_WARN_BLOCK_CAPTURE_AUTORELEASING = YES;
				CLANG_WARN_BOOL_CONVERSION = YES;
				CLANG_WARN_COMMA = YES;
				CLANG_WARN_CONSTANT_CONVERSION = YES;
				CLANG_WARN_DEPRECATED_OBJC_IMPLEMENTATIONS = YES;
				CLANG_WARN_DIRECT_OBJC_ISA_USAGE = YES_ERROR;
				CLANG_WARN_DOCUMENTATION_COMMENTS = YES;
				CLANG_WARN_EMPTY_BODY = YES;
				CLANG_WARN_ENUM_CONVERSION = YES;
				CLANG_WARN_INFINITE_RECURSION = YES;
				CLANG_WARN_INT_CONVERSION = YES;
				CLANG_WARN_NON_LITERAL_NULL_CONVERSION = YES;
				CLANG_WARN_OBJC_IMPLICIT_RETAIN_SELF = YES;
				CLANG_WARN_OBJC_LITERAL_CONVERSION = YES;
				CLANG_WARN_OBJC_ROOT_CLASS = YES_ERROR;
				CLANG_WARN_QUOTED_INCLUDE_IN_FRAMEWORK_HEADER = YES;
				CLANG_WARN_RANGE_LOOP_ANALYSIS = YES;
				CLANG_WARN_STRICT_PROTOTYPES = YES;
				CLANG_WARN_SUSPICIOUS_MOVE = YES;
				CLANG_WARN_UNGUARDED_AVAILABILITY = YES_AGGRESSIVE;
				CLANG_WARN_UNREACHABLE_CODE = YES;
				CLANG_WARN__DUPLICATE_METHOD_MATCH = YES;
				COPY_PHASE_STRIP = NO;
				DEBUG_INFORMATION_FORMAT = dwarf;
				ENABLE_STRICT_OBJC_MSGSEND = YES;
				ENABLE_TESTABILITY = YES;
				GCC_C_LANGUAGE_STANDARD = gnu11;
				GCC_DYNAMIC_NO_PIC = NO;
				GCC_NO_COMMON_BLOCKS = YES;
				GCC_OPTIMIZATION_LEVEL = 0;
				GCC_PREPROCESSOR_DEFINITIONS = (
					"DEBUG=1",
					"$(inherited)",
				);
				GCC_WARN_64_TO_32_BIT_CONVERSION = YES;
				GCC_WARN_ABOUT_RETURN_TYPE = YES_ERROR;
				GCC_WARN_UNDECLARED_SELECTOR = YES;
				GCC_WARN_UNINITIALIZED_AUTOS = YES_AGGRESSIVE;
				GCC_WARN_UNUSED_FUNCTION = YES;
				GCC_WARN_UNUSED_VARIABLE = YES;
				MACOSX_DEPLOYMENT_TARGET = 10.15;
				MTL_ENABLE_DEBUG_INFO = INCLUDE_SOURCE;
				MTL_FAST_MATH = YES;
				ONLY_ACTIVE_ARCH = YES;
				OTHER_CODE_SIGN_FLAGS = "--timestamp";
				OTHER_SWIFT_FLAGS = "$(CUSTOM_OTHER_SWIFT_FLAGS)";
				SDKROOT = macosx;
				SWIFT_ACTIVE_COMPILATION_CONDITIONS = DEBUG;
				SWIFT_OPTIMIZATION_LEVEL = "-Onone";
			};
			name = Debug;
		};
		965A78502514F149009980D4 /* Release */ = {
			isa = XCBuildConfiguration;
			baseConfigurationReference = 4181713025810CDC00317ED8 /* Release.xcconfig */;
			buildSettings = {
				ALWAYS_SEARCH_USER_PATHS = NO;
				CLANG_ANALYZER_NONNULL = YES;
				CLANG_ANALYZER_NUMBER_OBJECT_CONVERSION = YES_AGGRESSIVE;
				CLANG_CXX_LANGUAGE_STANDARD = "gnu++14";
				CLANG_CXX_LIBRARY = "libc++";
				CLANG_ENABLE_MODULES = YES;
				CLANG_ENABLE_OBJC_ARC = YES;
				CLANG_ENABLE_OBJC_WEAK = YES;
				CLANG_WARN_BLOCK_CAPTURE_AUTORELEASING = YES;
				CLANG_WARN_BOOL_CONVERSION = YES;
				CLANG_WARN_COMMA = YES;
				CLANG_WARN_CONSTANT_CONVERSION = YES;
				CLANG_WARN_DEPRECATED_OBJC_IMPLEMENTATIONS = YES;
				CLANG_WARN_DIRECT_OBJC_ISA_USAGE = YES_ERROR;
				CLANG_WARN_DOCUMENTATION_COMMENTS = YES;
				CLANG_WARN_EMPTY_BODY = YES;
				CLANG_WARN_ENUM_CONVERSION = YES;
				CLANG_WARN_INFINITE_RECURSION = YES;
				CLANG_WARN_INT_CONVERSION = YES;
				CLANG_WARN_NON_LITERAL_NULL_CONVERSION = YES;
				CLANG_WARN_OBJC_IMPLICIT_RETAIN_SELF = YES;
				CLANG_WARN_OBJC_LITERAL_CONVERSION = YES;
				CLANG_WARN_OBJC_ROOT_CLASS = YES_ERROR;
				CLANG_WARN_QUOTED_INCLUDE_IN_FRAMEWORK_HEADER = YES;
				CLANG_WARN_RANGE_LOOP_ANALYSIS = YES;
				CLANG_WARN_STRICT_PROTOTYPES = YES;
				CLANG_WARN_SUSPICIOUS_MOVE = YES;
				CLANG_WARN_UNGUARDED_AVAILABILITY = YES_AGGRESSIVE;
				CLANG_WARN_UNREACHABLE_CODE = YES;
				CLANG_WARN__DUPLICATE_METHOD_MATCH = YES;
				COPY_PHASE_STRIP = NO;
				DEBUG_INFORMATION_FORMAT = "dwarf-with-dsym";
				ENABLE_NS_ASSERTIONS = NO;
				ENABLE_STRICT_OBJC_MSGSEND = YES;
				GCC_C_LANGUAGE_STANDARD = gnu11;
				GCC_NO_COMMON_BLOCKS = YES;
				GCC_WARN_64_TO_32_BIT_CONVERSION = YES;
				GCC_WARN_ABOUT_RETURN_TYPE = YES_ERROR;
				GCC_WARN_UNDECLARED_SELECTOR = YES;
				GCC_WARN_UNINITIALIZED_AUTOS = YES_AGGRESSIVE;
				GCC_WARN_UNUSED_FUNCTION = YES;
				GCC_WARN_UNUSED_VARIABLE = YES;
				MACOSX_DEPLOYMENT_TARGET = 10.15;
				MTL_ENABLE_DEBUG_INFO = NO;
				MTL_FAST_MATH = YES;
				OTHER_CODE_SIGN_FLAGS = "--timestamp";
				OTHER_SWIFT_FLAGS = "$(CUSTOM_OTHER_SWIFT_FLAGS)";
				SDKROOT = macosx;
				SWIFT_COMPILATION_MODE = wholemodule;
				SWIFT_OPTIMIZATION_LEVEL = "-O";
			};
			name = Release;
		};
		965A78522514F149009980D4 /* Debug */ = {
			isa = XCBuildConfiguration;
			baseConfigurationReference = A3DE910688789AFBA4487533 /* Pods-Beam.debug.xcconfig */;
			buildSettings = {
				ASSETCATALOG_COMPILER_APPICON_NAME = AppIcon;
				ASSETCATALOG_COMPILER_GLOBAL_ACCENT_COLOR_NAME = AccentColor;
				CODE_SIGN_ENTITLEMENTS = Beam/Configuration/Beam.entitlements;
				CODE_SIGN_IDENTITY = "Apple Development";
				CODE_SIGN_STYLE = Automatic;
				COMBINE_HIDPI_IMAGES = YES;
				CURRENT_PROJECT_VERSION = 1;
				DEVELOPMENT_ASSET_PATHS = "\"Beam/Preview Content\"";
				DEVELOPMENT_TEAM = X87W5M786F;
				ENABLE_HARDENED_RUNTIME = YES;
				ENABLE_PREVIEWS = YES;
				FRAMEWORK_SEARCH_PATHS = (
					"$(inherited)",
					"$(PROJECT_DIR)",
					"$(PROJECT_DIR)/Frameworks",
				);
				INFOPLIST_FILE = Beam/Configuration/Info.plist;
				LD_RUNPATH_SEARCH_PATHS = (
					"$(inherited)",
					"@executable_path//Frameworks",
					"@executable_path/../Frameworks",
				);
				MACOSX_DEPLOYMENT_TARGET = 10.15;
				MARKETING_VERSION = 0.1.0;
				PRODUCT_BUNDLE_IDENTIFIER = co.beamapp.macos;
				PRODUCT_NAME = "$(TARGET_NAME)";
				PROVISIONING_PROFILE_SPECIFIER = "";
				SWIFT_VERSION = 5.0;
				VERSIONING_SYSTEM = "apple-generic";
			};
			name = Debug;
		};
		965A78532514F149009980D4 /* Release */ = {
			isa = XCBuildConfiguration;
			baseConfigurationReference = 23F7A69644D041FDF4D3466B /* Pods-Beam.release.xcconfig */;
			buildSettings = {
				ASSETCATALOG_COMPILER_APPICON_NAME = AppIcon;
				ASSETCATALOG_COMPILER_GLOBAL_ACCENT_COLOR_NAME = AccentColor;
				CODE_SIGN_ENTITLEMENTS = Beam/Configuration/Beam.entitlements;
				CODE_SIGN_IDENTITY = "Apple Development";
				CODE_SIGN_STYLE = Automatic;
				COMBINE_HIDPI_IMAGES = YES;
				CURRENT_PROJECT_VERSION = 1;
				DEVELOPMENT_ASSET_PATHS = "\"Beam/Preview Content\"";
				DEVELOPMENT_TEAM = X87W5M786F;
				ENABLE_HARDENED_RUNTIME = YES;
				ENABLE_PREVIEWS = YES;
				FRAMEWORK_SEARCH_PATHS = (
					"$(inherited)",
					"$(PROJECT_DIR)",
					"$(PROJECT_DIR)/Frameworks",
				);
				INFOPLIST_FILE = Beam/Configuration/Info.plist;
				LD_RUNPATH_SEARCH_PATHS = (
					"$(inherited)",
					"@executable_path//Frameworks",
					"@executable_path/../Frameworks",
				);
				MACOSX_DEPLOYMENT_TARGET = 10.15;
				MARKETING_VERSION = 0.1.0;
				PRODUCT_BUNDLE_IDENTIFIER = co.beamapp.macos;
				PRODUCT_NAME = "$(TARGET_NAME)";
				PROVISIONING_PROFILE_SPECIFIER = "";
				SWIFT_VERSION = 5.0;
				VERSIONING_SYSTEM = "apple-generic";
			};
			name = Release;
		};
		965A78552514F149009980D4 /* Debug */ = {
			isa = XCBuildConfiguration;
			baseConfigurationReference = DA1B14ACD3E14C7CBEB0BA6F /* Pods-BeamTests.debug.xcconfig */;
			buildSettings = {
				ALWAYS_EMBED_SWIFT_STANDARD_LIBRARIES = "$(inherited)";
				BUNDLE_LOADER = "$(TEST_HOST)";
				CODE_SIGN_IDENTITY = "Apple Development";
				CODE_SIGN_STYLE = Manual;
				COMBINE_HIDPI_IMAGES = YES;
				CURRENT_PROJECT_VERSION = 1;
				DEVELOPMENT_TEAM = X87W5M786F;
				INFOPLIST_FILE = BeamTests/Info.plist;
				LD_RUNPATH_SEARCH_PATHS = (
					"$(inherited)",
					"@executable_path//Frameworks",
					"@loader_path//Frameworks",
				);
				MARKETING_VERSION = 0.1.0;
				PRODUCT_BUNDLE_IDENTIFIER = com.beam.BeamTests;
				PRODUCT_NAME = "$(TARGET_NAME)";
				SWIFT_VERSION = 5.0;
				TEST_HOST = "$(BUILT_PRODUCTS_DIR)/Beam.app/Contents/MacOS/Beam";
			};
			name = Debug;
		};
		965A78562514F149009980D4 /* Release */ = {
			isa = XCBuildConfiguration;
			baseConfigurationReference = 9B355D858C3216B61BF461D9 /* Pods-BeamTests.release.xcconfig */;
			buildSettings = {
				ALWAYS_EMBED_SWIFT_STANDARD_LIBRARIES = "$(inherited)";
				BUNDLE_LOADER = "$(TEST_HOST)";
				CODE_SIGN_IDENTITY = "Apple Development";
				CODE_SIGN_STYLE = Manual;
				COMBINE_HIDPI_IMAGES = YES;
				CURRENT_PROJECT_VERSION = 1;
				DEVELOPMENT_TEAM = X87W5M786F;
				INFOPLIST_FILE = BeamTests/Info.plist;
				LD_RUNPATH_SEARCH_PATHS = (
					"$(inherited)",
					"@executable_path//Frameworks",
					"@loader_path//Frameworks",
				);
				MARKETING_VERSION = 0.1.0;
				PRODUCT_BUNDLE_IDENTIFIER = com.beam.BeamTests;
				PRODUCT_NAME = "$(TARGET_NAME)";
				SWIFT_VERSION = 5.0;
				TEST_HOST = "$(BUILT_PRODUCTS_DIR)/Beam.app/Contents/MacOS/Beam";
			};
			name = Release;
		};
		965A78582514F149009980D4 /* Debug */ = {
			isa = XCBuildConfiguration;
			baseConfigurationReference = 3B2FA634DAEED958EF901A42 /* Pods-BeamUITests.debug.xcconfig */;
			buildSettings = {
				ALWAYS_EMBED_SWIFT_STANDARD_LIBRARIES = "$(inherited)";
				CODE_SIGN_STYLE = Manual;
				COMBINE_HIDPI_IMAGES = YES;
				CURRENT_PROJECT_VERSION = 1;
				DEVELOPMENT_TEAM = X87W5M786F;
				INFOPLIST_FILE = BeamUITests/Info.plist;
				LD_RUNPATH_SEARCH_PATHS = (
					"$(inherited)",
					"@executable_path//Frameworks",
					"@loader_path//Frameworks",
				);
				MACOSX_DEPLOYMENT_TARGET = 10.15;
				MARKETING_VERSION = 0.1.0;
				PRODUCT_BUNDLE_IDENTIFIER = com.beam.BeamUITests;
				PRODUCT_NAME = "$(TARGET_NAME)";
				SWIFT_VERSION = 5.0;
				TEST_TARGET_NAME = Beam;
			};
			name = Debug;
		};
		965A78592514F149009980D4 /* Release */ = {
			isa = XCBuildConfiguration;
			baseConfigurationReference = 1B75229D57B9672BF84D8A89 /* Pods-BeamUITests.release.xcconfig */;
			buildSettings = {
				ALWAYS_EMBED_SWIFT_STANDARD_LIBRARIES = "$(inherited)";
				CODE_SIGN_STYLE = Manual;
				COMBINE_HIDPI_IMAGES = YES;
				CURRENT_PROJECT_VERSION = 1;
				DEVELOPMENT_TEAM = X87W5M786F;
				INFOPLIST_FILE = BeamUITests/Info.plist;
				LD_RUNPATH_SEARCH_PATHS = (
					"$(inherited)",
					"@executable_path//Frameworks",
					"@loader_path//Frameworks",
				);
				MACOSX_DEPLOYMENT_TARGET = 10.15;
				MARKETING_VERSION = 0.1.0;
				PRODUCT_BUNDLE_IDENTIFIER = com.beam.BeamUITests;
				PRODUCT_NAME = "$(TARGET_NAME)";
				SWIFT_VERSION = 5.0;
				TEST_TARGET_NAME = Beam;
			};
			name = Release;
		};
/* End XCBuildConfiguration section */

/* Begin XCConfigurationList section */
		965A78202514F147009980D4 /* Build configuration list for PBXProject "Beam" */ = {
			isa = XCConfigurationList;
			buildConfigurations = (
				965A784F2514F149009980D4 /* Debug */,
				965A78502514F149009980D4 /* Release */,
			);
			defaultConfigurationIsVisible = 0;
			defaultConfigurationName = Release;
		};
		965A78512514F149009980D4 /* Build configuration list for PBXNativeTarget "Beam" */ = {
			isa = XCConfigurationList;
			buildConfigurations = (
				965A78522514F149009980D4 /* Debug */,
				965A78532514F149009980D4 /* Release */,
			);
			defaultConfigurationIsVisible = 0;
			defaultConfigurationName = Release;
		};
		965A78542514F149009980D4 /* Build configuration list for PBXNativeTarget "BeamTests" */ = {
			isa = XCConfigurationList;
			buildConfigurations = (
				965A78552514F149009980D4 /* Debug */,
				965A78562514F149009980D4 /* Release */,
			);
			defaultConfigurationIsVisible = 0;
			defaultConfigurationName = Release;
		};
		965A78572514F149009980D4 /* Build configuration list for PBXNativeTarget "BeamUITests" */ = {
			isa = XCConfigurationList;
			buildConfigurations = (
				965A78582514F149009980D4 /* Debug */,
				965A78592514F149009980D4 /* Release */,
			);
			defaultConfigurationIsVisible = 0;
			defaultConfigurationName = Release;
		};
/* End XCConfigurationList section */

/* Begin XCRemoteSwiftPackageReference section */
		9631C745251CE997009B40C4 /* XCRemoteSwiftPackageReference "SwiftSoup" */ = {
			isa = XCRemoteSwiftPackageReference;
			repositoryURL = "https://github.com/scinfu/SwiftSoup.git";
			requirement = {
				kind = upToNextMajorVersion;
				minimumVersion = 2.3.2;
			};
		};
		96474E3D254D9ADB00A920B3 /* XCRemoteSwiftPackageReference "FavIcon" */ = {
			isa = XCRemoteSwiftPackageReference;
			repositoryURL = "https://github.com/leonbreedt/FavIcon.git";
			requirement = {
				kind = upToNextMajorVersion;
				minimumVersion = 3.1.0;
			};
		};
/* End XCRemoteSwiftPackageReference section */

/* Begin XCSwiftPackageProductDependency section */
		9631C746251CE997009B40C4 /* SwiftSoup */ = {
			isa = XCSwiftPackageProductDependency;
			package = 9631C745251CE997009B40C4 /* XCRemoteSwiftPackageReference "SwiftSoup" */;
			productName = SwiftSoup;
		};
		96474E3E254D9ADB00A920B3 /* FavIcon */ = {
			isa = XCSwiftPackageProductDependency;
			package = 96474E3D254D9ADB00A920B3 /* XCRemoteSwiftPackageReference "FavIcon" */;
			productName = FavIcon;
		};
/* End XCSwiftPackageProductDependency section */

/* Begin XCVersionGroup section */
		4181712E25810CDC00317ED8 /* Beam.xcdatamodeld */ = {
			isa = XCVersionGroup;
			children = (
				4181712F25810CDC00317ED8 /* Beam.xcdatamodel */,
			);
			currentVersion = 4181712F25810CDC00317ED8 /* Beam.xcdatamodel */;
			path = Beam.xcdatamodeld;
			sourceTree = "<group>";
			versionGroupType = wrapper.xcdatamodel;
		};
/* End XCVersionGroup section */
	};
	rootObject = 965A781D2514F147009980D4 /* Project object */;
}<|MERGE_RESOLUTION|>--- conflicted
+++ resolved
@@ -917,15 +917,12 @@
 				418171C02581107C00317ED8 /* TextEditCommands.swift */,
 				418171C12581107C00317ED8 /* Font.swift */,
 				96E4CF2F258DFB0800D6DE22 /* BeamText+NSAttributedString.swift */,
-<<<<<<< HEAD
 				41221A352592771F00255197 /* TextEdit+Popover.swift */,
-=======
 				96C9AA3E259019E3007D3D98 /* LinkedReferenceNode.swift */,
 				96C9AA5625901AA9007D3D98 /* LinksSection.swift */,
 				96F936622590FA59006D8E53 /* BTextEdit.swift */,
 				96E4505725995CA200BFF36F /* BreadCrumb.swift */,
 				96C9AAB82593BB67007D3D98 /* Widget.swift */,
->>>>>>> d9b7d4eb
 			);
 			path = TextEditor;
 			sourceTree = "<group>";
