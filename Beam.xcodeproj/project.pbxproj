// !$*UTF8*$!
{
	archiveVersion = 1;
	classes = {
	};
	objectVersion = 53;
	objects = {

/* Begin PBXBuildFile section */
<<<<<<< HEAD
		02338A622612200800600147 /* SwiftSoup in Frameworks */ = {isa = PBXBuildFile; productRef = 9631C746251CE997009B40C4 /* SwiftSoup */; };
		02338A632612200800600147 /* FavIcon in Frameworks */ = {isa = PBXBuildFile; productRef = 96474E3E254D9ADB00A920B3 /* FavIcon */; };
		02338A642612200800600147 /* Preferences in Frameworks */ = {isa = PBXBuildFile; productRef = 524299AE25A47CA500F4DBF5 /* Preferences */; };
		02338A652612200800600147 /* CocoaLumberjackSwift in Frameworks */ = {isa = PBXBuildFile; productRef = 527FB71425B9A93400959146 /* CocoaLumberjackSwift */; };
		02338A662612200800600147 /* Sentry in Frameworks */ = {isa = PBXBuildFile; productRef = 527FB71925B9A97A00959146 /* Sentry */; };
		02338A672612200800600147 /* JWTDecode in Frameworks */ = {isa = PBXBuildFile; productRef = 527FB71E25B9A9B600959146 /* JWTDecode */; };
		02338A682612200800600147 /* Fakery in Frameworks */ = {isa = PBXBuildFile; productRef = 527FB72325B9AAA200959146 /* Fakery */; };
		02338A692612200800600147 /* PromiseKit in Frameworks */ = {isa = PBXBuildFile; productRef = 52BB698A25CD4E1E007A1173 /* PromiseKit */; };
		02338A6A2612200800600147 /* Promises in Frameworks */ = {isa = PBXBuildFile; productRef = 52E5297125CD980B00307858 /* Promises */; };
		02338A6B2612200800600147 /* PromisesTestHelpers in Frameworks */ = {isa = PBXBuildFile; productRef = 52E5297325CD980B00307858 /* PromisesTestHelpers */; };
		02338A6C2612200800600147 /* PMKFoundation in Frameworks */ = {isa = PBXBuildFile; productRef = 523E91CB25D17004001124E0 /* PMKFoundation */; };
		02338A6D2612200800600147 /* KeychainAccess in Frameworks */ = {isa = PBXBuildFile; productRef = 524CF6D225F276D1007312F0 /* KeychainAccess */; };
		02338A6E2612200800600147 /* Vinyl in Frameworks */ = {isa = PBXBuildFile; productRef = 521FEC992604F9B4009000F9 /* Vinyl */; };
		02338A6F2612200800600147 /* Nimble in Frameworks */ = {isa = PBXBuildFile; productRef = 5239C11525C2C4AE009C51E1 /* Nimble */; };
		02338A702612200800600147 /* Quick in Frameworks */ = {isa = PBXBuildFile; productRef = 5239C12E25C2C4C6009C51E1 /* Quick */; };
		02338A712612200800600147 /* Quick in Frameworks */ = {isa = PBXBuildFile; productRef = A0A6F2A425D1B74200EFC4BE /* Quick */; };
		02338A722612200800600147 /* Nimble in Frameworks */ = {isa = PBXBuildFile; productRef = A0A6F2A625D1B74800EFC4BE /* Nimble */; };
		02338A8A2612214100600147 /* PointAndShoot_prod.js in Resources */ = {isa = PBXBuildFile; fileRef = 02338A892612214100600147 /* PointAndShoot_prod.js */; };
		4100D96B25AEFEEA00EF04CB /* TextEdit+Shortcut.swift in Sources */ = {isa = PBXBuildFile; fileRef = 4100D96A25AEFEEA00EF04CB /* TextEdit+Shortcut.swift */; };
=======
		4100D96B25AEFEEA00EF04CB /* BeamTextEdit+Shortcut.swift in Sources */ = {isa = PBXBuildFile; fileRef = 4100D96A25AEFEEA00EF04CB /* BeamTextEdit+Shortcut.swift */; };
>>>>>>> 0e5d9e65
		4105CE2225A5ECA2009AB687 /* BidirectionalPopoverItem.swift in Sources */ = {isa = PBXBuildFile; fileRef = 4105CE2125A5ECA2009AB687 /* BidirectionalPopoverItem.swift */; };
		4105CE7525A60681009AB687 /* FormatterTypeButton.swift in Sources */ = {isa = PBXBuildFile; fileRef = 4105CE7425A60681009AB687 /* FormatterTypeButton.swift */; };
		41221A362592771F00255197 /* BeamTextEdit+Popover.swift in Sources */ = {isa = PBXBuildFile; fileRef = 41221A352592771F00255197 /* BeamTextEdit+Popover.swift */; };
		4131F16825BEC48C006473CD /* SpacerWidget.swift in Sources */ = {isa = PBXBuildFile; fileRef = 4131F16725BEC48C006473CD /* SpacerWidget.swift */; };
		414B987A259DE2E2002E81A3 /* BidirectionalPopoverActionItem.swift in Sources */ = {isa = PBXBuildFile; fileRef = 414B9878259DE2E2002E81A3 /* BidirectionalPopoverActionItem.swift */; };
		414B987B259DE2E2002E81A3 /* BidirectionalPopoverActionItem.xib in Resources */ = {isa = PBXBuildFile; fileRef = 414B9879259DE2E2002E81A3 /* BidirectionalPopoverActionItem.xib */; };
		414B989925A21BB0002E81A3 /* BeamTextEdit+Formatter.swift in Sources */ = {isa = PBXBuildFile; fileRef = 414B989825A21BB0002E81A3 /* BeamTextEdit+Formatter.swift */; };
		414B98F025A239F8002E81A3 /* FormatterView.swift in Sources */ = {isa = PBXBuildFile; fileRef = 414B98EF25A239F8002E81A3 /* FormatterView.swift */; };
		414B98F625A23A04002E81A3 /* TextFormatterView.xib in Resources */ = {isa = PBXBuildFile; fileRef = 414B98F525A23A04002E81A3 /* TextFormatterView.xib */; };
		414B98FA25A23A4F002E81A3 /* NSView+Xib.swift in Sources */ = {isa = PBXBuildFile; fileRef = 414B98F925A23A4F002E81A3 /* NSView+Xib.swift */; };
		414B98FE25A27930002E81A3 /* FormatterType.swift in Sources */ = {isa = PBXBuildFile; fileRef = 414B98FD25A27930002E81A3 /* FormatterType.swift */; };
		4159E9D4259A1A81005FD355 /* BidirectionalPopover.swift in Sources */ = {isa = PBXBuildFile; fileRef = 4159E9D3259A1A81005FD355 /* BidirectionalPopover.swift */; };
		4159E9E2259A2575005FD355 /* BidirectionalPopover.xib in Resources */ = {isa = PBXBuildFile; fileRef = 4159E9E1259A2575005FD355 /* BidirectionalPopover.xib */; };
		4159EA0A259A3568005FD355 /* BidirectionalPopoverResultItem.swift in Sources */ = {isa = PBXBuildFile; fileRef = 4159EA08259A3568005FD355 /* BidirectionalPopoverResultItem.swift */; };
		4159EA0B259A3568005FD355 /* BidirectionalPopoverResultItem.xib in Resources */ = {isa = PBXBuildFile; fileRef = 4159EA09259A3568005FD355 /* BidirectionalPopoverResultItem.xib */; };
		416C09F3259C919200AF2903 /* CATransaction+Beam.swift in Sources */ = {isa = PBXBuildFile; fileRef = 416C09F2259C919200AF2903 /* CATransaction+Beam.swift */; };
		4170C43125923B6A0072C781 /* Popover.swift in Sources */ = {isa = PBXBuildFile; fileRef = 4170C43025923B6A0072C781 /* Popover.swift */; };
		417628A525B05DFB0082FFDF /* NSBezierPath+CGPath.swift in Sources */ = {isa = PBXBuildFile; fileRef = 417628A425B05DFB0082FFDF /* NSBezierPath+CGPath.swift */; };
		418170FF2581060A00317ED8 /* Colors.xcassets in Resources */ = {isa = PBXBuildFile; fileRef = 418170FE2581060A00317ED8 /* Colors.xcassets */; };
		418171122581082200317ED8 /* Assets.xcassets in Resources */ = {isa = PBXBuildFile; fileRef = 418171112581082200317ED8 /* Assets.xcassets */; };
		4181713325810CDC00317ED8 /* Constants.swift in Sources */ = {isa = PBXBuildFile; fileRef = 4181712B25810CDC00317ED8 /* Constants.swift */; };
		4181713525810CDC00317ED8 /* Beam.xcdatamodeld in Sources */ = {isa = PBXBuildFile; fileRef = 4181712E25810CDC00317ED8 /* Beam.xcdatamodeld */; };
		418171EB2581107C00317ED8 /* Autocompleter.swift in Sources */ = {isa = PBXBuildFile; fileRef = 4181715B2581107C00317ED8 /* Autocompleter.swift */; };
		418171EC2581107C00317ED8 /* Me.swift in Sources */ = {isa = PBXBuildFile; fileRef = 4181715E2581107C00317ED8 /* Me.swift */; };
		418171ED2581107C00317ED8 /* Session.swift in Sources */ = {isa = PBXBuildFile; fileRef = 4181715F2581107C00317ED8 /* Session.swift */; };
		418171EE2581107C00317ED8 /* GraphqlParametersProtocol.swift in Sources */ = {isa = PBXBuildFile; fileRef = 418171602581107C00317ED8 /* GraphqlParametersProtocol.swift */; };
		418171EF2581107C00317ED8 /* User.swift in Sources */ = {isa = PBXBuildFile; fileRef = 418171612581107C00317ED8 /* User.swift */; };
		418171F02581107C00317ED8 /* APIResponse.swift in Sources */ = {isa = PBXBuildFile; fileRef = 418171622581107C00317ED8 /* APIResponse.swift */; };
		418171F12581107C00317ED8 /* UserSessionRequest.swift in Sources */ = {isa = PBXBuildFile; fileRef = 418171632581107C00317ED8 /* UserSessionRequest.swift */; };
		418171F22581107C00317ED8 /* APIRequest.swift in Sources */ = {isa = PBXBuildFile; fileRef = 418171642581107C00317ED8 /* APIRequest.swift */; };
		418171F42581107C00317ED8 /* sign_up.graphql in Resources */ = {isa = PBXBuildFile; fileRef = 418171682581107C00317ED8 /* sign_up.graphql */; };
		418171F52581107C00317ED8 /* forgot_password.graphql in Resources */ = {isa = PBXBuildFile; fileRef = 418171692581107C00317ED8 /* forgot_password.graphql */; };
		418171F62581107C00317ED8 /* sign_in.graphql in Resources */ = {isa = PBXBuildFile; fileRef = 4181716A2581107C00317ED8 /* sign_in.graphql */; };
		418171F72581107C00317ED8 /* BeamData.swift in Sources */ = {isa = PBXBuildFile; fileRef = 4181716C2581107C00317ED8 /* BeamData.swift */; };
		418171F82581107C00317ED8 /* Score.swift in Sources */ = {isa = PBXBuildFile; fileRef = 4181716D2581107C00317ED8 /* Score.swift */; };
		418171F92581107C00317ED8 /* SearchEngine.swift in Sources */ = {isa = PBXBuildFile; fileRef = 4181716E2581107C00317ED8 /* SearchEngine.swift */; };
		418171FB2581107C00317ED8 /* BeamElement.swift in Sources */ = {isa = PBXBuildFile; fileRef = 418171702581107C00317ED8 /* BeamElement.swift */; };
		418171FC2581107C00317ED8 /* RoamImporter.swift in Sources */ = {isa = PBXBuildFile; fileRef = 418171732581107C00317ED8 /* RoamImporter.swift */; };
		418171FD2581107C00317ED8 /* NavigationContext.swift in Sources */ = {isa = PBXBuildFile; fileRef = 418171742581107C00317ED8 /* NavigationContext.swift */; };
		418171FE2581107C00317ED8 /* Html2Md.swift in Sources */ = {isa = PBXBuildFile; fileRef = 418171752581107C00317ED8 /* Html2Md.swift */; };
		418171FF2581107C00317ED8 /* CoreDataManager.swift in Sources */ = {isa = PBXBuildFile; fileRef = 418171772581107C00317ED8 /* CoreDataManager.swift */; };
		418172002581107C00317ED8 /* NotificationName+Beam.swift in Sources */ = {isa = PBXBuildFile; fileRef = 418171782581107C00317ED8 /* NotificationName+Beam.swift */; };
		418172012581107C00317ED8 /* Document+CoreDataProperties.swift in Sources */ = {isa = PBXBuildFile; fileRef = 418171792581107C00317ED8 /* Document+CoreDataProperties.swift */; };
		418172042581107C00317ED8 /* TemporaryFile.swift in Sources */ = {isa = PBXBuildFile; fileRef = 4181717C2581107C00317ED8 /* TemporaryFile.swift */; };
		418172072581107C00317ED8 /* Document.swift in Sources */ = {isa = PBXBuildFile; fileRef = 4181717F2581107C00317ED8 /* Document.swift */; };
		418172082581107C00317ED8 /* NSManagedObject+initExtension.swift in Sources */ = {isa = PBXBuildFile; fileRef = 418171802581107C00317ED8 /* NSManagedObject+initExtension.swift */; };
		418172092581107C00317ED8 /* CoreDataManager+backupExtension.swift in Sources */ = {isa = PBXBuildFile; fileRef = 418171812581107C00317ED8 /* CoreDataManager+backupExtension.swift */; };
		4181720A2581107C00317ED8 /* BrowserTab.swift in Sources */ = {isa = PBXBuildFile; fileRef = 418171822581107C00317ED8 /* BrowserTab.swift */; };
		4181720C2581107C00317ED8 /* BeamNote.swift in Sources */ = {isa = PBXBuildFile; fileRef = 418171842581107C00317ED8 /* BeamNote.swift */; };
		4181720D2581107C00317ED8 /* BID.swift in Sources */ = {isa = PBXBuildFile; fileRef = 418171852581107C00317ED8 /* BID.swift */; };
		4181720E2581107C00317ED8 /* NoteBackForwardList.swift in Sources */ = {isa = PBXBuildFile; fileRef = 418171862581107C00317ED8 /* NoteBackForwardList.swift */; };
		4181720F2581107C00317ED8 /* PageRank.swift in Sources */ = {isa = PBXBuildFile; fileRef = 418171872581107C00317ED8 /* PageRank.swift */; };
		418172112581107C00317ED8 /* Readability.swift in Sources */ = {isa = PBXBuildFile; fileRef = 4181718B2581107C00317ED8 /* Readability.swift */; };
		418172122581107C00317ED8 /* EventsTracker.swift in Sources */ = {isa = PBXBuildFile; fileRef = 4181718C2581107C00317ED8 /* EventsTracker.swift */; };
		418172132581107C00317ED8 /* Logger.swift in Sources */ = {isa = PBXBuildFile; fileRef = 4181718D2581107C00317ED8 /* Logger.swift */; };
		418172152581107C00317ED8 /* NSContainerView.swift in Sources */ = {isa = PBXBuildFile; fileRef = 4181718F2581107C00317ED8 /* NSContainerView.swift */; };
		418172172581107C00317ED8 /* OverrideConsole.js in Resources */ = {isa = PBXBuildFile; fileRef = 418171912581107C00317ED8 /* OverrideConsole.js */; };
		418172182581107C00317ED8 /* PerformanceDebug.swift in Sources */ = {isa = PBXBuildFile; fileRef = 418171922581107C00317ED8 /* PerformanceDebug.swift */; };
		418172192581107C00317ED8 /* Persistence.swift in Sources */ = {isa = PBXBuildFile; fileRef = 418171942581107C00317ED8 /* Persistence.swift */; };
		4181721A2581107C00317ED8 /* StandardStorable.swift in Sources */ = {isa = PBXBuildFile; fileRef = 418171952581107C00317ED8 /* StandardStorable.swift */; };
		4181721B2581107C00317ED8 /* Maths.swift in Sources */ = {isa = PBXBuildFile; fileRef = 418171962581107C00317ED8 /* Maths.swift */; };
		4181721D2581107C00317ED8 /* NSImage+Beam.swift in Sources */ = {isa = PBXBuildFile; fileRef = 418171982581107C00317ED8 /* NSImage+Beam.swift */; };
		4181721E2581107C00317ED8 /* OSLog+Beam.swift in Sources */ = {isa = PBXBuildFile; fileRef = 418171992581107C00317ED8 /* OSLog+Beam.swift */; };
		4181721F2581107C00317ED8 /* JSSourceLoader.swift in Sources */ = {isa = PBXBuildFile; fileRef = 4181719A2581107C00317ED8 /* JSSourceLoader.swift */; };
		418172202581107C00317ED8 /* Information.swift in Sources */ = {isa = PBXBuildFile; fileRef = 4181719B2581107C00317ED8 /* Information.swift */; };
		418172212581107C00317ED8 /* String+LoremIpsum.swift in Sources */ = {isa = PBXBuildFile; fileRef = 4181719D2581107C00317ED8 /* String+LoremIpsum.swift */; };
		418172222581107C00317ED8 /* NSView+Beam.swift in Sources */ = {isa = PBXBuildFile; fileRef = 4181719E2581107C00317ED8 /* NSView+Beam.swift */; };
		418172232581107C00317ED8 /* String+Ranges.swift in Sources */ = {isa = PBXBuildFile; fileRef = 4181719F2581107C00317ED8 /* String+Ranges.swift */; };
		418172242581107C00317ED8 /* String+URL.swift in Sources */ = {isa = PBXBuildFile; fileRef = 418171A02581107C00317ED8 /* String+URL.swift */; };
		418172252581107C00317ED8 /* String+Regex.swift in Sources */ = {isa = PBXBuildFile; fileRef = 418171A12581107C00317ED8 /* String+Regex.swift */; };
		418172262581107C00317ED8 /* NSRange+Beam.swift in Sources */ = {isa = PBXBuildFile; fileRef = 418171A22581107C00317ED8 /* NSRange+Beam.swift */; };
		418172272581107C00317ED8 /* NSMutableAttributedString+Range.swift in Sources */ = {isa = PBXBuildFile; fileRef = 418171A32581107C00317ED8 /* NSMutableAttributedString+Range.swift */; };
		418172282581107C00317ED8 /* ClosedRange+Beam.swift in Sources */ = {isa = PBXBuildFile; fileRef = 418171A42581107C00317ED8 /* ClosedRange+Beam.swift */; };
		4181722A2581107C00317ED8 /* NSRect+Beam.swift in Sources */ = {isa = PBXBuildFile; fileRef = 418171A62581107C00317ED8 /* NSRect+Beam.swift */; };
		4181722B2581107C00317ED8 /* String+Localization.swift in Sources */ = {isa = PBXBuildFile; fileRef = 418171A72581107C00317ED8 /* String+Localization.swift */; };
		4181722C2581107C00317ED8 /* AutocompleteList.swift in Sources */ = {isa = PBXBuildFile; fileRef = 418171AB2581107C00317ED8 /* AutocompleteList.swift */; };
		4181722E2581107C00317ED8 /* AutocompleteItem.swift in Sources */ = {isa = PBXBuildFile; fileRef = 418171AD2581107C00317ED8 /* AutocompleteItem.swift */; };
		4181722F2581107C00317ED8 /* BeamWindow.swift in Sources */ = {isa = PBXBuildFile; fileRef = 418171AE2581107C00317ED8 /* BeamWindow.swift */; };
		418172372581107C00317ED8 /* TextEditOperations.swift in Sources */ = {isa = PBXBuildFile; fileRef = 418171B82581107C00317ED8 /* TextEditOperations.swift */; };
		418172382581107C00317ED8 /* TextNode.swift in Sources */ = {isa = PBXBuildFile; fileRef = 418171B92581107C00317ED8 /* TextNode.swift */; };
		418172392581107C00317ED8 /* Lexer.swift in Sources */ = {isa = PBXBuildFile; fileRef = 418171BB2581107C00317ED8 /* Lexer.swift */; };
		4181723A2581107C00317ED8 /* Parser.swift in Sources */ = {isa = PBXBuildFile; fileRef = 418171BC2581107C00317ED8 /* Parser.swift */; };
		4181723C2581107C00317ED8 /* TextEditMovements.swift in Sources */ = {isa = PBXBuildFile; fileRef = 418171BE2581107C00317ED8 /* TextEditMovements.swift */; };
		4181723D2581107C00317ED8 /* BeamTextEdit.swift in Sources */ = {isa = PBXBuildFile; fileRef = 418171BF2581107C00317ED8 /* BeamTextEdit.swift */; };
		4181723F2581107C00317ED8 /* Font.swift in Sources */ = {isa = PBXBuildFile; fileRef = 418171C12581107C00317ED8 /* Font.swift */; };
		418172412581107C00317ED8 /* ScrollableTextView.xib in Resources */ = {isa = PBXBuildFile; fileRef = 418171C42581107C00317ED8 /* ScrollableTextView.xib */; };
		418172442581107C00317ED8 /* ScrollableTextView.swift in Sources */ = {isa = PBXBuildFile; fileRef = 418171C72581107C00317ED8 /* ScrollableTextView.swift */; };
		418172452581107C00317ED8 /* SearchBar.swift in Sources */ = {isa = PBXBuildFile; fileRef = 418171C82581107C00317ED8 /* SearchBar.swift */; };
		4181724A2581107C00317ED8 /* TextView.swift in Sources */ = {isa = PBXBuildFile; fileRef = 418171CD2581107C00317ED8 /* TextView.swift */; };
		4181724C2581107C00317ED8 /* BrowserTabView.swift in Sources */ = {isa = PBXBuildFile; fileRef = 418171D02581107C00317ED8 /* BrowserTabView.swift */; };
		4181724D2581107C00317ED8 /* BrowserTabBar.swift in Sources */ = {isa = PBXBuildFile; fileRef = 418171D12581107C00317ED8 /* BrowserTabBar.swift */; };
		4181724E2581107C00317ED8 /* TabStats.swift in Sources */ = {isa = PBXBuildFile; fileRef = 418171D22581107C00317ED8 /* TabStats.swift */; };
		4181724F2581107C00317ED8 /* WebView.swift in Sources */ = {isa = PBXBuildFile; fileRef = 418171D32581107C00317ED8 /* WebView.swift */; };
		418172502581107C00317ED8 /* NoteView.swift in Sources */ = {isa = PBXBuildFile; fileRef = 418171D52581107C00317ED8 /* NoteView.swift */; };
		418172512581107C00317ED8 /* JournalView.swift in Sources */ = {isa = PBXBuildFile; fileRef = 418171D62581107C00317ED8 /* JournalView.swift */; };
		418172522581107C00317ED8 /* OmniBarSearchField.swift in Sources */ = {isa = PBXBuildFile; fileRef = 418171D82581107C00317ED8 /* OmniBarSearchField.swift */; };
		418172532581107C00317ED8 /* Chevrons.swift in Sources */ = {isa = PBXBuildFile; fileRef = 418171D92581107C00317ED8 /* Chevrons.swift */; };
		418172542581107C00317ED8 /* OmniBar.swift in Sources */ = {isa = PBXBuildFile; fileRef = 418171DA2581107C00317ED8 /* OmniBar.swift */; };
		418172562581107C00317ED8 /* GlobalTabTitle.swift in Sources */ = {isa = PBXBuildFile; fileRef = 418171DC2581107C00317ED8 /* GlobalTabTitle.swift */; };
		418172592581107C00317ED8 /* ContentView.swift in Sources */ = {isa = PBXBuildFile; fileRef = 418171E02581107C00317ED8 /* ContentView.swift */; };
		4181725D2581107C00317ED8 /* AuthenticationManager.swift in Sources */ = {isa = PBXBuildFile; fileRef = 418171E72581107C00317ED8 /* AuthenticationManager.swift */; };
		4181725E2581107C00317ED8 /* AccountManager.swift in Sources */ = {isa = PBXBuildFile; fileRef = 418171E82581107C00317ED8 /* AccountManager.swift */; };
		4181725F2581107C00317ED8 /* DocumentManager.swift in Sources */ = {isa = PBXBuildFile; fileRef = 418171E92581107C00317ED8 /* DocumentManager.swift */; };
		418172602581107C00317ED8 /* LibrairiesManager.swift in Sources */ = {isa = PBXBuildFile; fileRef = 418171EA2581107C00317ED8 /* LibrairiesManager.swift */; };
		4181727B258110D100317ED8 /* AppDelegate+CoreData.swift in Sources */ = {isa = PBXBuildFile; fileRef = 41817277258110D100317ED8 /* AppDelegate+CoreData.swift */; };
		4181727E258110D100317ED8 /* AppDelegate+URL.swift in Sources */ = {isa = PBXBuildFile; fileRef = 4181727A258110D100317ED8 /* AppDelegate+URL.swift */; };
		418172AA25811A3A00317ED8 /* BeamTextField.swift in Sources */ = {isa = PBXBuildFile; fileRef = 418172A825811A3A00317ED8 /* BeamTextField.swift */; };
		418172AB25811A3A00317ED8 /* BeamTextFieldView.swift in Sources */ = {isa = PBXBuildFile; fileRef = 418172A925811A3A00317ED8 /* BeamTextFieldView.swift */; };
		418172B525811AAA00317ED8 /* Tick.swift in Sources */ = {isa = PBXBuildFile; fileRef = 418172B225811AAA00317ED8 /* Tick.swift */; };
		418172B625811AAA00317ED8 /* FrameAnimation.swift in Sources */ = {isa = PBXBuildFile; fileRef = 418172B325811AAA00317ED8 /* FrameAnimation.swift */; };
		418172CF25811AF800317ED8 /* Animation.swift in Sources */ = {isa = PBXBuildFile; fileRef = 418172CE25811AF800317ED8 /* Animation.swift */; };
		418172D625811B8700317ED8 /* RoundRectButtonStyle.swift in Sources */ = {isa = PBXBuildFile; fileRef = 418172D525811B8700317ED8 /* RoundRectButtonStyle.swift */; };
		418172FF25811DB200317ED8 /* Readability.js in Resources */ = {isa = PBXBuildFile; fileRef = 418172FD25811DB200317ED8 /* Readability.js */; };
		4181731725811E1800317ED8 /* CursorMovement.swift in Sources */ = {isa = PBXBuildFile; fileRef = 4181731625811E1800317ED8 /* CursorMovement.swift */; };
		4181732D25811E9800317ED8 /* Icon.swift in Sources */ = {isa = PBXBuildFile; fileRef = 4181732C25811E9800317ED8 /* Icon.swift */; };
		4181733225811F4800317ED8 /* KeyCode.swift in Sources */ = {isa = PBXBuildFile; fileRef = 4181733125811F4800317ED8 /* KeyCode.swift */; };
		4181733725811F6300317ED8 /* Mode.swift in Sources */ = {isa = PBXBuildFile; fileRef = 4181733625811F6300317ED8 /* Mode.swift */; };
		4181734E2581204900317ED8 /* BeamState.swift in Sources */ = {isa = PBXBuildFile; fileRef = 4181734D2581204900317ED8 /* BeamState.swift */; };
		418173B6258124D500317ED8 /* NSAttributedString+Beam.swift in Sources */ = {isa = PBXBuildFile; fileRef = 418173B5258124D500317ED8 /* NSAttributedString+Beam.swift */; };
		418173BE2581251600317ED8 /* URL+Beam.swift in Sources */ = {isa = PBXBuildFile; fileRef = 418173BD2581251600317ED8 /* URL+Beam.swift */; };
		418173C32581276F00317ED8 /* String+NSMutableAttributedString.swift in Sources */ = {isa = PBXBuildFile; fileRef = 418173C22581276F00317ED8 /* String+NSMutableAttributedString.swift */; };
		4181744325812C5F00317ED8 /* NSColor+Beam.swift in Sources */ = {isa = PBXBuildFile; fileRef = 4181744225812C5F00317ED8 /* NSColor+Beam.swift */; };
		41855A3A25D1334F00DA49DC /* BeamCollectionView.swift in Sources */ = {isa = PBXBuildFile; fileRef = 41855A3925D1334F00DA49DC /* BeamCollectionView.swift */; };
		418EA94225D696EA005894AA /* HyperlinkFormatterView.swift in Sources */ = {isa = PBXBuildFile; fileRef = 418EA94125D696EA005894AA /* HyperlinkFormatterView.swift */; };
		41A969FF2581394300E6594B /* Configuration.swift in Sources */ = {isa = PBXBuildFile; fileRef = 41A969FE2581394300E6594B /* Configuration.swift */; };
		41B4277B25E52DCA00A8243F /* Localizable.stringsdict in Resources */ = {isa = PBXBuildFile; fileRef = 41B4277A25E52DCA00A8243F /* Localizable.stringsdict */; };
		41D169A625DC07260018E5F2 /* Inter-Bold.otf in Resources */ = {isa = PBXBuildFile; fileRef = 41D169A125DC07250018E5F2 /* Inter-Bold.otf */; };
		41D169A725DC07260018E5F2 /* Inter-Regular.otf in Resources */ = {isa = PBXBuildFile; fileRef = 41D169A225DC07260018E5F2 /* Inter-Regular.otf */; };
		41D169A825DC07260018E5F2 /* Inter-SemiBold.otf in Resources */ = {isa = PBXBuildFile; fileRef = 41D169A325DC07260018E5F2 /* Inter-SemiBold.otf */; };
		41D169A925DC07260018E5F2 /* Inter-Italic.otf in Resources */ = {isa = PBXBuildFile; fileRef = 41D169A425DC07260018E5F2 /* Inter-Italic.otf */; };
		41D169AA25DC07260018E5F2 /* Inter-Medium.otf in Resources */ = {isa = PBXBuildFile; fileRef = 41D169A525DC07260018E5F2 /* Inter-Medium.otf */; };
		41EA89B825B838D40033EAB9 /* FormatterViewType.swift in Sources */ = {isa = PBXBuildFile; fileRef = 41EA89B725B838D40033EAB9 /* FormatterViewType.swift */; };
		41FAD34F25E5742800D78B36 /* CALayer+Animation.swift in Sources */ = {isa = PBXBuildFile; fileRef = 41FAD34E25E5742800D78B36 /* CALayer+Animation.swift */; };
		5204290B25A4B3D300DD677C /* document_updated_at.graphql in Resources */ = {isa = PBXBuildFile; fileRef = 5204290A25A4B3D300DD677C /* document_updated_at.graphql */; };
		5204FE3B25F128BD00FD22F8 /* DocumentStruct.swift in Sources */ = {isa = PBXBuildFile; fileRef = 5204FE3A25F128BD00FD22F8 /* DocumentStruct.swift */; };
		5206280C25922D6300D7CD9E /* delete_document.graphql in Resources */ = {isa = PBXBuildFile; fileRef = 5206280B25922D6300D7CD9E /* delete_document.graphql */; };
		5206281025922D6C00D7CD9E /* update_document.graphql in Resources */ = {isa = PBXBuildFile; fileRef = 5206280F25922D6C00D7CD9E /* update_document.graphql */; };
		5206281425922D7800D7CD9E /* document.graphql in Resources */ = {isa = PBXBuildFile; fileRef = 5206281325922D7800D7CD9E /* document.graphql */; };
		5206281825922D8A00D7CD9E /* delete_all_documents.graphql in Resources */ = {isa = PBXBuildFile; fileRef = 5206281725922D8A00D7CD9E /* delete_all_documents.graphql */; };
		5206281C25922D9700D7CD9E /* import_documents.graphql in Resources */ = {isa = PBXBuildFile; fileRef = 5206281B25922D9700D7CD9E /* import_documents.graphql */; };
		5206282625923B6800D7CD9E /* DocumentRequest.swift in Sources */ = {isa = PBXBuildFile; fileRef = 5206282525923B6800D7CD9E /* DocumentRequest.swift */; };
		5206283E25923EB500D7CD9E /* DocumentAPIType.swift in Sources */ = {isa = PBXBuildFile; fileRef = 5206283D25923EB500D7CD9E /* DocumentAPIType.swift */; };
		521EEDDD25937E9200BA2485 /* DocumentsWindow.swift in Sources */ = {isa = PBXBuildFile; fileRef = 521EEDDC25937E9200BA2485 /* DocumentsWindow.swift */; };
		521EEDE125937F5B00BA2485 /* DocumentsContentView.swift in Sources */ = {isa = PBXBuildFile; fileRef = 521EEDE025937F5B00BA2485 /* DocumentsContentView.swift */; };
		521EEDE525937F7F00BA2485 /* DocumentsList.swift in Sources */ = {isa = PBXBuildFile; fileRef = 521EEDE425937F7F00BA2485 /* DocumentsList.swift */; };
		521EEDE925937FAD00BA2485 /* DocumentRow.swift in Sources */ = {isa = PBXBuildFile; fileRef = 521EEDE825937FAD00BA2485 /* DocumentRow.swift */; };
		521EEDED2593803F00BA2485 /* DocumentDetail.swift in Sources */ = {isa = PBXBuildFile; fileRef = 521EEDEC2593803F00BA2485 /* DocumentDetail.swift */; };
		521EEDF12593819000BA2485 /* Document+ResultsController.swift in Sources */ = {isa = PBXBuildFile; fileRef = 521EEDF02593819000BA2485 /* Document+ResultsController.swift */; };
		521EEDF72593824100BA2485 /* AppDelegate+Document.swift in Sources */ = {isa = PBXBuildFile; fileRef = 521EEDF62593824100BA2485 /* AppDelegate+Document.swift */; };
		521EEDFB2593927100BA2485 /* Int+ByteSize.swift in Sources */ = {isa = PBXBuildFile; fileRef = 521EEDFA2593927100BA2485 /* Int+ByteSize.swift */; };
		521FEC662604B830009000F9 /* String+c99.swift in Sources */ = {isa = PBXBuildFile; fileRef = 521FEC652604B830009000F9 /* String+c99.swift */; };
		522AFB2825CBFAB100F60647 /* DocumentManagerTestsHelper.swift in Sources */ = {isa = PBXBuildFile; fileRef = 522AFB2725CBFAB100F60647 /* DocumentManagerTestsHelper.swift */; };
		523FF66125C31D8800B4BD6E /* Data+String.swift in Sources */ = {isa = PBXBuildFile; fileRef = 523FF66025C31D8800B4BD6E /* Data+String.swift */; };
		523FF67925C31D9D00B4BD6E /* String+Data.swift in Sources */ = {isa = PBXBuildFile; fileRef = 523FF67825C31D9D00B4BD6E /* String+Data.swift */; };
		5242684D25ED408500DB1D05 /* String+Split.swift in Sources */ = {isa = PBXBuildFile; fileRef = 5242684C25ED408500DB1D05 /* String+Split.swift */; };
		5242685025ED40F500DB1D05 /* String+Split.swift in Sources */ = {isa = PBXBuildFile; fileRef = 5242684C25ED408500DB1D05 /* String+Split.swift */; };
		524299C725A47D2600F4DBF5 /* AppDelegate+Preferences.swift in Sources */ = {isa = PBXBuildFile; fileRef = 524299C625A47D2600F4DBF5 /* AppDelegate+Preferences.swift */; };
		524299E725A480A300F4DBF5 /* AccountsView.swift in Sources */ = {isa = PBXBuildFile; fileRef = 524299E225A480A300F4DBF5 /* AccountsView.swift */; };
		524299EE25A488E000F4DBF5 /* AdvancedPreferencesView.swift in Sources */ = {isa = PBXBuildFile; fileRef = 524299ED25A488E000F4DBF5 /* AdvancedPreferencesView.swift */; };
		524425F125C832110095422A /* AccountManagerTests.swift in Sources */ = {isa = PBXBuildFile; fileRef = 524425F025C832110095422A /* AccountManagerTests.swift */; };
		524520A425C8234500AC0007 /* BeamElement+Merge.swift in Sources */ = {isa = PBXBuildFile; fileRef = 524520A325C8234500AC0007 /* BeamElement+Merge.swift */; };
		524B856D25D2DD0700BB7C7A /* NSMAnagedObjectContext+performAndWait.swift in Sources */ = {isa = PBXBuildFile; fileRef = 524B856C25D2DD0700BB7C7A /* NSMAnagedObjectContext+performAndWait.swift */; };
		524CF6B225F27318007312F0 /* DocumentRequest+Encryption.swift in Sources */ = {isa = PBXBuildFile; fileRef = 524CF6B125F27318007312F0 /* DocumentRequest+Encryption.swift */; };
		524CF6CA25F2735D007312F0 /* EncryptionManager.swift in Sources */ = {isa = PBXBuildFile; fileRef = 524CF6C925F2735D007312F0 /* EncryptionManager.swift */; };
		524CF6CE25F27609007312F0 /* KeychainStorable.swift in Sources */ = {isa = PBXBuildFile; fileRef = 524CF6CD25F27609007312F0 /* KeychainStorable.swift */; };
		524CF6D725F28F97007312F0 /* EncryptionManagerTests.swift in Sources */ = {isa = PBXBuildFile; fileRef = 524CF6D625F28F97007312F0 /* EncryptionManagerTests.swift */; };
		524CF6DB25F29119007312F0 /* SymmetricKey+Serialize.swift in Sources */ = {isa = PBXBuildFile; fileRef = 524CF6DA25F29119007312F0 /* SymmetricKey+Serialize.swift */; };
		525C233C25BAF8EF001B9625 /* libgit2.a in Frameworks */ = {isa = PBXBuildFile; fileRef = 525C233B25BAF8EF001B9625 /* libgit2.a */; };
		525C235125BAFC6B001B9625 /* Merge.swift in Sources */ = {isa = PBXBuildFile; fileRef = 525C235025BAFC6B001B9625 /* Merge.swift */; };
		525C235825BAFCAA001B9625 /* MergeTests.swift in Sources */ = {isa = PBXBuildFile; fileRef = 525C235725BAFCAA001B9625 /* MergeTests.swift */; };
		526016CE25ADC10800634695 /* String+MD5.swift in Sources */ = {isa = PBXBuildFile; fileRef = 526016CD25ADC10800634695 /* String+MD5.swift */; };
		5260172125ADCBE800634695 /* documents.graphql in Resources */ = {isa = PBXBuildFile; fileRef = 5260172025ADCBE800634695 /* documents.graphql */; };
		526017F425AE074E00634695 /* ConsoleWindow.swift in Sources */ = {isa = PBXBuildFile; fileRef = 526017F325AE074E00634695 /* ConsoleWindow.swift */; };
		526017F825AE078600634695 /* ConsoleContentView.swift in Sources */ = {isa = PBXBuildFile; fileRef = 526017F725AE078600634695 /* ConsoleContentView.swift */; };
		526017FC25AE081E00634695 /* AppDelegate+Console.swift in Sources */ = {isa = PBXBuildFile; fileRef = 526017FB25AE081E00634695 /* AppDelegate+Console.swift */; };
		5273C65A25DA835500B00EC3 /* DocumentRequestTests.swift in Sources */ = {isa = PBXBuildFile; fileRef = 5273C65725DA835400B00EC3 /* DocumentRequestTests.swift */; };
		5273C65B25DA835500B00EC3 /* APIRequestTests.swift in Sources */ = {isa = PBXBuildFile; fileRef = 5273C65825DA835400B00EC3 /* APIRequestTests.swift */; };
		5273C65C25DA835500B00EC3 /* UserSessionRequestTests.swift in Sources */ = {isa = PBXBuildFile; fileRef = 5273C65925DA835400B00EC3 /* UserSessionRequestTests.swift */; };
		5273C66D25DA857400B00EC3 /* BeamUITestsMenuGenerator.swift in Sources */ = {isa = PBXBuildFile; fileRef = 5273C66C25DA857400B00EC3 /* BeamUITestsMenuGenerator.swift */; };
		527DF48725710ECB00A0A56D /* DocumentManagerTests.swift in Sources */ = {isa = PBXBuildFile; fileRef = 527DF48625710ECB00A0A56D /* DocumentManagerTests.swift */; };
		5281B01825C962EF00DF66D9 /* DocumentManagerNetworkTests.swift in Sources */ = {isa = PBXBuildFile; fileRef = 5281B01725C962EF00DF66D9 /* DocumentManagerNetworkTests.swift */; };
		5281B06425C98D2600DF66D9 /* PersistenceTests.swift in Sources */ = {isa = PBXBuildFile; fileRef = 5281B06325C98D2600DF66D9 /* PersistenceTests.swift */; };
		5281B07525C994BE00DF66D9 /* ConfigurationTests.swift in Sources */ = {isa = PBXBuildFile; fileRef = 5281B07425C994BE00DF66D9 /* ConfigurationTests.swift */; };
		5281B07C25C9989300DF66D9 /* 1_local.json in Resources */ = {isa = PBXBuildFile; fileRef = 5281B07B25C9989300DF66D9 /* 1_local.json */; };
		5281B08225C9989E00DF66D9 /* 1_remote.json in Resources */ = {isa = PBXBuildFile; fileRef = 5281B08125C9989E00DF66D9 /* 1_remote.json */; };
		5281B08625C998A900DF66D9 /* 1_merged.json in Resources */ = {isa = PBXBuildFile; fileRef = 5281B08525C998A900DF66D9 /* 1_merged.json */; };
		5281B08A25C998E700DF66D9 /* 1_ancestor.json in Resources */ = {isa = PBXBuildFile; fileRef = 5281B08925C998E700DF66D9 /* 1_ancestor.json */; };
		5281B09025C99D1C00DF66D9 /* 2_ancestor.json in Resources */ = {isa = PBXBuildFile; fileRef = 5281B08F25C99D1C00DF66D9 /* 2_ancestor.json */; };
		5281B09425C99D3300DF66D9 /* 2_local.json in Resources */ = {isa = PBXBuildFile; fileRef = 5281B09325C99D3300DF66D9 /* 2_local.json */; };
		5281B09825C99D4B00DF66D9 /* 2_remote.json in Resources */ = {isa = PBXBuildFile; fileRef = 5281B09725C99D4B00DF66D9 /* 2_remote.json */; };
		528286B625E806CD00C0CCEE /* NoteEditorUITests.swift in Sources */ = {isa = PBXBuildFile; fileRef = 528286B525E806CD00C0CCEE /* NoteEditorUITests.swift */; };
		5287EC2F25C42B0100CE1DD9 /* String+UUID.swift in Sources */ = {isa = PBXBuildFile; fileRef = 5287EC2E25C42B0100CE1DD9 /* String+UUID.swift */; };
		528910ED25FBBDE800492969 /* DocumentAPITypeTests.swift in Sources */ = {isa = PBXBuildFile; fileRef = 528910EC25FBBDE800492969 /* DocumentAPITypeTests.swift */; };
		5298649125D151D300D27A80 /* AutocompleteTests.swift in Sources */ = {isa = PBXBuildFile; fileRef = 5298649025D151D300D27A80 /* AutocompleteTests.swift */; };
		529E1AD425D45CFA00DD25B8 /* APIRequestError.swift in Sources */ = {isa = PBXBuildFile; fileRef = 529E1AD325D45CFA00DD25B8 /* APIRequestError.swift */; };
		529E1EE625D3EDA300F8B500 /* BeamTestsHelper.swift in Sources */ = {isa = PBXBuildFile; fileRef = 529E1EE525D3EDA300F8B500 /* BeamTestsHelper.swift */; };
		52A94E3C25E90094004BAC93 /* XCUIElement+clear.swift in Sources */ = {isa = PBXBuildFile; fileRef = 52A94E3B25E90094004BAC93 /* XCUIElement+clear.swift */; };
		52B5EF78252F520100914D52 /* CoreDataTests.swift in Sources */ = {isa = PBXBuildFile; fileRef = 52B5EF77252F520100914D52 /* CoreDataTests.swift */; };
		52BB69A925CD5A49007A1173 /* OmniBarUITests.swift in Sources */ = {isa = PBXBuildFile; fileRef = 52BB69A825CD5A49007A1173 /* OmniBarUITests.swift */; };
		52C3077B25C311950027C4B1 /* BeamDate.swift in Sources */ = {isa = PBXBuildFile; fileRef = 52C3077A25C311950027C4B1 /* BeamDate.swift */; };
		52C3078225C311B00027C4B1 /* BeamDateTests.swift in Sources */ = {isa = PBXBuildFile; fileRef = 52C3078125C311B00027C4B1 /* BeamDateTests.swift */; };
		52C3294225AC7A8E00EF11E7 /* DocumentTests.swift in Sources */ = {isa = PBXBuildFile; fileRef = 52C3294125AC7A8E00EF11E7 /* DocumentTests.swift */; };
		52C60BFA258B638F008B7C10 /* Sparkle.framework in Frameworks */ = {isa = PBXBuildFile; fileRef = 52C60B9D258B6333008B7C10 /* Sparkle.framework */; };
		52C60BFB258B638F008B7C10 /* Sparkle.framework in Embed Frameworks */ = {isa = PBXBuildFile; fileRef = 52C60B9D258B6333008B7C10 /* Sparkle.framework */; settings = {ATTRIBUTES = (CodeSignOnCopy, RemoveHeadersOnCopy, ); }; };
		52DD2457258B687200651C84 /* org.sparkle-project.InstallerConnection.xpc in Embed XPC Services */ = {isa = PBXBuildFile; fileRef = 52DD2442258B681500651C84 /* org.sparkle-project.InstallerConnection.xpc */; settings = {ATTRIBUTES = (RemoveHeadersOnCopy, ); }; };
		52DD2458258B687200651C84 /* org.sparkle-project.InstallerLauncher.xpc in Embed XPC Services */ = {isa = PBXBuildFile; fileRef = 52DD2440258B681500651C84 /* org.sparkle-project.InstallerLauncher.xpc */; settings = {ATTRIBUTES = (RemoveHeadersOnCopy, ); }; };
		52DD2459258B687200651C84 /* org.sparkle-project.InstallerStatus.xpc in Embed XPC Services */ = {isa = PBXBuildFile; fileRef = 52DD2444258B681500651C84 /* org.sparkle-project.InstallerStatus.xpc */; settings = {ATTRIBUTES = (RemoveHeadersOnCopy, ); }; };
		52DD53F125F1122F004F7EC8 /* BeamExport.sqlite in Resources */ = {isa = PBXBuildFile; fileRef = 52DD53DC25F1122F004F7EC8 /* BeamExport.sqlite */; };
		52DEF1CA252B259700561493 /* CoreDataManagerTests.swift in Sources */ = {isa = PBXBuildFile; fileRef = 52DEF1C9252B259700561493 /* CoreDataManagerTests.swift */; };
		52DF49A625E42110009A651E /* BeamUITestsHelper.swift in Sources */ = {isa = PBXBuildFile; fileRef = 52DF49A525E42110009A651E /* BeamUITestsHelper.swift */; };
		52E04FD6252C7A4600AD9F56 /* writing_space.json in Resources */ = {isa = PBXBuildFile; fileRef = 52E04FD5252C7A4600AD9F56 /* writing_space.json */; };
		52E04FED252C814D00AD9F56 /* RoamImporterTests.swift in Sources */ = {isa = PBXBuildFile; fileRef = 52E04FEC252C814D00AD9F56 /* RoamImporterTests.swift */; };
		52F27FCB25B9B404006E09A2 /* ViewModelFetchedResults.swift in Sources */ = {isa = PBXBuildFile; fileRef = 52F27FB625B9B404006E09A2 /* ViewModelFetchedResults.swift */; };
		52FB30CA25E3D7B3001BF098 /* String+Title.swift in Sources */ = {isa = PBXBuildFile; fileRef = 52FB30C925E3D7B3001BF098 /* String+Title.swift */; };
		52FC002325E4244200ABECB0 /* MenuAvailableCommands.swift in Sources */ = {isa = PBXBuildFile; fileRef = 52FC002225E4244200ABECB0 /* MenuAvailableCommands.swift */; };
		52FC002425E4244200ABECB0 /* MenuAvailableCommands.swift in Sources */ = {isa = PBXBuildFile; fileRef = 52FC002225E4244200ABECB0 /* MenuAvailableCommands.swift */; };
		52FC003D25E426FE00ABECB0 /* BeamUITestsMenuGeneratorTests.swift in Sources */ = {isa = PBXBuildFile; fileRef = 52FC003C25E426FE00ABECB0 /* BeamUITestsMenuGeneratorTests.swift */; };
		562A8B3625B5D8B5004D3D8A /* String+NL.swift in Sources */ = {isa = PBXBuildFile; fileRef = 562A8B3525B5D8B5004D3D8A /* String+NL.swift */; };
		562A8B5225B5E3D8004D3D8A /* String+NLTests.swift in Sources */ = {isa = PBXBuildFile; fileRef = 562A8B5125B5E3D8004D3D8A /* String+NLTests.swift */; };
		562A8B7925B6ED03004D3D8A /* CoreMLTests.swift in Sources */ = {isa = PBXBuildFile; fileRef = 562A8B7825B6ED03004D3D8A /* CoreMLTests.swift */; };
		56A5BD3125CC680E00ED7C50 /* url.stopwords in Resources */ = {isa = PBXBuildFile; fileRef = 56A5BD3025CC680E00ED7C50 /* url.stopwords */; };
		56A5BD3725CCAFA400ED7C50 /* english.stopwords in Resources */ = {isa = PBXBuildFile; fileRef = 56A5BD3625CCAFA400ED7C50 /* english.stopwords */; };
		9611995E25A27A17005BEC82 /* BeamObjCBridge.m in Sources */ = {isa = PBXBuildFile; fileRef = 9611995D25A27A17005BEC82 /* BeamObjCBridge.m */; };
		96120D0E260C917600592546 /* TextLine.swift in Sources */ = {isa = PBXBuildFile; fileRef = 96120D0D260C917600592546 /* TextLine.swift */; };
		96120D12260C91C600592546 /* TextFrame.swift in Sources */ = {isa = PBXBuildFile; fileRef = 96120D11260C91C600592546 /* TextFrame.swift */; };
		96120D4B260CD5E100592546 /* TextEdit+Hyperlink.swift in Sources */ = {isa = PBXBuildFile; fileRef = 96120D4A260CD5E100592546 /* TextEdit+Hyperlink.swift */; };
		961EC4F225B4511D009FA322 /* Layer.swift in Sources */ = {isa = PBXBuildFile; fileRef = 961EC4F125B4511D009FA322 /* Layer.swift */; };
		961EC50B25B495DB009FA322 /* ButtonLayer.swift in Sources */ = {isa = PBXBuildFile; fileRef = 961EC50A25B495DB009FA322 /* ButtonLayer.swift */; };
		961EC51725B5038E009FA322 /* ChevronButton.swift in Sources */ = {isa = PBXBuildFile; fileRef = 961EC51625B5038E009FA322 /* ChevronButton.swift */; };
		961EC58625B7A75A009FA322 /* LinkManager.swift in Sources */ = {isa = PBXBuildFile; fileRef = 961EC58525B7A75A009FA322 /* LinkManager.swift */; };
		964548A02523B3550064D062 /* CloudKit.framework in Frameworks */ = {isa = PBXBuildFile; fileRef = 9645489F2523B3550064D062 /* CloudKit.framework */; };
		965A78292514F147009980D4 /* AppDelegate.swift in Sources */ = {isa = PBXBuildFile; fileRef = 965A78282514F147009980D4 /* AppDelegate.swift */; };
		965A78332514F148009980D4 /* Preview Assets.xcassets in Resources */ = {isa = PBXBuildFile; fileRef = 965A78322514F148009980D4 /* Preview Assets.xcassets */; };
		965A78362514F148009980D4 /* Main.storyboard in Resources */ = {isa = PBXBuildFile; fileRef = 965A78342514F148009980D4 /* Main.storyboard */; };
		965A78422514F149009980D4 /* BeamTests.swift in Sources */ = {isa = PBXBuildFile; fileRef = 965A78412514F149009980D4 /* BeamTests.swift */; };
		965A784D2514F149009980D4 /* BeamUITests.swift in Sources */ = {isa = PBXBuildFile; fileRef = 965A784C2514F149009980D4 /* BeamUITests.swift */; };
		9674080625F237B2000AC2B8 /* String+URLTests.swift in Sources */ = {isa = PBXBuildFile; fileRef = 9674080525F237B2000AC2B8 /* String+URLTests.swift */; };
		9676142025CA989D00BDA862 /* WeakReference.swift in Sources */ = {isa = PBXBuildFile; fileRef = 9676141F25CA989D00BDA862 /* WeakReference.swift */; };
		9676143825CAAD5300BDA862 /* RWLock.swift in Sources */ = {isa = PBXBuildFile; fileRef = 9676143725CAAD5300BDA862 /* RWLock.swift */; };
		967B2685255465C5003F40E3 /* Html2MdTests.swift in Sources */ = {isa = PBXBuildFile; fileRef = 967B2684255465C5003F40E3 /* Html2MdTests.swift */; };
		969084CC25365AAE009D3C96 /* ParserTests.swift in Sources */ = {isa = PBXBuildFile; fileRef = 969084CB25365AAE009D3C96 /* ParserTests.swift */; };
		9691E3D825AD9F3300A13080 /* TextRoot.swift in Sources */ = {isa = PBXBuildFile; fileRef = 9691E3D725AD9F3300A13080 /* TextRoot.swift */; };
		9691E40225AE5D2C00A13080 /* NodeSelection.swift in Sources */ = {isa = PBXBuildFile; fileRef = 9691E40125AE5D2C00A13080 /* NodeSelection.swift */; };
		9691E41425AF61BA00A13080 /* BrowsingTree.swift in Sources */ = {isa = PBXBuildFile; fileRef = 9691E41325AF61BA00A13080 /* BrowsingTree.swift */; };
		9691E44425B1091300A13080 /* BrowsingSection.swift in Sources */ = {isa = PBXBuildFile; fileRef = 9691E44325B1091300A13080 /* BrowsingSection.swift */; };
		96956D31258BF3F50069C9C1 /* LinkStore.swift in Sources */ = {isa = PBXBuildFile; fileRef = 96956D30258BF3F50069C9C1 /* LinkStore.swift */; };
		96988C8325BB0AF2000223A3 /* DestinationNotePicker.swift in Sources */ = {isa = PBXBuildFile; fileRef = 96988C8225BB0AF2000223A3 /* DestinationNotePicker.swift */; };
		96A3067C25F698FB0078A453 /* RefNoteTitle.swift in Sources */ = {isa = PBXBuildFile; fileRef = 96A3067B25F698FB0078A453 /* RefNoteTitle.swift */; };
		96A8B1DD25A38A3B006F749C /* String+Levenshtein.swift in Sources */ = {isa = PBXBuildFile; fileRef = 96A8B1DC25A38A3B006F749C /* String+Levenshtein.swift */; };
		96BBA79F25FBA573008276FC /* ReparentElement.swift in Sources */ = {isa = PBXBuildFile; fileRef = 96BBA78A25FBA573008276FC /* ReparentElement.swift */; };
		96C9AA3F259019E3007D3D98 /* LinkedReferenceNode.swift in Sources */ = {isa = PBXBuildFile; fileRef = 96C9AA3E259019E3007D3D98 /* LinkedReferenceNode.swift */; };
		96C9AA5725901AA9007D3D98 /* LinksSection.swift in Sources */ = {isa = PBXBuildFile; fileRef = 96C9AA5625901AA9007D3D98 /* LinksSection.swift */; };
		96C9AAB92593BB67007D3D98 /* Widget.swift in Sources */ = {isa = PBXBuildFile; fileRef = 96C9AAB82593BB67007D3D98 /* Widget.swift */; };
		96C9CC3E2535CE2C00D70AA6 /* LexerTests.swift in Sources */ = {isa = PBXBuildFile; fileRef = 96C9CC3D2535CE2C00D70AA6 /* LexerTests.swift */; };
		96CDA7192582379A00BC375C /* Index.swift in Sources */ = {isa = PBXBuildFile; fileRef = 96CDA7182582379A00BC375C /* Index.swift */; };
		96CDA7212582380D00BC375C /* PageRankTests.swift in Sources */ = {isa = PBXBuildFile; fileRef = 96CDA7202582380D00BC375C /* PageRankTests.swift */; };
		96CDA7282582736600BC375C /* PageRankFixtures.json in Resources */ = {isa = PBXBuildFile; fileRef = 96CDA7272582736600BC375C /* PageRankFixtures.json */; };
		96E1356F2546F03900133A24 /* TextNodeTests.swift in Sources */ = {isa = PBXBuildFile; fileRef = 96E1356E2546F03900133A24 /* TextNodeTests.swift */; };
		96E4505825995CA200BFF36F /* BreadCrumb.swift in Sources */ = {isa = PBXBuildFile; fileRef = 96E4505725995CA200BFF36F /* BreadCrumb.swift */; };
		96E4CEF9258D7E8200D6DE22 /* BeamTextTests.swift in Sources */ = {isa = PBXBuildFile; fileRef = 96E4CEF8258D7E8200D6DE22 /* BeamTextTests.swift */; };
		96E4CF30258DFB0800D6DE22 /* BeamText+NSAttributedString.swift in Sources */ = {isa = PBXBuildFile; fileRef = 96E4CF2F258DFB0800D6DE22 /* BeamText+NSAttributedString.swift */; };
		96E4CF72258E59F400D6DE22 /* BeamTextVisitor.swift in Sources */ = {isa = PBXBuildFile; fileRef = 96E4CF71258E59F400D6DE22 /* BeamTextVisitor.swift */; };
		96E4CF76258EC88300D6DE22 /* BeamTextTools.swift in Sources */ = {isa = PBXBuildFile; fileRef = 96E4CF75258EC88300D6DE22 /* BeamTextTools.swift */; };
		96F673D225B7207100E8175B /* StoredLink.swift in Sources */ = {isa = PBXBuildFile; fileRef = 96F673D125B7207100E8175B /* StoredLink.swift */; };
		96F93618258CFDD2006D8E53 /* BeamText.swift in Sources */ = {isa = PBXBuildFile; fileRef = 96F93617258CFDD2006D8E53 /* BeamText.swift */; };
		96F936632590FA59006D8E53 /* BTextEdit.swift in Sources */ = {isa = PBXBuildFile; fileRef = 96F936622590FA59006D8E53 /* BTextEdit.swift */; };
		96FACC522604B0EE0088DD67 /* DeleteElement.swift in Sources */ = {isa = PBXBuildFile; fileRef = 96FACC512604B0EE0088DD67 /* DeleteElement.swift */; };
		96FACC6C2604F2650088DD67 /* FocusElement.swift in Sources */ = {isa = PBXBuildFile; fileRef = 96FACC6B2604F2650088DD67 /* FocusElement.swift */; };
		96FACC8626050B1E0088DD67 /* SetSelection.swift in Sources */ = {isa = PBXBuildFile; fileRef = 96FACC8526050B1E0088DD67 /* SetSelection.swift */; };
		96FACC8A26079C7E0088DD67 /* InputText.swift in Sources */ = {isa = PBXBuildFile; fileRef = 96FACC8926079C7E0088DD67 /* InputText.swift */; };
		96FD761B25B1C43500B04ED3 /* BrowsingNodeWidget.swift in Sources */ = {isa = PBXBuildFile; fileRef = 96FD761A25B1C43500B04ED3 /* BrowsingNodeWidget.swift */; };
		A01030AA25F149EA00D740C5 /* TextEditorCommand.swift in Sources */ = {isa = PBXBuildFile; fileRef = A01030A925F149EA00D740C5 /* TextEditorCommand.swift */; };
		A0137B3525B6DFE100E65208 /* CommandManager.swift in Sources */ = {isa = PBXBuildFile; fileRef = A0137B3425B6DFE100E65208 /* CommandManager.swift */; };
		A01950AD25B838810025C5FD /* CommandManagerTests.swift in Sources */ = {isa = PBXBuildFile; fileRef = A06DF52525B7608000E2CB62 /* CommandManagerTests.swift */; };
		A0208F8225D6BB1C00CA054C /* AppDelegate+BeamTests.swift in Sources */ = {isa = PBXBuildFile; fileRef = A0208F8125D6BB1C00CA054C /* AppDelegate+BeamTests.swift */; };
		A03CE0EC25F954CB00D767B0 /* BeamElementHolder.swift in Sources */ = {isa = PBXBuildFile; fileRef = A03CE0EB25F954CB00D767B0 /* BeamElementHolder.swift */; };
		A0404F0C25E7ECDD00E347F3 /* CommandNodeTests.swift in Sources */ = {isa = PBXBuildFile; fileRef = A0404F0B25E7ECDD00E347F3 /* CommandNodeTests.swift */; };
		A04E849525DD1CEF0066CD44 /* InsertText.swift in Sources */ = {isa = PBXBuildFile; fileRef = A04E849425DD1CEF0066CD44 /* InsertText.swift */; };
		A050047525DA918A009CFEB6 /* NoteAutoSaveService.swift in Sources */ = {isa = PBXBuildFile; fileRef = A050047425DA918A009CFEB6 /* NoteAutoSaveService.swift */; };
		A050049F25DAEE73009CFEB6 /* ProgressIndicator.swift in Sources */ = {isa = PBXBuildFile; fileRef = A050049E25DAEE73009CFEB6 /* ProgressIndicator.swift */; };
		A0689E6D25DE623D00B19CBB /* DeleteText.swift in Sources */ = {isa = PBXBuildFile; fileRef = A0689E6C25DE623D00B19CBB /* DeleteText.swift */; };
		A0689E7125DE6B8700B19CBB /* CommandsTextTests.swift in Sources */ = {isa = PBXBuildFile; fileRef = A0689E7025DE6B8700B19CBB /* CommandsTextTests.swift */; };
		A0AA693325C41C9B0038F9A3 /* MouseHandler.swift in Sources */ = {isa = PBXBuildFile; fileRef = A0AA693225C41C9B0038F9A3 /* MouseHandler.swift */; };
		A0C0C2A725E5109F00BE34F0 /* InsertNode.swift in Sources */ = {isa = PBXBuildFile; fileRef = A0C0C2A625E5109F00BE34F0 /* InsertNode.swift */; };
		A0C63A6825FA249700FB4CCE /* BeamTextHolder.swift in Sources */ = {isa = PBXBuildFile; fileRef = A0C63A6725FA249700FB4CCE /* BeamTextHolder.swift */; };
		A0D1731425E4FC2D00FDE73C /* ReplaceText.swift in Sources */ = {isa = PBXBuildFile; fileRef = A0D1731325E4FC2D00FDE73C /* ReplaceText.swift */; };
		A0E15FFD25D1570D00F9D72F /* JournalUITests.swift in Sources */ = {isa = PBXBuildFile; fileRef = A0E15FFC25D1570D00F9D72F /* JournalUITests.swift */; };
		A0E3150525ED1ECB001A5E55 /* FormattingText.swift in Sources */ = {isa = PBXBuildFile; fileRef = A0E3150425ED1ECB001A5E55 /* FormattingText.swift */; };
		A0EE0B8F25E68EF3001F9D65 /* InsertEmptyNode.swift in Sources */ = {isa = PBXBuildFile; fileRef = A0EE0B8E25E68EF3001F9D65 /* InsertEmptyNode.swift */; };
		A50B372425FA180E00E5D34F /* NSApperance+Beam.swift in Sources */ = {isa = PBXBuildFile; fileRef = A50B372325FA180E00E5D34F /* NSApperance+Beam.swift */; };
		A5153EDD260CC4DC00C84902 /* ButtonLabel.swift in Sources */ = {isa = PBXBuildFile; fileRef = A5153EDC260CC4DC00C84902 /* ButtonLabel.swift */; };
		A5153EE3260DD58A00C84902 /* RecentsManager.swift in Sources */ = {isa = PBXBuildFile; fileRef = A5153EE2260DD58A00C84902 /* RecentsManager.swift */; };
		A5153EE7260DDC9D00C84902 /* RecentsManagerTests.swift in Sources */ = {isa = PBXBuildFile; fileRef = A5153EE6260DDC9D00C84902 /* RecentsManagerTests.swift */; };
		A51ED9A72608D0CD00CA99E5 /* ContextMenuFormatterView.swift in Sources */ = {isa = PBXBuildFile; fileRef = A51ED9A62608D0CD00CA99E5 /* ContextMenuFormatterView.swift */; };
		A520D8DF25F8DF8D00400720 /* TouchDownModifier.swift in Sources */ = {isa = PBXBuildFile; fileRef = A520D8DE25F8DF8D00400720 /* TouchDownModifier.swift */; };
		A5233DE525FB682700BE6F05 /* FaviconProvider.swift in Sources */ = {isa = PBXBuildFile; fileRef = A5233DE425FB682700BE6F05 /* FaviconProvider.swift */; };
		A52BFDF72608D6710028D3F3 /* NSFont+Beam.swift in Sources */ = {isa = PBXBuildFile; fileRef = A52BFDF62608D6710028D3F3 /* NSFont+Beam.swift */; };
		A52BFE63260901980028D3F3 /* Separator.swift in Sources */ = {isa = PBXBuildFile; fileRef = A52BFE62260901980028D3F3 /* Separator.swift */; };
		A530D4E92609EB7B00DBD14E /* ContextMenuPresenter.swift in Sources */ = {isa = PBXBuildFile; fileRef = A530D4E82609EB7B00DBD14E /* ContextMenuPresenter.swift */; };
		A545D2FB25F7B1D800E68F94 /* DestinationNoteAutocompleteList.swift in Sources */ = {isa = PBXBuildFile; fileRef = A545D2FA25F7B1D800E68F94 /* DestinationNoteAutocompleteList.swift */; };
		A545D30625F7D93B00E68F94 /* MathsTests.swift in Sources */ = {isa = PBXBuildFile; fileRef = A545D30525F7D93B00E68F94 /* MathsTests.swift */; };
		A54936C6260B721600EF7622 /* WindowBottomToolBar.swift in Sources */ = {isa = PBXBuildFile; fileRef = A54936C5260B721600EF7622 /* WindowBottomToolBar.swift */; };
		A5496C5B25F95E4F00B77024 /* OmniBarAutocompleteUITests.swift in Sources */ = {isa = PBXBuildFile; fileRef = A5496C5A25F95E4F00B77024 /* OmniBarAutocompleteUITests.swift */; };
		A5496C7325F95E7200B77024 /* OmniBarDestinationUITests.swift in Sources */ = {isa = PBXBuildFile; fileRef = A5496C7225F95E7200B77024 /* OmniBarDestinationUITests.swift */; };
		A552DF2925F0E22B00570C85 /* OmniBarFieldBackground.swift in Sources */ = {isa = PBXBuildFile; fileRef = A552DF2825F0E22B00570C85 /* OmniBarFieldBackground.swift */; };
		A552DF2D25F12A3600570C85 /* OmniBarButton.swift in Sources */ = {isa = PBXBuildFile; fileRef = A552DF2C25F12A3600570C85 /* OmniBarButton.swift */; };
		A552DF3325F1741900570C85 /* GlobalCenteringContainer.swift in Sources */ = {isa = PBXBuildFile; fileRef = A552DF3225F1741900570C85 /* GlobalCenteringContainer.swift */; };
		A5651A7726035D3A0035F12B /* AppDelegate+NSMenu.swift in Sources */ = {isa = PBXBuildFile; fileRef = A5651A7626035D3A0035F12B /* AppDelegate+NSMenu.swift */; };
		A5651AA02603800C0035F12B /* TextFormatterView.swift in Sources */ = {isa = PBXBuildFile; fileRef = A5651A9F2603800C0035F12B /* TextFormatterView.swift */; };
		A567157125F66F8600B46110 /* StyledText.swift in Sources */ = {isa = PBXBuildFile; fileRef = A567157025F66F8600B46110 /* StyledText.swift */; };
		A572629825FFADC5004416C0 /* MouseInteraction.swift in Sources */ = {isa = PBXBuildFile; fileRef = A572629725FFADC5004416C0 /* MouseInteraction.swift */; };
		A5D6250A26034B1C00A3E676 /* FormatterViewBackground.swift in Sources */ = {isa = PBXBuildFile; fileRef = A5D6250926034B1C00A3E676 /* FormatterViewBackground.swift */; };
		BAA6708054034C21F4FCFBC0 /* .gitignore in Resources */ = {isa = PBXBuildFile; fileRef = BAA67985EC2702FD80604994 /* .gitignore */; };
		BAA67192B5EB78981741C311 /* WebPage.swift in Sources */ = {isa = PBXBuildFile; fileRef = BAA67CEFFAFA38F29CF1C84F /* WebPage.swift */; };
		BAA67306ACF9DFF6FDF79D92 /* PointAndShoot.css in Resources */ = {isa = PBXBuildFile; fileRef = BAA67767634DB6949E8D9497 /* PointAndShoot.css */; };
		BAA673B8A6A97A06A2A1067E /* DevTools.js in Sources */ = {isa = PBXBuildFile; fileRef = BAA67203DD1BE4F55B2834D8 /* DevTools.js */; };
		BAA67549CA5950E9473E2E41 /* DevTools.js in Resources */ = {isa = PBXBuildFile; fileRef = BAA67203DD1BE4F55B2834D8 /* DevTools.js */; };
		BAA6754E90C28296EC8CA03F /* PointAndShoot.js in Resources */ = {isa = PBXBuildFile; fileRef = BAA67B75F9F87262CB9DCACD /* PointAndShoot.js */; };
		BAA675FA20895799E92B0D8F /* PointAndShoot.js in Sources */ = {isa = PBXBuildFile; fileRef = BAA67B75F9F87262CB9DCACD /* PointAndShoot.js */; };
		BAA676BFF4B830E6A5CD5BEB /* PointFrame.swift in Sources */ = {isa = PBXBuildFile; fileRef = BAA679F6C221431D64C46945 /* PointFrame.swift */; };
		BAA67A1C810FF7C28A282C8D /* PointAndShoot.swift in Sources */ = {isa = PBXBuildFile; fileRef = BAA67913BA5B5E39B9EF7854 /* PointAndShoot.swift */; };
		BAA67DC79E1BCAF3869F3DBB /* build_js.sh in Resources */ = {isa = PBXBuildFile; fileRef = BAA6740CED2A340CD3002907 /* build_js.sh */; };
		BAA67DCFEAB652474B00FF4F /* ShootFrame.swift in Sources */ = {isa = PBXBuildFile; fileRef = BAA67FB11EF06A38E7E5EB36 /* ShootFrame.swift */; };
		BAA67F2655955909590FECBB /* PointAndShootUI.swift in Sources */ = {isa = PBXBuildFile; fileRef = BAA67F5FF48CE3C971FA1487 /* PointAndShootUI.swift */; };
/* End PBXBuildFile section */

/* Begin PBXContainerItemProxy section */
		52C60B9C258B6333008B7C10 /* PBXContainerItemProxy */ = {
			isa = PBXContainerItemProxy;
			containerPortal = 52C60B82258B6332008B7C10 /* Sparkle.xcodeproj */;
			proxyType = 2;
			remoteGlobalIDString = 8DC2EF5B0486A6940098B216;
			remoteInfo = Sparkle;
		};
		52C60BA0258B6333008B7C10 /* PBXContainerItemProxy */ = {
			isa = PBXContainerItemProxy;
			containerPortal = 52C60B82258B6332008B7C10 /* Sparkle.xcodeproj */;
			proxyType = 2;
			remoteGlobalIDString = 72B398D21D3D879300EE297F;
			remoteInfo = Autoupdate;
		};
		52C60BAA258B6333008B7C10 /* PBXContainerItemProxy */ = {
			isa = PBXContainerItemProxy;
			containerPortal = 52C60B82258B6332008B7C10 /* Sparkle.xcodeproj */;
			proxyType = 2;
			remoteGlobalIDString = 61B5F90209C4CEE200B25A18;
			remoteInfo = "Sparkle Test App";
		};
		52C60BAE258B6333008B7C10 /* PBXContainerItemProxy */ = {
			isa = PBXContainerItemProxy;
			containerPortal = 52C60B82258B6332008B7C10 /* Sparkle.xcodeproj */;
			proxyType = 2;
			remoteGlobalIDString = 612279D90DB5470200AB99EA;
			remoteInfo = "Sparkle Unit Tests";
		};
		52C60BB0258B6333008B7C10 /* PBXContainerItemProxy */ = {
			isa = PBXContainerItemProxy;
			containerPortal = 52C60B82258B6332008B7C10 /* Sparkle.xcodeproj */;
			proxyType = 2;
			remoteGlobalIDString = 5D06E8D00FD68C7C005AE3F6;
			remoteInfo = BinaryDelta;
		};
		52C60BB6258B6333008B7C10 /* PBXContainerItemProxy */ = {
			isa = PBXContainerItemProxy;
			containerPortal = 52C60B82258B6332008B7C10 /* Sparkle.xcodeproj */;
			proxyType = 2;
			remoteGlobalIDString = 726B2B5D1C645FC900388755;
			remoteInfo = "UI Tests";
		};
		52C60BB8258B6333008B7C10 /* PBXContainerItemProxy */ = {
			isa = PBXContainerItemProxy;
			containerPortal = 52C60B82258B6332008B7C10 /* Sparkle.xcodeproj */;
			proxyType = 2;
			remoteGlobalIDString = 7205C43E1E13049400E370AE;
			remoteInfo = generate_appcast;
		};
		52C60BBA258B6333008B7C10 /* PBXContainerItemProxy */ = {
			isa = PBXContainerItemProxy;
			containerPortal = 52C60B82258B6332008B7C10 /* Sparkle.xcodeproj */;
			proxyType = 2;
			remoteGlobalIDString = EA1E285E22B66487004AA304;
			remoteInfo = generate_keys;
		};
		52C60BBC258B6333008B7C10 /* PBXContainerItemProxy */ = {
			isa = PBXContainerItemProxy;
			containerPortal = 52C60B82258B6332008B7C10 /* Sparkle.xcodeproj */;
			proxyType = 2;
			remoteGlobalIDString = EA1E287622B666EB004AA304;
			remoteInfo = sign_update;
		};
		52C60BBE258B6333008B7C10 /* PBXContainerItemProxy */ = {
			isa = PBXContainerItemProxy;
			containerPortal = 52C60B82258B6332008B7C10 /* Sparkle.xcodeproj */;
			proxyType = 2;
			remoteGlobalIDString = EA1E280F22B64522004AA304;
			remoteInfo = bsdiff;
		};
		52C60BC0258B6333008B7C10 /* PBXContainerItemProxy */ = {
			isa = PBXContainerItemProxy;
			containerPortal = 52C60B82258B6332008B7C10 /* Sparkle.xcodeproj */;
			proxyType = 2;
			remoteGlobalIDString = EA1E282D22B660BE004AA304;
			remoteInfo = ed25519;
		};
		52DD243D258B681500651C84 /* PBXContainerItemProxy */ = {
			isa = PBXContainerItemProxy;
			containerPortal = 52C60B82258B6332008B7C10 /* Sparkle.xcodeproj */;
			proxyType = 2;
			remoteGlobalIDString = 72A5D59C1D6927730009E5AC;
			remoteInfo = SparkleCore;
		};
		52DD243F258B681500651C84 /* PBXContainerItemProxy */ = {
			isa = PBXContainerItemProxy;
			containerPortal = 52C60B82258B6332008B7C10 /* Sparkle.xcodeproj */;
			proxyType = 2;
			remoteGlobalIDString = 726E07AD1CAF08D6001A286B;
			remoteInfo = SparkleInstallerLauncher;
		};
		52DD2441258B681500651C84 /* PBXContainerItemProxy */ = {
			isa = PBXContainerItemProxy;
			containerPortal = 52C60B82258B6332008B7C10 /* Sparkle.xcodeproj */;
			proxyType = 2;
			remoteGlobalIDString = 724BB36C1D31D0B7005D534A;
			remoteInfo = SparkleInstallerConnection;
		};
		52DD2443258B681500651C84 /* PBXContainerItemProxy */ = {
			isa = PBXContainerItemProxy;
			containerPortal = 52C60B82258B6332008B7C10 /* Sparkle.xcodeproj */;
			proxyType = 2;
			remoteGlobalIDString = 724BB3931D333832005D534A;
			remoteInfo = SparkleInstallerStatus;
		};
		52DD2445258B681500651C84 /* PBXContainerItemProxy */ = {
			isa = PBXContainerItemProxy;
			containerPortal = 52C60B82258B6332008B7C10 /* Sparkle.xcodeproj */;
			proxyType = 2;
			remoteGlobalIDString = 726E07EF1CAF37BD001A286B;
			remoteInfo = SparkleDownloader;
		};
		52DD2447258B681500651C84 /* PBXContainerItemProxy */ = {
			isa = PBXContainerItemProxy;
			containerPortal = 52C60B82258B6332008B7C10 /* Sparkle.xcodeproj */;
			proxyType = 2;
			remoteGlobalIDString = 726E4A161C86C88F00C57C6A;
			remoteInfo = TestAppHelper;
		};
		52DD2449258B681500651C84 /* PBXContainerItemProxy */ = {
			isa = PBXContainerItemProxy;
			containerPortal = 52C60B82258B6332008B7C10 /* Sparkle.xcodeproj */;
			proxyType = 2;
			remoteGlobalIDString = 72D9549E1CBB415B006F28BD;
			remoteInfo = "sparkle-cli";
		};
		52DD244B258B681500651C84 /* PBXContainerItemProxy */ = {
			isa = PBXContainerItemProxy;
			containerPortal = 52C60B82258B6332008B7C10 /* Sparkle.xcodeproj */;
			proxyType = 2;
			remoteGlobalIDString = 721C24451CB753E6005440CB;
			remoteInfo = "Installer Progress";
		};
		52DD244F258B685E00651C84 /* PBXContainerItemProxy */ = {
			isa = PBXContainerItemProxy;
			containerPortal = 52C60B82258B6332008B7C10 /* Sparkle.xcodeproj */;
			proxyType = 1;
			remoteGlobalIDString = 724BB36B1D31D0B7005D534A;
			remoteInfo = SparkleInstallerConnection;
		};
		52DD2451258B685E00651C84 /* PBXContainerItemProxy */ = {
			isa = PBXContainerItemProxy;
			containerPortal = 52C60B82258B6332008B7C10 /* Sparkle.xcodeproj */;
			proxyType = 1;
			remoteGlobalIDString = 726E07AC1CAF08D6001A286B;
			remoteInfo = SparkleInstallerLauncher;
		};
		52DD2453258B685E00651C84 /* PBXContainerItemProxy */ = {
			isa = PBXContainerItemProxy;
			containerPortal = 52C60B82258B6332008B7C10 /* Sparkle.xcodeproj */;
			proxyType = 1;
			remoteGlobalIDString = 724BB3921D333832005D534A;
			remoteInfo = SparkleInstallerStatus;
		};
		965A783E2514F149009980D4 /* PBXContainerItemProxy */ = {
			isa = PBXContainerItemProxy;
			containerPortal = 965A781D2514F147009980D4 /* Project object */;
			proxyType = 1;
			remoteGlobalIDString = 965A78242514F147009980D4;
			remoteInfo = Beam;
		};
		965A78492514F149009980D4 /* PBXContainerItemProxy */ = {
			isa = PBXContainerItemProxy;
			containerPortal = 965A781D2514F147009980D4 /* Project object */;
			proxyType = 1;
			remoteGlobalIDString = 965A78242514F147009980D4;
			remoteInfo = Beam;
		};
/* End PBXContainerItemProxy section */

/* Begin PBXCopyFilesBuildPhase section */
		5259C3AA258A7DC300DD67E7 /* Embed Frameworks */ = {
			isa = PBXCopyFilesBuildPhase;
			buildActionMask = 2147483647;
			dstPath = "";
			dstSubfolderSpec = 10;
			files = (
				52C60BFB258B638F008B7C10 /* Sparkle.framework in Embed Frameworks */,
			);
			name = "Embed Frameworks";
			runOnlyForDeploymentPostprocessing = 0;
		};
		52C60BFF258B63A5008B7C10 /* Embed XPC Services */ = {
			isa = PBXCopyFilesBuildPhase;
			buildActionMask = 2147483647;
			dstPath = "$(CONTENTS_FOLDER_PATH)/XPCServices";
			dstSubfolderSpec = 16;
			files = (
				52DD2457258B687200651C84 /* org.sparkle-project.InstallerConnection.xpc in Embed XPC Services */,
				52DD2458258B687200651C84 /* org.sparkle-project.InstallerLauncher.xpc in Embed XPC Services */,
				52DD2459258B687200651C84 /* org.sparkle-project.InstallerStatus.xpc in Embed XPC Services */,
			);
			name = "Embed XPC Services";
			runOnlyForDeploymentPostprocessing = 0;
		};
/* End PBXCopyFilesBuildPhase section */

/* Begin PBXFileReference section */
<<<<<<< HEAD
		02338A892612214100600147 /* PointAndShoot_prod.js */ = {isa = PBXFileReference; lastKnownFileType = sourcecode.javascript; name = PointAndShoot_prod.js; path = Beam/Classes/Helpers/Utils/Web/PointAndShoot_prod.js; sourceTree = "<group>"; };
		4100D96A25AEFEEA00EF04CB /* TextEdit+Shortcut.swift */ = {isa = PBXFileReference; lastKnownFileType = sourcecode.swift; path = "TextEdit+Shortcut.swift"; sourceTree = "<group>"; };
=======
		4100D96A25AEFEEA00EF04CB /* BeamTextEdit+Shortcut.swift */ = {isa = PBXFileReference; lastKnownFileType = sourcecode.swift; path = "BeamTextEdit+Shortcut.swift"; sourceTree = "<group>"; };
>>>>>>> 0e5d9e65
		4105CE2125A5ECA2009AB687 /* BidirectionalPopoverItem.swift */ = {isa = PBXFileReference; lastKnownFileType = sourcecode.swift; path = BidirectionalPopoverItem.swift; sourceTree = "<group>"; };
		4105CE7425A60681009AB687 /* FormatterTypeButton.swift */ = {isa = PBXFileReference; lastKnownFileType = sourcecode.swift; path = FormatterTypeButton.swift; sourceTree = "<group>"; };
		41221A352592771F00255197 /* BeamTextEdit+Popover.swift */ = {isa = PBXFileReference; lastKnownFileType = sourcecode.swift; path = "BeamTextEdit+Popover.swift"; sourceTree = "<group>"; };
		4131F16725BEC48C006473CD /* SpacerWidget.swift */ = {isa = PBXFileReference; lastKnownFileType = sourcecode.swift; path = SpacerWidget.swift; sourceTree = "<group>"; };
		414B9878259DE2E2002E81A3 /* BidirectionalPopoverActionItem.swift */ = {isa = PBXFileReference; lastKnownFileType = sourcecode.swift; path = BidirectionalPopoverActionItem.swift; sourceTree = "<group>"; };
		414B9879259DE2E2002E81A3 /* BidirectionalPopoverActionItem.xib */ = {isa = PBXFileReference; lastKnownFileType = file.xib; path = BidirectionalPopoverActionItem.xib; sourceTree = "<group>"; };
		414B989825A21BB0002E81A3 /* BeamTextEdit+Formatter.swift */ = {isa = PBXFileReference; lastKnownFileType = sourcecode.swift; path = "BeamTextEdit+Formatter.swift"; sourceTree = "<group>"; };
		414B98EF25A239F8002E81A3 /* FormatterView.swift */ = {isa = PBXFileReference; lastKnownFileType = sourcecode.swift; path = FormatterView.swift; sourceTree = "<group>"; };
		414B98F525A23A04002E81A3 /* TextFormatterView.xib */ = {isa = PBXFileReference; lastKnownFileType = file.xib; path = TextFormatterView.xib; sourceTree = "<group>"; };
		414B98F925A23A4F002E81A3 /* NSView+Xib.swift */ = {isa = PBXFileReference; lastKnownFileType = sourcecode.swift; path = "NSView+Xib.swift"; sourceTree = "<group>"; };
		414B98FD25A27930002E81A3 /* FormatterType.swift */ = {isa = PBXFileReference; lastKnownFileType = sourcecode.swift; path = FormatterType.swift; sourceTree = "<group>"; };
		4159E9D3259A1A81005FD355 /* BidirectionalPopover.swift */ = {isa = PBXFileReference; lastKnownFileType = sourcecode.swift; path = BidirectionalPopover.swift; sourceTree = "<group>"; };
		4159E9E1259A2575005FD355 /* BidirectionalPopover.xib */ = {isa = PBXFileReference; lastKnownFileType = file.xib; path = BidirectionalPopover.xib; sourceTree = "<group>"; };
		4159EA08259A3568005FD355 /* BidirectionalPopoverResultItem.swift */ = {isa = PBXFileReference; lastKnownFileType = sourcecode.swift; path = BidirectionalPopoverResultItem.swift; sourceTree = "<group>"; };
		4159EA09259A3568005FD355 /* BidirectionalPopoverResultItem.xib */ = {isa = PBXFileReference; lastKnownFileType = file.xib; path = BidirectionalPopoverResultItem.xib; sourceTree = "<group>"; };
		416C09F2259C919200AF2903 /* CATransaction+Beam.swift */ = {isa = PBXFileReference; lastKnownFileType = sourcecode.swift; path = "CATransaction+Beam.swift"; sourceTree = "<group>"; };
		4170C43025923B6A0072C781 /* Popover.swift */ = {isa = PBXFileReference; lastKnownFileType = sourcecode.swift; path = Popover.swift; sourceTree = "<group>"; };
		417628A425B05DFB0082FFDF /* NSBezierPath+CGPath.swift */ = {isa = PBXFileReference; lastKnownFileType = sourcecode.swift; path = "NSBezierPath+CGPath.swift"; sourceTree = "<group>"; };
		418170FE2581060A00317ED8 /* Colors.xcassets */ = {isa = PBXFileReference; lastKnownFileType = folder.assetcatalog; path = Colors.xcassets; sourceTree = "<group>"; };
		418171112581082200317ED8 /* Assets.xcassets */ = {isa = PBXFileReference; lastKnownFileType = folder.assetcatalog; path = Assets.xcassets; sourceTree = "<group>"; };
		4181712B25810CDC00317ED8 /* Constants.swift */ = {isa = PBXFileReference; fileEncoding = 4; lastKnownFileType = sourcecode.swift; path = Constants.swift; sourceTree = "<group>"; };
		4181712C25810CDC00317ED8 /* Beam.entitlements */ = {isa = PBXFileReference; fileEncoding = 4; lastKnownFileType = text.plist.entitlements; path = Beam.entitlements; sourceTree = "<group>"; };
		4181712D25810CDC00317ED8 /* Debug.xcconfig */ = {isa = PBXFileReference; fileEncoding = 4; lastKnownFileType = text.xcconfig; path = Debug.xcconfig; sourceTree = "<group>"; };
		4181712F25810CDC00317ED8 /* Beam.xcdatamodel */ = {isa = PBXFileReference; lastKnownFileType = wrapper.xcdatamodel; path = Beam.xcdatamodel; sourceTree = "<group>"; };
		4181713025810CDC00317ED8 /* Release.xcconfig */ = {isa = PBXFileReference; fileEncoding = 4; lastKnownFileType = text.xcconfig; path = Release.xcconfig; sourceTree = "<group>"; };
		4181713125810CDC00317ED8 /* Info.plist */ = {isa = PBXFileReference; fileEncoding = 4; lastKnownFileType = text.plist.xml; path = Info.plist; sourceTree = "<group>"; };
		4181715B2581107C00317ED8 /* Autocompleter.swift */ = {isa = PBXFileReference; fileEncoding = 4; lastKnownFileType = sourcecode.swift; path = Autocompleter.swift; sourceTree = "<group>"; };
		4181715E2581107C00317ED8 /* Me.swift */ = {isa = PBXFileReference; fileEncoding = 4; lastKnownFileType = sourcecode.swift; path = Me.swift; sourceTree = "<group>"; };
		4181715F2581107C00317ED8 /* Session.swift */ = {isa = PBXFileReference; fileEncoding = 4; lastKnownFileType = sourcecode.swift; path = Session.swift; sourceTree = "<group>"; };
		418171602581107C00317ED8 /* GraphqlParametersProtocol.swift */ = {isa = PBXFileReference; fileEncoding = 4; lastKnownFileType = sourcecode.swift; path = GraphqlParametersProtocol.swift; sourceTree = "<group>"; };
		418171612581107C00317ED8 /* User.swift */ = {isa = PBXFileReference; fileEncoding = 4; lastKnownFileType = sourcecode.swift; path = User.swift; sourceTree = "<group>"; };
		418171622581107C00317ED8 /* APIResponse.swift */ = {isa = PBXFileReference; fileEncoding = 4; lastKnownFileType = sourcecode.swift; path = APIResponse.swift; sourceTree = "<group>"; };
		418171632581107C00317ED8 /* UserSessionRequest.swift */ = {isa = PBXFileReference; fileEncoding = 4; lastKnownFileType = sourcecode.swift; path = UserSessionRequest.swift; sourceTree = "<group>"; };
		418171642581107C00317ED8 /* APIRequest.swift */ = {isa = PBXFileReference; fileEncoding = 4; lastKnownFileType = sourcecode.swift; path = APIRequest.swift; sourceTree = "<group>"; };
		418171682581107C00317ED8 /* sign_up.graphql */ = {isa = PBXFileReference; fileEncoding = 4; lastKnownFileType = text; path = sign_up.graphql; sourceTree = "<group>"; };
		418171692581107C00317ED8 /* forgot_password.graphql */ = {isa = PBXFileReference; fileEncoding = 4; lastKnownFileType = text; path = forgot_password.graphql; sourceTree = "<group>"; };
		4181716A2581107C00317ED8 /* sign_in.graphql */ = {isa = PBXFileReference; fileEncoding = 4; lastKnownFileType = text; path = sign_in.graphql; sourceTree = "<group>"; };
		4181716C2581107C00317ED8 /* BeamData.swift */ = {isa = PBXFileReference; fileEncoding = 4; lastKnownFileType = sourcecode.swift; path = BeamData.swift; sourceTree = "<group>"; };
		4181716D2581107C00317ED8 /* Score.swift */ = {isa = PBXFileReference; fileEncoding = 4; lastKnownFileType = sourcecode.swift; path = Score.swift; sourceTree = "<group>"; };
		4181716E2581107C00317ED8 /* SearchEngine.swift */ = {isa = PBXFileReference; fileEncoding = 4; lastKnownFileType = sourcecode.swift; path = SearchEngine.swift; sourceTree = "<group>"; };
		418171702581107C00317ED8 /* BeamElement.swift */ = {isa = PBXFileReference; fileEncoding = 4; lastKnownFileType = sourcecode.swift; path = BeamElement.swift; sourceTree = "<group>"; };
		418171732581107C00317ED8 /* RoamImporter.swift */ = {isa = PBXFileReference; fileEncoding = 4; lastKnownFileType = sourcecode.swift; path = RoamImporter.swift; sourceTree = "<group>"; };
		418171742581107C00317ED8 /* NavigationContext.swift */ = {isa = PBXFileReference; fileEncoding = 4; lastKnownFileType = sourcecode.swift; path = NavigationContext.swift; sourceTree = "<group>"; };
		418171752581107C00317ED8 /* Html2Md.swift */ = {isa = PBXFileReference; fileEncoding = 4; lastKnownFileType = sourcecode.swift; path = Html2Md.swift; sourceTree = "<group>"; };
		418171772581107C00317ED8 /* CoreDataManager.swift */ = {isa = PBXFileReference; fileEncoding = 4; lastKnownFileType = sourcecode.swift; path = CoreDataManager.swift; sourceTree = "<group>"; };
		418171782581107C00317ED8 /* NotificationName+Beam.swift */ = {isa = PBXFileReference; fileEncoding = 4; lastKnownFileType = sourcecode.swift; path = "NotificationName+Beam.swift"; sourceTree = "<group>"; };
		418171792581107C00317ED8 /* Document+CoreDataProperties.swift */ = {isa = PBXFileReference; fileEncoding = 4; lastKnownFileType = sourcecode.swift; path = "Document+CoreDataProperties.swift"; sourceTree = "<group>"; };
		4181717C2581107C00317ED8 /* TemporaryFile.swift */ = {isa = PBXFileReference; fileEncoding = 4; lastKnownFileType = sourcecode.swift; path = TemporaryFile.swift; sourceTree = "<group>"; };
		4181717F2581107C00317ED8 /* Document.swift */ = {isa = PBXFileReference; fileEncoding = 4; lastKnownFileType = sourcecode.swift; path = Document.swift; sourceTree = "<group>"; };
		418171802581107C00317ED8 /* NSManagedObject+initExtension.swift */ = {isa = PBXFileReference; fileEncoding = 4; lastKnownFileType = sourcecode.swift; path = "NSManagedObject+initExtension.swift"; sourceTree = "<group>"; };
		418171812581107C00317ED8 /* CoreDataManager+backupExtension.swift */ = {isa = PBXFileReference; fileEncoding = 4; lastKnownFileType = sourcecode.swift; path = "CoreDataManager+backupExtension.swift"; sourceTree = "<group>"; };
		418171822581107C00317ED8 /* BrowserTab.swift */ = {isa = PBXFileReference; fileEncoding = 4; lastKnownFileType = sourcecode.swift; path = BrowserTab.swift; sourceTree = "<group>"; };
		418171842581107C00317ED8 /* BeamNote.swift */ = {isa = PBXFileReference; fileEncoding = 4; lastKnownFileType = sourcecode.swift; path = BeamNote.swift; sourceTree = "<group>"; };
		418171852581107C00317ED8 /* BID.swift */ = {isa = PBXFileReference; fileEncoding = 4; lastKnownFileType = sourcecode.swift; path = BID.swift; sourceTree = "<group>"; };
		418171862581107C00317ED8 /* NoteBackForwardList.swift */ = {isa = PBXFileReference; fileEncoding = 4; lastKnownFileType = sourcecode.swift; path = NoteBackForwardList.swift; sourceTree = "<group>"; };
		418171872581107C00317ED8 /* PageRank.swift */ = {isa = PBXFileReference; fileEncoding = 4; lastKnownFileType = sourcecode.swift; path = PageRank.swift; sourceTree = "<group>"; };
		4181718B2581107C00317ED8 /* Readability.swift */ = {isa = PBXFileReference; fileEncoding = 4; lastKnownFileType = sourcecode.swift; path = Readability.swift; sourceTree = "<group>"; };
		4181718C2581107C00317ED8 /* EventsTracker.swift */ = {isa = PBXFileReference; fileEncoding = 4; lastKnownFileType = sourcecode.swift; path = EventsTracker.swift; sourceTree = "<group>"; };
		4181718D2581107C00317ED8 /* Logger.swift */ = {isa = PBXFileReference; fileEncoding = 4; lastKnownFileType = sourcecode.swift; path = Logger.swift; sourceTree = "<group>"; };
		4181718F2581107C00317ED8 /* NSContainerView.swift */ = {isa = PBXFileReference; fileEncoding = 4; lastKnownFileType = sourcecode.swift; path = NSContainerView.swift; sourceTree = "<group>"; };
		418171912581107C00317ED8 /* OverrideConsole.js */ = {isa = PBXFileReference; fileEncoding = 4; lastKnownFileType = sourcecode.javascript; path = OverrideConsole.js; sourceTree = "<group>"; };
		418171922581107C00317ED8 /* PerformanceDebug.swift */ = {isa = PBXFileReference; fileEncoding = 4; lastKnownFileType = sourcecode.swift; path = PerformanceDebug.swift; sourceTree = "<group>"; };
		418171942581107C00317ED8 /* Persistence.swift */ = {isa = PBXFileReference; fileEncoding = 4; lastKnownFileType = sourcecode.swift; path = Persistence.swift; sourceTree = "<group>"; };
		418171952581107C00317ED8 /* StandardStorable.swift */ = {isa = PBXFileReference; fileEncoding = 4; lastKnownFileType = sourcecode.swift; path = StandardStorable.swift; sourceTree = "<group>"; };
		418171962581107C00317ED8 /* Maths.swift */ = {isa = PBXFileReference; fileEncoding = 4; lastKnownFileType = sourcecode.swift; path = Maths.swift; sourceTree = "<group>"; };
		418171982581107C00317ED8 /* NSImage+Beam.swift */ = {isa = PBXFileReference; fileEncoding = 4; lastKnownFileType = sourcecode.swift; path = "NSImage+Beam.swift"; sourceTree = "<group>"; };
		418171992581107C00317ED8 /* OSLog+Beam.swift */ = {isa = PBXFileReference; fileEncoding = 4; lastKnownFileType = sourcecode.swift; path = "OSLog+Beam.swift"; sourceTree = "<group>"; };
		4181719A2581107C00317ED8 /* JSSourceLoader.swift */ = {isa = PBXFileReference; fileEncoding = 4; lastKnownFileType = sourcecode.swift; path = JSSourceLoader.swift; sourceTree = "<group>"; };
		4181719B2581107C00317ED8 /* Information.swift */ = {isa = PBXFileReference; fileEncoding = 4; lastKnownFileType = sourcecode.swift; path = Information.swift; sourceTree = "<group>"; };
		4181719D2581107C00317ED8 /* String+LoremIpsum.swift */ = {isa = PBXFileReference; fileEncoding = 4; lastKnownFileType = sourcecode.swift; path = "String+LoremIpsum.swift"; sourceTree = "<group>"; };
		4181719E2581107C00317ED8 /* NSView+Beam.swift */ = {isa = PBXFileReference; fileEncoding = 4; lastKnownFileType = sourcecode.swift; path = "NSView+Beam.swift"; sourceTree = "<group>"; };
		4181719F2581107C00317ED8 /* String+Ranges.swift */ = {isa = PBXFileReference; fileEncoding = 4; lastKnownFileType = sourcecode.swift; path = "String+Ranges.swift"; sourceTree = "<group>"; };
		418171A02581107C00317ED8 /* String+URL.swift */ = {isa = PBXFileReference; fileEncoding = 4; lastKnownFileType = sourcecode.swift; path = "String+URL.swift"; sourceTree = "<group>"; };
		418171A12581107C00317ED8 /* String+Regex.swift */ = {isa = PBXFileReference; fileEncoding = 4; lastKnownFileType = sourcecode.swift; path = "String+Regex.swift"; sourceTree = "<group>"; };
		418171A22581107C00317ED8 /* NSRange+Beam.swift */ = {isa = PBXFileReference; fileEncoding = 4; lastKnownFileType = sourcecode.swift; path = "NSRange+Beam.swift"; sourceTree = "<group>"; };
		418171A32581107C00317ED8 /* NSMutableAttributedString+Range.swift */ = {isa = PBXFileReference; fileEncoding = 4; lastKnownFileType = sourcecode.swift; path = "NSMutableAttributedString+Range.swift"; sourceTree = "<group>"; };
		418171A42581107C00317ED8 /* ClosedRange+Beam.swift */ = {isa = PBXFileReference; fileEncoding = 4; lastKnownFileType = sourcecode.swift; path = "ClosedRange+Beam.swift"; sourceTree = "<group>"; };
		418171A62581107C00317ED8 /* NSRect+Beam.swift */ = {isa = PBXFileReference; fileEncoding = 4; lastKnownFileType = sourcecode.swift; path = "NSRect+Beam.swift"; sourceTree = "<group>"; };
		418171A72581107C00317ED8 /* String+Localization.swift */ = {isa = PBXFileReference; fileEncoding = 4; lastKnownFileType = sourcecode.swift; path = "String+Localization.swift"; sourceTree = "<group>"; };
		418171AB2581107C00317ED8 /* AutocompleteList.swift */ = {isa = PBXFileReference; fileEncoding = 4; lastKnownFileType = sourcecode.swift; path = AutocompleteList.swift; sourceTree = "<group>"; };
		418171AD2581107C00317ED8 /* AutocompleteItem.swift */ = {isa = PBXFileReference; fileEncoding = 4; lastKnownFileType = sourcecode.swift; path = AutocompleteItem.swift; sourceTree = "<group>"; };
		418171AE2581107C00317ED8 /* BeamWindow.swift */ = {isa = PBXFileReference; fileEncoding = 4; lastKnownFileType = sourcecode.swift; path = BeamWindow.swift; sourceTree = "<group>"; };
		418171B82581107C00317ED8 /* TextEditOperations.swift */ = {isa = PBXFileReference; fileEncoding = 4; lastKnownFileType = sourcecode.swift; path = TextEditOperations.swift; sourceTree = "<group>"; };
		418171B92581107C00317ED8 /* TextNode.swift */ = {isa = PBXFileReference; fileEncoding = 4; lastKnownFileType = sourcecode.swift; path = TextNode.swift; sourceTree = "<group>"; };
		418171BB2581107C00317ED8 /* Lexer.swift */ = {isa = PBXFileReference; fileEncoding = 4; lastKnownFileType = sourcecode.swift; path = Lexer.swift; sourceTree = "<group>"; };
		418171BC2581107C00317ED8 /* Parser.swift */ = {isa = PBXFileReference; fileEncoding = 4; lastKnownFileType = sourcecode.swift; path = Parser.swift; sourceTree = "<group>"; };
		418171BE2581107C00317ED8 /* TextEditMovements.swift */ = {isa = PBXFileReference; fileEncoding = 4; lastKnownFileType = sourcecode.swift; path = TextEditMovements.swift; sourceTree = "<group>"; };
		418171BF2581107C00317ED8 /* BeamTextEdit.swift */ = {isa = PBXFileReference; fileEncoding = 4; lastKnownFileType = sourcecode.swift; path = BeamTextEdit.swift; sourceTree = "<group>"; };
		418171C12581107C00317ED8 /* Font.swift */ = {isa = PBXFileReference; fileEncoding = 4; lastKnownFileType = sourcecode.swift; path = Font.swift; sourceTree = "<group>"; };
		418171C42581107C00317ED8 /* ScrollableTextView.xib */ = {isa = PBXFileReference; fileEncoding = 4; lastKnownFileType = file.xib; path = ScrollableTextView.xib; sourceTree = "<group>"; };
		418171C72581107C00317ED8 /* ScrollableTextView.swift */ = {isa = PBXFileReference; fileEncoding = 4; lastKnownFileType = sourcecode.swift; path = ScrollableTextView.swift; sourceTree = "<group>"; };
		418171C82581107C00317ED8 /* SearchBar.swift */ = {isa = PBXFileReference; fileEncoding = 4; lastKnownFileType = sourcecode.swift; path = SearchBar.swift; sourceTree = "<group>"; };
		418171CD2581107C00317ED8 /* TextView.swift */ = {isa = PBXFileReference; fileEncoding = 4; lastKnownFileType = sourcecode.swift; path = TextView.swift; sourceTree = "<group>"; };
		418171D02581107C00317ED8 /* BrowserTabView.swift */ = {isa = PBXFileReference; fileEncoding = 4; lastKnownFileType = sourcecode.swift; path = BrowserTabView.swift; sourceTree = "<group>"; };
		418171D12581107C00317ED8 /* BrowserTabBar.swift */ = {isa = PBXFileReference; fileEncoding = 4; lastKnownFileType = sourcecode.swift; path = BrowserTabBar.swift; sourceTree = "<group>"; };
		418171D22581107C00317ED8 /* TabStats.swift */ = {isa = PBXFileReference; fileEncoding = 4; lastKnownFileType = sourcecode.swift; path = TabStats.swift; sourceTree = "<group>"; };
		418171D32581107C00317ED8 /* WebView.swift */ = {isa = PBXFileReference; fileEncoding = 4; lastKnownFileType = sourcecode.swift; path = WebView.swift; sourceTree = "<group>"; };
		418171D52581107C00317ED8 /* NoteView.swift */ = {isa = PBXFileReference; fileEncoding = 4; lastKnownFileType = sourcecode.swift; path = NoteView.swift; sourceTree = "<group>"; };
		418171D62581107C00317ED8 /* JournalView.swift */ = {isa = PBXFileReference; fileEncoding = 4; lastKnownFileType = sourcecode.swift; path = JournalView.swift; sourceTree = "<group>"; };
		418171D82581107C00317ED8 /* OmniBarSearchField.swift */ = {isa = PBXFileReference; fileEncoding = 4; lastKnownFileType = sourcecode.swift; path = OmniBarSearchField.swift; sourceTree = "<group>"; };
		418171D92581107C00317ED8 /* Chevrons.swift */ = {isa = PBXFileReference; fileEncoding = 4; lastKnownFileType = sourcecode.swift; path = Chevrons.swift; sourceTree = "<group>"; };
		418171DA2581107C00317ED8 /* OmniBar.swift */ = {isa = PBXFileReference; fileEncoding = 4; lastKnownFileType = sourcecode.swift; path = OmniBar.swift; sourceTree = "<group>"; };
		418171DC2581107C00317ED8 /* GlobalTabTitle.swift */ = {isa = PBXFileReference; fileEncoding = 4; lastKnownFileType = sourcecode.swift; path = GlobalTabTitle.swift; sourceTree = "<group>"; };
		418171E02581107C00317ED8 /* ContentView.swift */ = {isa = PBXFileReference; fileEncoding = 4; lastKnownFileType = sourcecode.swift; path = ContentView.swift; sourceTree = "<group>"; };
		418171E72581107C00317ED8 /* AuthenticationManager.swift */ = {isa = PBXFileReference; fileEncoding = 4; lastKnownFileType = sourcecode.swift; path = AuthenticationManager.swift; sourceTree = "<group>"; };
		418171E82581107C00317ED8 /* AccountManager.swift */ = {isa = PBXFileReference; fileEncoding = 4; lastKnownFileType = sourcecode.swift; path = AccountManager.swift; sourceTree = "<group>"; };
		418171E92581107C00317ED8 /* DocumentManager.swift */ = {isa = PBXFileReference; fileEncoding = 4; lastKnownFileType = sourcecode.swift; path = DocumentManager.swift; sourceTree = "<group>"; };
		418171EA2581107C00317ED8 /* LibrairiesManager.swift */ = {isa = PBXFileReference; fileEncoding = 4; lastKnownFileType = sourcecode.swift; path = LibrairiesManager.swift; sourceTree = "<group>"; };
		41817277258110D100317ED8 /* AppDelegate+CoreData.swift */ = {isa = PBXFileReference; fileEncoding = 4; lastKnownFileType = sourcecode.swift; path = "AppDelegate+CoreData.swift"; sourceTree = "<group>"; };
		4181727A258110D100317ED8 /* AppDelegate+URL.swift */ = {isa = PBXFileReference; fileEncoding = 4; lastKnownFileType = sourcecode.swift; path = "AppDelegate+URL.swift"; sourceTree = "<group>"; };
		418172A825811A3A00317ED8 /* BeamTextField.swift */ = {isa = PBXFileReference; fileEncoding = 4; lastKnownFileType = sourcecode.swift; path = BeamTextField.swift; sourceTree = "<group>"; };
		418172A925811A3A00317ED8 /* BeamTextFieldView.swift */ = {isa = PBXFileReference; fileEncoding = 4; lastKnownFileType = sourcecode.swift; path = BeamTextFieldView.swift; sourceTree = "<group>"; };
		418172B225811AAA00317ED8 /* Tick.swift */ = {isa = PBXFileReference; fileEncoding = 4; lastKnownFileType = sourcecode.swift; path = Tick.swift; sourceTree = "<group>"; };
		418172B325811AAA00317ED8 /* FrameAnimation.swift */ = {isa = PBXFileReference; fileEncoding = 4; lastKnownFileType = sourcecode.swift; path = FrameAnimation.swift; sourceTree = "<group>"; };
		418172CE25811AF800317ED8 /* Animation.swift */ = {isa = PBXFileReference; fileEncoding = 4; lastKnownFileType = sourcecode.swift; path = Animation.swift; sourceTree = "<group>"; };
		418172D525811B8700317ED8 /* RoundRectButtonStyle.swift */ = {isa = PBXFileReference; fileEncoding = 4; lastKnownFileType = sourcecode.swift; path = RoundRectButtonStyle.swift; sourceTree = "<group>"; };
		418172FD25811DB200317ED8 /* Readability.js */ = {isa = PBXFileReference; fileEncoding = 4; lastKnownFileType = sourcecode.javascript; path = Readability.js; sourceTree = "<group>"; };
		4181731625811E1800317ED8 /* CursorMovement.swift */ = {isa = PBXFileReference; lastKnownFileType = sourcecode.swift; path = CursorMovement.swift; sourceTree = "<group>"; };
		4181732C25811E9800317ED8 /* Icon.swift */ = {isa = PBXFileReference; fileEncoding = 4; lastKnownFileType = sourcecode.swift; path = Icon.swift; sourceTree = "<group>"; };
		4181733125811F4800317ED8 /* KeyCode.swift */ = {isa = PBXFileReference; lastKnownFileType = sourcecode.swift; path = KeyCode.swift; sourceTree = "<group>"; };
		4181733625811F6300317ED8 /* Mode.swift */ = {isa = PBXFileReference; lastKnownFileType = sourcecode.swift; path = Mode.swift; sourceTree = "<group>"; };
		4181734D2581204900317ED8 /* BeamState.swift */ = {isa = PBXFileReference; fileEncoding = 4; lastKnownFileType = sourcecode.swift; path = BeamState.swift; sourceTree = "<group>"; };
		418173B5258124D500317ED8 /* NSAttributedString+Beam.swift */ = {isa = PBXFileReference; lastKnownFileType = sourcecode.swift; path = "NSAttributedString+Beam.swift"; sourceTree = "<group>"; };
		418173BD2581251600317ED8 /* URL+Beam.swift */ = {isa = PBXFileReference; lastKnownFileType = sourcecode.swift; path = "URL+Beam.swift"; sourceTree = "<group>"; };
		418173C22581276F00317ED8 /* String+NSMutableAttributedString.swift */ = {isa = PBXFileReference; lastKnownFileType = sourcecode.swift; path = "String+NSMutableAttributedString.swift"; sourceTree = "<group>"; };
		4181744225812C5F00317ED8 /* NSColor+Beam.swift */ = {isa = PBXFileReference; lastKnownFileType = sourcecode.swift; path = "NSColor+Beam.swift"; sourceTree = "<group>"; };
		41855A3925D1334F00DA49DC /* BeamCollectionView.swift */ = {isa = PBXFileReference; lastKnownFileType = sourcecode.swift; path = BeamCollectionView.swift; sourceTree = "<group>"; };
		418EA94125D696EA005894AA /* HyperlinkFormatterView.swift */ = {isa = PBXFileReference; lastKnownFileType = sourcecode.swift; path = HyperlinkFormatterView.swift; sourceTree = "<group>"; };
		41A969FE2581394300E6594B /* Configuration.swift */ = {isa = PBXFileReference; fileEncoding = 4; lastKnownFileType = sourcecode.swift; path = Configuration.swift; sourceTree = "<group>"; };
		41B4277A25E52DCA00A8243F /* Localizable.stringsdict */ = {isa = PBXFileReference; lastKnownFileType = text.plist.stringsdict; path = Localizable.stringsdict; sourceTree = "<group>"; };
		41D169A125DC07250018E5F2 /* Inter-Bold.otf */ = {isa = PBXFileReference; lastKnownFileType = file; path = "Inter-Bold.otf"; sourceTree = "<group>"; };
		41D169A225DC07260018E5F2 /* Inter-Regular.otf */ = {isa = PBXFileReference; lastKnownFileType = file; path = "Inter-Regular.otf"; sourceTree = "<group>"; };
		41D169A325DC07260018E5F2 /* Inter-SemiBold.otf */ = {isa = PBXFileReference; lastKnownFileType = file; path = "Inter-SemiBold.otf"; sourceTree = "<group>"; };
		41D169A425DC07260018E5F2 /* Inter-Italic.otf */ = {isa = PBXFileReference; lastKnownFileType = file; path = "Inter-Italic.otf"; sourceTree = "<group>"; };
		41D169A525DC07260018E5F2 /* Inter-Medium.otf */ = {isa = PBXFileReference; lastKnownFileType = file; path = "Inter-Medium.otf"; sourceTree = "<group>"; };
		41EA89B725B838D40033EAB9 /* FormatterViewType.swift */ = {isa = PBXFileReference; lastKnownFileType = sourcecode.swift; path = FormatterViewType.swift; sourceTree = "<group>"; };
		41FAD34E25E5742800D78B36 /* CALayer+Animation.swift */ = {isa = PBXFileReference; lastKnownFileType = sourcecode.swift; path = "CALayer+Animation.swift"; sourceTree = "<group>"; };
		5204290A25A4B3D300DD677C /* document_updated_at.graphql */ = {isa = PBXFileReference; lastKnownFileType = text; path = document_updated_at.graphql; sourceTree = "<group>"; };
		5204FE3A25F128BD00FD22F8 /* DocumentStruct.swift */ = {isa = PBXFileReference; lastKnownFileType = sourcecode.swift; path = DocumentStruct.swift; sourceTree = "<group>"; };
		5206280B25922D6300D7CD9E /* delete_document.graphql */ = {isa = PBXFileReference; lastKnownFileType = text; path = delete_document.graphql; sourceTree = "<group>"; };
		5206280F25922D6C00D7CD9E /* update_document.graphql */ = {isa = PBXFileReference; lastKnownFileType = text; path = update_document.graphql; sourceTree = "<group>"; };
		5206281325922D7800D7CD9E /* document.graphql */ = {isa = PBXFileReference; lastKnownFileType = text; path = document.graphql; sourceTree = "<group>"; };
		5206281725922D8A00D7CD9E /* delete_all_documents.graphql */ = {isa = PBXFileReference; lastKnownFileType = text; path = delete_all_documents.graphql; sourceTree = "<group>"; };
		5206281B25922D9700D7CD9E /* import_documents.graphql */ = {isa = PBXFileReference; lastKnownFileType = text; path = import_documents.graphql; sourceTree = "<group>"; };
		5206282525923B6800D7CD9E /* DocumentRequest.swift */ = {isa = PBXFileReference; lastKnownFileType = sourcecode.swift; path = DocumentRequest.swift; sourceTree = "<group>"; };
		5206283D25923EB500D7CD9E /* DocumentAPIType.swift */ = {isa = PBXFileReference; lastKnownFileType = sourcecode.swift; path = DocumentAPIType.swift; sourceTree = "<group>"; };
		521EEDDC25937E9200BA2485 /* DocumentsWindow.swift */ = {isa = PBXFileReference; lastKnownFileType = sourcecode.swift; path = DocumentsWindow.swift; sourceTree = "<group>"; };
		521EEDE025937F5B00BA2485 /* DocumentsContentView.swift */ = {isa = PBXFileReference; lastKnownFileType = sourcecode.swift; path = DocumentsContentView.swift; sourceTree = "<group>"; };
		521EEDE425937F7F00BA2485 /* DocumentsList.swift */ = {isa = PBXFileReference; lastKnownFileType = sourcecode.swift; path = DocumentsList.swift; sourceTree = "<group>"; };
		521EEDE825937FAD00BA2485 /* DocumentRow.swift */ = {isa = PBXFileReference; lastKnownFileType = sourcecode.swift; path = DocumentRow.swift; sourceTree = "<group>"; };
		521EEDEC2593803F00BA2485 /* DocumentDetail.swift */ = {isa = PBXFileReference; lastKnownFileType = sourcecode.swift; path = DocumentDetail.swift; sourceTree = "<group>"; };
		521EEDF02593819000BA2485 /* Document+ResultsController.swift */ = {isa = PBXFileReference; lastKnownFileType = sourcecode.swift; path = "Document+ResultsController.swift"; sourceTree = "<group>"; };
		521EEDF62593824100BA2485 /* AppDelegate+Document.swift */ = {isa = PBXFileReference; lastKnownFileType = sourcecode.swift; path = "AppDelegate+Document.swift"; sourceTree = "<group>"; };
		521EEDFA2593927100BA2485 /* Int+ByteSize.swift */ = {isa = PBXFileReference; lastKnownFileType = sourcecode.swift; path = "Int+ByteSize.swift"; sourceTree = "<group>"; };
		521FEC652604B830009000F9 /* String+c99.swift */ = {isa = PBXFileReference; lastKnownFileType = sourcecode.swift; path = "String+c99.swift"; sourceTree = "<group>"; };
		522AFB2725CBFAB100F60647 /* DocumentManagerTestsHelper.swift */ = {isa = PBXFileReference; lastKnownFileType = sourcecode.swift; path = DocumentManagerTestsHelper.swift; sourceTree = "<group>"; };
		523FF66025C31D8800B4BD6E /* Data+String.swift */ = {isa = PBXFileReference; lastKnownFileType = sourcecode.swift; path = "Data+String.swift"; sourceTree = "<group>"; };
		523FF67825C31D9D00B4BD6E /* String+Data.swift */ = {isa = PBXFileReference; lastKnownFileType = sourcecode.swift; path = "String+Data.swift"; sourceTree = "<group>"; };
		5242684C25ED408500DB1D05 /* String+Split.swift */ = {isa = PBXFileReference; lastKnownFileType = sourcecode.swift; path = "String+Split.swift"; sourceTree = "<group>"; };
		524299C625A47D2600F4DBF5 /* AppDelegate+Preferences.swift */ = {isa = PBXFileReference; lastKnownFileType = sourcecode.swift; path = "AppDelegate+Preferences.swift"; sourceTree = "<group>"; };
		524299E225A480A300F4DBF5 /* AccountsView.swift */ = {isa = PBXFileReference; fileEncoding = 4; lastKnownFileType = sourcecode.swift; path = AccountsView.swift; sourceTree = "<group>"; };
		524299ED25A488E000F4DBF5 /* AdvancedPreferencesView.swift */ = {isa = PBXFileReference; lastKnownFileType = sourcecode.swift; path = AdvancedPreferencesView.swift; sourceTree = "<group>"; };
		524425F025C832110095422A /* AccountManagerTests.swift */ = {isa = PBXFileReference; lastKnownFileType = sourcecode.swift; path = AccountManagerTests.swift; sourceTree = "<group>"; };
		524520A325C8234500AC0007 /* BeamElement+Merge.swift */ = {isa = PBXFileReference; lastKnownFileType = sourcecode.swift; path = "BeamElement+Merge.swift"; sourceTree = "<group>"; };
		524B856C25D2DD0700BB7C7A /* NSMAnagedObjectContext+performAndWait.swift */ = {isa = PBXFileReference; lastKnownFileType = sourcecode.swift; path = "NSMAnagedObjectContext+performAndWait.swift"; sourceTree = "<group>"; };
		524CF6B125F27318007312F0 /* DocumentRequest+Encryption.swift */ = {isa = PBXFileReference; lastKnownFileType = sourcecode.swift; path = "DocumentRequest+Encryption.swift"; sourceTree = "<group>"; };
		524CF6C925F2735D007312F0 /* EncryptionManager.swift */ = {isa = PBXFileReference; lastKnownFileType = sourcecode.swift; path = EncryptionManager.swift; sourceTree = "<group>"; };
		524CF6CD25F27609007312F0 /* KeychainStorable.swift */ = {isa = PBXFileReference; lastKnownFileType = sourcecode.swift; path = KeychainStorable.swift; sourceTree = "<group>"; };
		524CF6D625F28F97007312F0 /* EncryptionManagerTests.swift */ = {isa = PBXFileReference; lastKnownFileType = sourcecode.swift; path = EncryptionManagerTests.swift; sourceTree = "<group>"; };
		524CF6DA25F29119007312F0 /* SymmetricKey+Serialize.swift */ = {isa = PBXFileReference; lastKnownFileType = sourcecode.swift; path = "SymmetricKey+Serialize.swift"; sourceTree = "<group>"; };
		525C233B25BAF8EF001B9625 /* libgit2.a */ = {isa = PBXFileReference; lastKnownFileType = archive.ar; name = libgit2.a; path = Extern/libgit2/build/libgit2.a; sourceTree = "<group>"; };
		525C235025BAFC6B001B9625 /* Merge.swift */ = {isa = PBXFileReference; lastKnownFileType = sourcecode.swift; path = Merge.swift; sourceTree = "<group>"; };
		525C235725BAFCAA001B9625 /* MergeTests.swift */ = {isa = PBXFileReference; lastKnownFileType = sourcecode.swift; path = MergeTests.swift; sourceTree = "<group>"; };
		526016CD25ADC10800634695 /* String+MD5.swift */ = {isa = PBXFileReference; lastKnownFileType = sourcecode.swift; path = "String+MD5.swift"; sourceTree = "<group>"; };
		5260172025ADCBE800634695 /* documents.graphql */ = {isa = PBXFileReference; lastKnownFileType = text; path = documents.graphql; sourceTree = "<group>"; };
		526017F325AE074E00634695 /* ConsoleWindow.swift */ = {isa = PBXFileReference; lastKnownFileType = sourcecode.swift; path = ConsoleWindow.swift; sourceTree = "<group>"; };
		526017F725AE078600634695 /* ConsoleContentView.swift */ = {isa = PBXFileReference; lastKnownFileType = sourcecode.swift; path = ConsoleContentView.swift; sourceTree = "<group>"; };
		526017FB25AE081E00634695 /* AppDelegate+Console.swift */ = {isa = PBXFileReference; lastKnownFileType = sourcecode.swift; path = "AppDelegate+Console.swift"; sourceTree = "<group>"; };
		5273C65725DA835400B00EC3 /* DocumentRequestTests.swift */ = {isa = PBXFileReference; fileEncoding = 4; lastKnownFileType = sourcecode.swift; path = DocumentRequestTests.swift; sourceTree = "<group>"; };
		5273C65825DA835400B00EC3 /* APIRequestTests.swift */ = {isa = PBXFileReference; fileEncoding = 4; lastKnownFileType = sourcecode.swift; path = APIRequestTests.swift; sourceTree = "<group>"; };
		5273C65925DA835400B00EC3 /* UserSessionRequestTests.swift */ = {isa = PBXFileReference; fileEncoding = 4; lastKnownFileType = sourcecode.swift; path = UserSessionRequestTests.swift; sourceTree = "<group>"; };
		5273C66C25DA857400B00EC3 /* BeamUITestsMenuGenerator.swift */ = {isa = PBXFileReference; lastKnownFileType = sourcecode.swift; path = BeamUITestsMenuGenerator.swift; sourceTree = "<group>"; };
		527DF48625710ECB00A0A56D /* DocumentManagerTests.swift */ = {isa = PBXFileReference; lastKnownFileType = sourcecode.swift; path = DocumentManagerTests.swift; sourceTree = "<group>"; };
		5281B01725C962EF00DF66D9 /* DocumentManagerNetworkTests.swift */ = {isa = PBXFileReference; lastKnownFileType = sourcecode.swift; path = DocumentManagerNetworkTests.swift; sourceTree = "<group>"; };
		5281B06325C98D2600DF66D9 /* PersistenceTests.swift */ = {isa = PBXFileReference; lastKnownFileType = sourcecode.swift; path = PersistenceTests.swift; sourceTree = "<group>"; };
		5281B07025C9900C00DF66D9 /* Test.xcconfig */ = {isa = PBXFileReference; lastKnownFileType = text.xcconfig; path = Test.xcconfig; sourceTree = "<group>"; };
		5281B07425C994BE00DF66D9 /* ConfigurationTests.swift */ = {isa = PBXFileReference; lastKnownFileType = sourcecode.swift; path = ConfigurationTests.swift; sourceTree = "<group>"; };
		5281B07B25C9989300DF66D9 /* 1_local.json */ = {isa = PBXFileReference; lastKnownFileType = text.json; path = 1_local.json; sourceTree = "<group>"; };
		5281B08125C9989E00DF66D9 /* 1_remote.json */ = {isa = PBXFileReference; lastKnownFileType = text.json; path = 1_remote.json; sourceTree = "<group>"; };
		5281B08525C998A900DF66D9 /* 1_merged.json */ = {isa = PBXFileReference; lastKnownFileType = text.json; path = 1_merged.json; sourceTree = "<group>"; };
		5281B08925C998E700DF66D9 /* 1_ancestor.json */ = {isa = PBXFileReference; lastKnownFileType = text.json; path = 1_ancestor.json; sourceTree = "<group>"; };
		5281B08F25C99D1C00DF66D9 /* 2_ancestor.json */ = {isa = PBXFileReference; lastKnownFileType = text.json; path = 2_ancestor.json; sourceTree = "<group>"; };
		5281B09325C99D3300DF66D9 /* 2_local.json */ = {isa = PBXFileReference; lastKnownFileType = text.json; path = 2_local.json; sourceTree = "<group>"; };
		5281B09725C99D4B00DF66D9 /* 2_remote.json */ = {isa = PBXFileReference; lastKnownFileType = text.json; path = 2_remote.json; sourceTree = "<group>"; };
		528286B525E806CD00C0CCEE /* NoteEditorUITests.swift */ = {isa = PBXFileReference; lastKnownFileType = sourcecode.swift; path = NoteEditorUITests.swift; sourceTree = "<group>"; };
		5287EC2E25C42B0100CE1DD9 /* String+UUID.swift */ = {isa = PBXFileReference; lastKnownFileType = sourcecode.swift; path = "String+UUID.swift"; sourceTree = "<group>"; };
		528910EC25FBBDE800492969 /* DocumentAPITypeTests.swift */ = {isa = PBXFileReference; lastKnownFileType = sourcecode.swift; path = DocumentAPITypeTests.swift; sourceTree = "<group>"; };
		5298649025D151D300D27A80 /* AutocompleteTests.swift */ = {isa = PBXFileReference; lastKnownFileType = sourcecode.swift; path = AutocompleteTests.swift; sourceTree = "<group>"; };
		529E1AD325D45CFA00DD25B8 /* APIRequestError.swift */ = {isa = PBXFileReference; lastKnownFileType = sourcecode.swift; path = APIRequestError.swift; sourceTree = "<group>"; };
		529E1EE525D3EDA300F8B500 /* BeamTestsHelper.swift */ = {isa = PBXFileReference; lastKnownFileType = sourcecode.swift; path = BeamTestsHelper.swift; sourceTree = "<group>"; };
		52A94E3B25E90094004BAC93 /* XCUIElement+clear.swift */ = {isa = PBXFileReference; lastKnownFileType = sourcecode.swift; path = "XCUIElement+clear.swift"; sourceTree = "<group>"; };
		52B5EF77252F520100914D52 /* CoreDataTests.swift */ = {isa = PBXFileReference; lastKnownFileType = sourcecode.swift; path = CoreDataTests.swift; sourceTree = "<group>"; };
		52BB69A825CD5A49007A1173 /* OmniBarUITests.swift */ = {isa = PBXFileReference; lastKnownFileType = sourcecode.swift; path = OmniBarUITests.swift; sourceTree = "<group>"; };
		52C3077A25C311950027C4B1 /* BeamDate.swift */ = {isa = PBXFileReference; lastKnownFileType = sourcecode.swift; path = BeamDate.swift; sourceTree = "<group>"; };
		52C3078125C311B00027C4B1 /* BeamDateTests.swift */ = {isa = PBXFileReference; lastKnownFileType = sourcecode.swift; path = BeamDateTests.swift; sourceTree = "<group>"; };
		52C3294125AC7A8E00EF11E7 /* DocumentTests.swift */ = {isa = PBXFileReference; lastKnownFileType = sourcecode.swift; path = DocumentTests.swift; sourceTree = "<group>"; };
		52C60B82258B6332008B7C10 /* Sparkle.xcodeproj */ = {isa = PBXFileReference; lastKnownFileType = "wrapper.pb-project"; name = Sparkle.xcodeproj; path = Extern/Sparkle/Sparkle.xcodeproj; sourceTree = "<group>"; };
		52DD53DC25F1122F004F7EC8 /* BeamExport.sqlite */ = {isa = PBXFileReference; lastKnownFileType = file; path = BeamExport.sqlite; sourceTree = "<group>"; };
		52DEF1C9252B259700561493 /* CoreDataManagerTests.swift */ = {isa = PBXFileReference; lastKnownFileType = sourcecode.swift; path = CoreDataManagerTests.swift; sourceTree = "<group>"; };
		52DF49A525E42110009A651E /* BeamUITestsHelper.swift */ = {isa = PBXFileReference; lastKnownFileType = sourcecode.swift; path = BeamUITestsHelper.swift; sourceTree = "<group>"; };
		52E04FD5252C7A4600AD9F56 /* writing_space.json */ = {isa = PBXFileReference; fileEncoding = 4; lastKnownFileType = text.json; path = writing_space.json; sourceTree = "<group>"; };
		52E04FEC252C814D00AD9F56 /* RoamImporterTests.swift */ = {isa = PBXFileReference; lastKnownFileType = sourcecode.swift; path = RoamImporterTests.swift; sourceTree = "<group>"; };
		52F27FB625B9B404006E09A2 /* ViewModelFetchedResults.swift */ = {isa = PBXFileReference; fileEncoding = 4; lastKnownFileType = sourcecode.swift; path = ViewModelFetchedResults.swift; sourceTree = "<group>"; };
		52FB30C925E3D7B3001BF098 /* String+Title.swift */ = {isa = PBXFileReference; lastKnownFileType = sourcecode.swift; path = "String+Title.swift"; sourceTree = "<group>"; };
		52FC002225E4244200ABECB0 /* MenuAvailableCommands.swift */ = {isa = PBXFileReference; lastKnownFileType = sourcecode.swift; path = MenuAvailableCommands.swift; sourceTree = "<group>"; };
		52FC003C25E426FE00ABECB0 /* BeamUITestsMenuGeneratorTests.swift */ = {isa = PBXFileReference; lastKnownFileType = sourcecode.swift; path = BeamUITestsMenuGeneratorTests.swift; sourceTree = "<group>"; };
		562A8B3525B5D8B5004D3D8A /* String+NL.swift */ = {isa = PBXFileReference; lastKnownFileType = sourcecode.swift; path = "String+NL.swift"; sourceTree = "<group>"; };
		562A8B5125B5E3D8004D3D8A /* String+NLTests.swift */ = {isa = PBXFileReference; lastKnownFileType = sourcecode.swift; path = "String+NLTests.swift"; sourceTree = "<group>"; };
		562A8B7825B6ED03004D3D8A /* CoreMLTests.swift */ = {isa = PBXFileReference; lastKnownFileType = sourcecode.swift; path = CoreMLTests.swift; sourceTree = "<group>"; };
		56A5BD3025CC680E00ED7C50 /* url.stopwords */ = {isa = PBXFileReference; lastKnownFileType = text; path = url.stopwords; sourceTree = "<group>"; };
		56A5BD3625CCAFA400ED7C50 /* english.stopwords */ = {isa = PBXFileReference; lastKnownFileType = text; path = english.stopwords; sourceTree = "<group>"; };
		9611995C25A27A17005BEC82 /* Beam-Bridging-Header.h */ = {isa = PBXFileReference; lastKnownFileType = sourcecode.c.h; path = "Beam-Bridging-Header.h"; sourceTree = "<group>"; };
		9611995D25A27A17005BEC82 /* BeamObjCBridge.m */ = {isa = PBXFileReference; lastKnownFileType = sourcecode.c.objc; path = BeamObjCBridge.m; sourceTree = "<group>"; };
		96120D0D260C917600592546 /* TextLine.swift */ = {isa = PBXFileReference; lastKnownFileType = sourcecode.swift; path = TextLine.swift; sourceTree = "<group>"; };
		96120D11260C91C600592546 /* TextFrame.swift */ = {isa = PBXFileReference; lastKnownFileType = sourcecode.swift; path = TextFrame.swift; sourceTree = "<group>"; };
		96120D4A260CD5E100592546 /* TextEdit+Hyperlink.swift */ = {isa = PBXFileReference; fileEncoding = 4; lastKnownFileType = sourcecode.swift; path = "TextEdit+Hyperlink.swift"; sourceTree = "<group>"; };
		961EC4F125B4511D009FA322 /* Layer.swift */ = {isa = PBXFileReference; lastKnownFileType = sourcecode.swift; path = Layer.swift; sourceTree = "<group>"; };
		961EC50A25B495DB009FA322 /* ButtonLayer.swift */ = {isa = PBXFileReference; lastKnownFileType = sourcecode.swift; path = ButtonLayer.swift; sourceTree = "<group>"; };
		961EC51625B5038E009FA322 /* ChevronButton.swift */ = {isa = PBXFileReference; lastKnownFileType = sourcecode.swift; path = ChevronButton.swift; sourceTree = "<group>"; };
		961EC58525B7A75A009FA322 /* LinkManager.swift */ = {isa = PBXFileReference; lastKnownFileType = sourcecode.swift; path = LinkManager.swift; sourceTree = "<group>"; };
		9645489F2523B3550064D062 /* CloudKit.framework */ = {isa = PBXFileReference; lastKnownFileType = wrapper.framework; name = CloudKit.framework; path = System/Library/Frameworks/CloudKit.framework; sourceTree = SDKROOT; };
		965A78252514F147009980D4 /* Beam.app */ = {isa = PBXFileReference; explicitFileType = wrapper.application; includeInIndex = 0; path = Beam.app; sourceTree = BUILT_PRODUCTS_DIR; };
		965A78282514F147009980D4 /* AppDelegate.swift */ = {isa = PBXFileReference; lastKnownFileType = sourcecode.swift; path = AppDelegate.swift; sourceTree = "<group>"; };
		965A78322514F148009980D4 /* Preview Assets.xcassets */ = {isa = PBXFileReference; lastKnownFileType = folder.assetcatalog; path = "Preview Assets.xcassets"; sourceTree = "<group>"; };
		965A78352514F148009980D4 /* Base */ = {isa = PBXFileReference; lastKnownFileType = file.storyboard; name = Base; path = Base.lproj/Main.storyboard; sourceTree = "<group>"; };
		965A783D2514F149009980D4 /* BeamTests.xctest */ = {isa = PBXFileReference; explicitFileType = wrapper.cfbundle; includeInIndex = 0; path = BeamTests.xctest; sourceTree = BUILT_PRODUCTS_DIR; };
		965A78412514F149009980D4 /* BeamTests.swift */ = {isa = PBXFileReference; lastKnownFileType = sourcecode.swift; path = BeamTests.swift; sourceTree = "<group>"; };
		965A78432514F149009980D4 /* Info.plist */ = {isa = PBXFileReference; lastKnownFileType = text.plist.xml; path = Info.plist; sourceTree = "<group>"; };
		965A78482514F149009980D4 /* BeamUITests.xctest */ = {isa = PBXFileReference; explicitFileType = wrapper.cfbundle; includeInIndex = 0; path = BeamUITests.xctest; sourceTree = BUILT_PRODUCTS_DIR; };
		965A784C2514F149009980D4 /* BeamUITests.swift */ = {isa = PBXFileReference; lastKnownFileType = sourcecode.swift; path = BeamUITests.swift; sourceTree = "<group>"; };
		965A784E2514F149009980D4 /* Info.plist */ = {isa = PBXFileReference; lastKnownFileType = text.plist.xml; path = Info.plist; sourceTree = "<group>"; };
		9674080525F237B2000AC2B8 /* String+URLTests.swift */ = {isa = PBXFileReference; lastKnownFileType = sourcecode.swift; path = "String+URLTests.swift"; sourceTree = "<group>"; };
		9676141F25CA989D00BDA862 /* WeakReference.swift */ = {isa = PBXFileReference; lastKnownFileType = sourcecode.swift; path = WeakReference.swift; sourceTree = "<group>"; };
		9676143725CAAD5300BDA862 /* RWLock.swift */ = {isa = PBXFileReference; lastKnownFileType = sourcecode.swift; path = RWLock.swift; sourceTree = "<group>"; };
		967B2684255465C5003F40E3 /* Html2MdTests.swift */ = {isa = PBXFileReference; lastKnownFileType = sourcecode.swift; path = Html2MdTests.swift; sourceTree = "<group>"; };
		969084CB25365AAE009D3C96 /* ParserTests.swift */ = {isa = PBXFileReference; lastKnownFileType = sourcecode.swift; path = ParserTests.swift; sourceTree = "<group>"; };
		9691E3D725AD9F3300A13080 /* TextRoot.swift */ = {isa = PBXFileReference; fileEncoding = 4; lastKnownFileType = sourcecode.swift; path = TextRoot.swift; sourceTree = "<group>"; };
		9691E40125AE5D2C00A13080 /* NodeSelection.swift */ = {isa = PBXFileReference; lastKnownFileType = sourcecode.swift; path = NodeSelection.swift; sourceTree = "<group>"; };
		9691E41325AF61BA00A13080 /* BrowsingTree.swift */ = {isa = PBXFileReference; lastKnownFileType = sourcecode.swift; path = BrowsingTree.swift; sourceTree = "<group>"; };
		9691E44325B1091300A13080 /* BrowsingSection.swift */ = {isa = PBXFileReference; lastKnownFileType = sourcecode.swift; path = BrowsingSection.swift; sourceTree = "<group>"; };
		96956D30258BF3F50069C9C1 /* LinkStore.swift */ = {isa = PBXFileReference; lastKnownFileType = sourcecode.swift; path = LinkStore.swift; sourceTree = "<group>"; };
		96988C8225BB0AF2000223A3 /* DestinationNotePicker.swift */ = {isa = PBXFileReference; lastKnownFileType = sourcecode.swift; path = DestinationNotePicker.swift; sourceTree = "<group>"; };
		96A3067B25F698FB0078A453 /* RefNoteTitle.swift */ = {isa = PBXFileReference; lastKnownFileType = sourcecode.swift; path = RefNoteTitle.swift; sourceTree = "<group>"; };
		96A8B1DC25A38A3B006F749C /* String+Levenshtein.swift */ = {isa = PBXFileReference; lastKnownFileType = sourcecode.swift; path = "String+Levenshtein.swift"; sourceTree = "<group>"; };
		96BBA78A25FBA573008276FC /* ReparentElement.swift */ = {isa = PBXFileReference; fileEncoding = 4; lastKnownFileType = sourcecode.swift; path = ReparentElement.swift; sourceTree = "<group>"; };
		96C9AA3E259019E3007D3D98 /* LinkedReferenceNode.swift */ = {isa = PBXFileReference; lastKnownFileType = sourcecode.swift; path = LinkedReferenceNode.swift; sourceTree = "<group>"; };
		96C9AA5625901AA9007D3D98 /* LinksSection.swift */ = {isa = PBXFileReference; lastKnownFileType = sourcecode.swift; path = LinksSection.swift; sourceTree = "<group>"; };
		96C9AAB82593BB67007D3D98 /* Widget.swift */ = {isa = PBXFileReference; lastKnownFileType = sourcecode.swift; path = Widget.swift; sourceTree = "<group>"; };
		96C9CC3D2535CE2C00D70AA6 /* LexerTests.swift */ = {isa = PBXFileReference; lastKnownFileType = sourcecode.swift; path = LexerTests.swift; sourceTree = "<group>"; };
		96CDA7182582379A00BC375C /* Index.swift */ = {isa = PBXFileReference; fileEncoding = 4; lastKnownFileType = sourcecode.swift; path = Index.swift; sourceTree = "<group>"; };
		96CDA7202582380D00BC375C /* PageRankTests.swift */ = {isa = PBXFileReference; lastKnownFileType = sourcecode.swift; path = PageRankTests.swift; sourceTree = "<group>"; };
		96CDA7272582736600BC375C /* PageRankFixtures.json */ = {isa = PBXFileReference; fileEncoding = 4; lastKnownFileType = text.json; path = PageRankFixtures.json; sourceTree = "<group>"; };
		96E1356E2546F03900133A24 /* TextNodeTests.swift */ = {isa = PBXFileReference; lastKnownFileType = sourcecode.swift; path = TextNodeTests.swift; sourceTree = "<group>"; };
		96E4505725995CA200BFF36F /* BreadCrumb.swift */ = {isa = PBXFileReference; fileEncoding = 4; lastKnownFileType = sourcecode.swift; path = BreadCrumb.swift; sourceTree = "<group>"; };
		96E4CEF8258D7E8200D6DE22 /* BeamTextTests.swift */ = {isa = PBXFileReference; lastKnownFileType = sourcecode.swift; path = BeamTextTests.swift; sourceTree = "<group>"; };
		96E4CF2F258DFB0800D6DE22 /* BeamText+NSAttributedString.swift */ = {isa = PBXFileReference; lastKnownFileType = sourcecode.swift; path = "BeamText+NSAttributedString.swift"; sourceTree = "<group>"; };
		96E4CF71258E59F400D6DE22 /* BeamTextVisitor.swift */ = {isa = PBXFileReference; lastKnownFileType = sourcecode.swift; path = BeamTextVisitor.swift; sourceTree = "<group>"; };
		96E4CF75258EC88300D6DE22 /* BeamTextTools.swift */ = {isa = PBXFileReference; lastKnownFileType = sourcecode.swift; path = BeamTextTools.swift; sourceTree = "<group>"; };
		96F673D125B7207100E8175B /* StoredLink.swift */ = {isa = PBXFileReference; lastKnownFileType = sourcecode.swift; path = StoredLink.swift; sourceTree = "<group>"; };
		96F93617258CFDD2006D8E53 /* BeamText.swift */ = {isa = PBXFileReference; lastKnownFileType = sourcecode.swift; path = BeamText.swift; sourceTree = "<group>"; };
		96F936622590FA59006D8E53 /* BTextEdit.swift */ = {isa = PBXFileReference; lastKnownFileType = sourcecode.swift; path = BTextEdit.swift; sourceTree = "<group>"; };
		96FACC512604B0EE0088DD67 /* DeleteElement.swift */ = {isa = PBXFileReference; lastKnownFileType = sourcecode.swift; path = DeleteElement.swift; sourceTree = "<group>"; };
		96FACC6B2604F2650088DD67 /* FocusElement.swift */ = {isa = PBXFileReference; lastKnownFileType = sourcecode.swift; path = FocusElement.swift; sourceTree = "<group>"; };
		96FACC8526050B1E0088DD67 /* SetSelection.swift */ = {isa = PBXFileReference; lastKnownFileType = sourcecode.swift; path = SetSelection.swift; sourceTree = "<group>"; };
		96FACC8926079C7E0088DD67 /* InputText.swift */ = {isa = PBXFileReference; lastKnownFileType = sourcecode.swift; path = InputText.swift; sourceTree = "<group>"; };
		96FD761A25B1C43500B04ED3 /* BrowsingNodeWidget.swift */ = {isa = PBXFileReference; lastKnownFileType = sourcecode.swift; path = BrowsingNodeWidget.swift; sourceTree = "<group>"; };
		A01030A925F149EA00D740C5 /* TextEditorCommand.swift */ = {isa = PBXFileReference; lastKnownFileType = sourcecode.swift; path = TextEditorCommand.swift; sourceTree = "<group>"; };
		A0137B3425B6DFE100E65208 /* CommandManager.swift */ = {isa = PBXFileReference; lastKnownFileType = sourcecode.swift; path = CommandManager.swift; sourceTree = "<group>"; usesTabs = 0; };
		A0208F8125D6BB1C00CA054C /* AppDelegate+BeamTests.swift */ = {isa = PBXFileReference; lastKnownFileType = sourcecode.swift; path = "AppDelegate+BeamTests.swift"; sourceTree = "<group>"; };
		A03CE0EB25F954CB00D767B0 /* BeamElementHolder.swift */ = {isa = PBXFileReference; lastKnownFileType = sourcecode.swift; path = BeamElementHolder.swift; sourceTree = "<group>"; };
		A0404F0B25E7ECDD00E347F3 /* CommandNodeTests.swift */ = {isa = PBXFileReference; lastKnownFileType = sourcecode.swift; path = CommandNodeTests.swift; sourceTree = "<group>"; };
		A04E849425DD1CEF0066CD44 /* InsertText.swift */ = {isa = PBXFileReference; lastKnownFileType = sourcecode.swift; path = InsertText.swift; sourceTree = "<group>"; };
		A050047425DA918A009CFEB6 /* NoteAutoSaveService.swift */ = {isa = PBXFileReference; lastKnownFileType = sourcecode.swift; path = NoteAutoSaveService.swift; sourceTree = "<group>"; };
		A050049E25DAEE73009CFEB6 /* ProgressIndicator.swift */ = {isa = PBXFileReference; lastKnownFileType = sourcecode.swift; path = ProgressIndicator.swift; sourceTree = "<group>"; };
		A0689E6C25DE623D00B19CBB /* DeleteText.swift */ = {isa = PBXFileReference; lastKnownFileType = sourcecode.swift; path = DeleteText.swift; sourceTree = "<group>"; };
		A0689E7025DE6B8700B19CBB /* CommandsTextTests.swift */ = {isa = PBXFileReference; lastKnownFileType = sourcecode.swift; path = CommandsTextTests.swift; sourceTree = "<group>"; };
		A06DF52525B7608000E2CB62 /* CommandManagerTests.swift */ = {isa = PBXFileReference; lastKnownFileType = sourcecode.swift; name = CommandManagerTests.swift; path = Classes/CommandManagerTests.swift; sourceTree = "<group>"; };
		A0AA693225C41C9B0038F9A3 /* MouseHandler.swift */ = {isa = PBXFileReference; lastKnownFileType = sourcecode.swift; path = MouseHandler.swift; sourceTree = "<group>"; };
		A0C0C2A625E5109F00BE34F0 /* InsertNode.swift */ = {isa = PBXFileReference; lastKnownFileType = sourcecode.swift; path = InsertNode.swift; sourceTree = "<group>"; };
		A0C63A6725FA249700FB4CCE /* BeamTextHolder.swift */ = {isa = PBXFileReference; lastKnownFileType = sourcecode.swift; path = BeamTextHolder.swift; sourceTree = "<group>"; };
		A0D1731325E4FC2D00FDE73C /* ReplaceText.swift */ = {isa = PBXFileReference; lastKnownFileType = sourcecode.swift; path = ReplaceText.swift; sourceTree = "<group>"; };
		A0E15FFC25D1570D00F9D72F /* JournalUITests.swift */ = {isa = PBXFileReference; lastKnownFileType = sourcecode.swift; path = JournalUITests.swift; sourceTree = "<group>"; };
		A0E3150425ED1ECB001A5E55 /* FormattingText.swift */ = {isa = PBXFileReference; lastKnownFileType = sourcecode.swift; path = FormattingText.swift; sourceTree = "<group>"; };
		A0EE0B8E25E68EF3001F9D65 /* InsertEmptyNode.swift */ = {isa = PBXFileReference; lastKnownFileType = sourcecode.swift; path = InsertEmptyNode.swift; sourceTree = "<group>"; };
		A50B372325FA180E00E5D34F /* NSApperance+Beam.swift */ = {isa = PBXFileReference; lastKnownFileType = sourcecode.swift; path = "NSApperance+Beam.swift"; sourceTree = "<group>"; };
		A5153EDC260CC4DC00C84902 /* ButtonLabel.swift */ = {isa = PBXFileReference; lastKnownFileType = sourcecode.swift; path = ButtonLabel.swift; sourceTree = "<group>"; };
		A5153EE2260DD58A00C84902 /* RecentsManager.swift */ = {isa = PBXFileReference; lastKnownFileType = sourcecode.swift; path = RecentsManager.swift; sourceTree = "<group>"; };
		A5153EE6260DDC9D00C84902 /* RecentsManagerTests.swift */ = {isa = PBXFileReference; lastKnownFileType = sourcecode.swift; path = RecentsManagerTests.swift; sourceTree = "<group>"; };
		A51ED9A62608D0CD00CA99E5 /* ContextMenuFormatterView.swift */ = {isa = PBXFileReference; lastKnownFileType = sourcecode.swift; path = ContextMenuFormatterView.swift; sourceTree = "<group>"; };
		A520D8DE25F8DF8D00400720 /* TouchDownModifier.swift */ = {isa = PBXFileReference; lastKnownFileType = sourcecode.swift; path = TouchDownModifier.swift; sourceTree = "<group>"; };
		A5233DE425FB682700BE6F05 /* FaviconProvider.swift */ = {isa = PBXFileReference; lastKnownFileType = sourcecode.swift; path = FaviconProvider.swift; sourceTree = "<group>"; };
		A52BFDF62608D6710028D3F3 /* NSFont+Beam.swift */ = {isa = PBXFileReference; lastKnownFileType = sourcecode.swift; path = "NSFont+Beam.swift"; sourceTree = "<group>"; };
		A52BFE62260901980028D3F3 /* Separator.swift */ = {isa = PBXFileReference; lastKnownFileType = sourcecode.swift; path = Separator.swift; sourceTree = "<group>"; };
		A530D4E82609EB7B00DBD14E /* ContextMenuPresenter.swift */ = {isa = PBXFileReference; lastKnownFileType = sourcecode.swift; path = ContextMenuPresenter.swift; sourceTree = "<group>"; };
		A545D2FA25F7B1D800E68F94 /* DestinationNoteAutocompleteList.swift */ = {isa = PBXFileReference; lastKnownFileType = sourcecode.swift; path = DestinationNoteAutocompleteList.swift; sourceTree = "<group>"; };
		A545D2FE25F7D92700E68F94 /* BeamTests-Bridging-Header.h */ = {isa = PBXFileReference; lastKnownFileType = sourcecode.c.h; path = "BeamTests-Bridging-Header.h"; sourceTree = "<group>"; };
		A545D30525F7D93B00E68F94 /* MathsTests.swift */ = {isa = PBXFileReference; lastKnownFileType = sourcecode.swift; path = MathsTests.swift; sourceTree = "<group>"; };
		A54936C5260B721600EF7622 /* WindowBottomToolBar.swift */ = {isa = PBXFileReference; lastKnownFileType = sourcecode.swift; path = WindowBottomToolBar.swift; sourceTree = "<group>"; };
		A5496C5A25F95E4F00B77024 /* OmniBarAutocompleteUITests.swift */ = {isa = PBXFileReference; lastKnownFileType = sourcecode.swift; path = OmniBarAutocompleteUITests.swift; sourceTree = "<group>"; };
		A5496C7225F95E7200B77024 /* OmniBarDestinationUITests.swift */ = {isa = PBXFileReference; lastKnownFileType = sourcecode.swift; path = OmniBarDestinationUITests.swift; sourceTree = "<group>"; };
		A552DF2825F0E22B00570C85 /* OmniBarFieldBackground.swift */ = {isa = PBXFileReference; lastKnownFileType = sourcecode.swift; path = OmniBarFieldBackground.swift; sourceTree = "<group>"; };
		A552DF2C25F12A3600570C85 /* OmniBarButton.swift */ = {isa = PBXFileReference; lastKnownFileType = sourcecode.swift; path = OmniBarButton.swift; sourceTree = "<group>"; };
		A552DF3225F1741900570C85 /* GlobalCenteringContainer.swift */ = {isa = PBXFileReference; lastKnownFileType = sourcecode.swift; path = GlobalCenteringContainer.swift; sourceTree = "<group>"; };
		A5651A7626035D3A0035F12B /* AppDelegate+NSMenu.swift */ = {isa = PBXFileReference; lastKnownFileType = sourcecode.swift; path = "AppDelegate+NSMenu.swift"; sourceTree = "<group>"; };
		A5651A9F2603800C0035F12B /* TextFormatterView.swift */ = {isa = PBXFileReference; lastKnownFileType = sourcecode.swift; path = TextFormatterView.swift; sourceTree = "<group>"; };
		A567157025F66F8600B46110 /* StyledText.swift */ = {isa = PBXFileReference; lastKnownFileType = sourcecode.swift; path = StyledText.swift; sourceTree = "<group>"; };
		A572629725FFADC5004416C0 /* MouseInteraction.swift */ = {isa = PBXFileReference; lastKnownFileType = sourcecode.swift; path = MouseInteraction.swift; sourceTree = "<group>"; };
		A5D6250926034B1C00A3E676 /* FormatterViewBackground.swift */ = {isa = PBXFileReference; lastKnownFileType = sourcecode.swift; path = FormatterViewBackground.swift; sourceTree = "<group>"; };
		BAA67203DD1BE4F55B2834D8 /* DevTools.js */ = {isa = PBXFileReference; fileEncoding = 4; lastKnownFileType = sourcecode.javascript; path = DevTools.js; sourceTree = "<group>"; };
		BAA6740CED2A340CD3002907 /* build_js.sh */ = {isa = PBXFileReference; fileEncoding = 4; lastKnownFileType = text.script.sh; name = build_js.sh; path = scripts/build_js.sh; sourceTree = "<group>"; };
		BAA67767634DB6949E8D9497 /* PointAndShoot.css */ = {isa = PBXFileReference; fileEncoding = 4; lastKnownFileType = text.css; path = PointAndShoot.css; sourceTree = "<group>"; };
		BAA67913BA5B5E39B9EF7854 /* PointAndShoot.swift */ = {isa = PBXFileReference; fileEncoding = 4; lastKnownFileType = sourcecode.swift; path = PointAndShoot.swift; sourceTree = "<group>"; };
		BAA67985EC2702FD80604994 /* .gitignore */ = {isa = PBXFileReference; lastKnownFileType = file.gitignore; path = .gitignore; sourceTree = "<group>"; };
		BAA679F6C221431D64C46945 /* PointFrame.swift */ = {isa = PBXFileReference; fileEncoding = 4; lastKnownFileType = sourcecode.swift; path = PointFrame.swift; sourceTree = "<group>"; };
		BAA67B75F9F87262CB9DCACD /* PointAndShoot.js */ = {isa = PBXFileReference; fileEncoding = 4; lastKnownFileType = sourcecode.javascript; path = PointAndShoot.js; sourceTree = "<group>"; };
		BAA67CEFFAFA38F29CF1C84F /* WebPage.swift */ = {isa = PBXFileReference; fileEncoding = 4; lastKnownFileType = sourcecode.swift; path = WebPage.swift; sourceTree = "<group>"; };
		BAA67F5FF48CE3C971FA1487 /* PointAndShootUI.swift */ = {isa = PBXFileReference; fileEncoding = 4; lastKnownFileType = sourcecode.swift; path = PointAndShootUI.swift; sourceTree = "<group>"; };
		BAA67FB11EF06A38E7E5EB36 /* ShootFrame.swift */ = {isa = PBXFileReference; fileEncoding = 4; lastKnownFileType = sourcecode.swift; path = ShootFrame.swift; sourceTree = "<group>"; };
/* End PBXFileReference section */

/* Begin PBXFrameworksBuildPhase section */
		965A78222514F147009980D4 /* Frameworks */ = {
			isa = PBXFrameworksBuildPhase;
			buildActionMask = 2147483647;
			files = (
				02338A682612200800600147 /* Fakery in Frameworks */,
				525C233C25BAF8EF001B9625 /* libgit2.a in Frameworks */,
				02338A6A2612200800600147 /* Promises in Frameworks */,
				02338A6B2612200800600147 /* PromisesTestHelpers in Frameworks */,
				02338A642612200800600147 /* Preferences in Frameworks */,
				02338A692612200800600147 /* PromiseKit in Frameworks */,
				02338A672612200800600147 /* JWTDecode in Frameworks */,
				02338A6E2612200800600147 /* Vinyl in Frameworks */,
				02338A632612200800600147 /* FavIcon in Frameworks */,
				02338A6C2612200800600147 /* PMKFoundation in Frameworks */,
				02338A662612200800600147 /* Sentry in Frameworks */,
				02338A622612200800600147 /* SwiftSoup in Frameworks */,
				02338A652612200800600147 /* CocoaLumberjackSwift in Frameworks */,
				964548A02523B3550064D062 /* CloudKit.framework in Frameworks */,
				52C60BFA258B638F008B7C10 /* Sparkle.framework in Frameworks */,
				02338A6D2612200800600147 /* KeychainAccess in Frameworks */,
			);
			runOnlyForDeploymentPostprocessing = 0;
		};
		965A783A2514F149009980D4 /* Frameworks */ = {
			isa = PBXFrameworksBuildPhase;
			buildActionMask = 2147483647;
			files = (
				02338A702612200800600147 /* Quick in Frameworks */,
				02338A6F2612200800600147 /* Nimble in Frameworks */,
			);
			runOnlyForDeploymentPostprocessing = 0;
		};
		965A78452514F149009980D4 /* Frameworks */ = {
			isa = PBXFrameworksBuildPhase;
			buildActionMask = 2147483647;
			files = (
				02338A712612200800600147 /* Quick in Frameworks */,
				02338A722612200800600147 /* Nimble in Frameworks */,
			);
			runOnlyForDeploymentPostprocessing = 0;
		};
/* End PBXFrameworksBuildPhase section */

/* Begin PBXGroup section */
		24EFBA757ACC5310A2D800B2 /* Frameworks */ = {
			isa = PBXGroup;
			children = (
				525C233B25BAF8EF001B9625 /* libgit2.a */,
				52C60B82258B6332008B7C10 /* Sparkle.xcodeproj */,
				9645489F2523B3550064D062 /* CloudKit.framework */,
				BAA6740CED2A340CD3002907 /* build_js.sh */,
			);
			name = Frameworks;
			sourceTree = "<group>";
		};
		414B98EE25A239C6002E81A3 /* FormatterView */ = {
			isa = PBXGroup;
			children = (
				414B98EF25A239F8002E81A3 /* FormatterView.swift */,
				A5D6250926034B1C00A3E676 /* FormatterViewBackground.swift */,
				A5651AA9260382290035F12B /* Text */,
				A5651A9E26037F5C0035F12B /* Hyperlink */,
			);
			path = FormatterView;
			sourceTree = "<group>";
		};
		4159E9BD259A1A4C005FD355 /* Core */ = {
			isa = PBXGroup;
			children = (
				4170C41B25923ADA0072C781 /* Popover */,
			);
			path = Core;
			sourceTree = "<group>";
		};
		4159E9D2259A1A56005FD355 /* BidirectionalPopover */ = {
			isa = PBXGroup;
			children = (
				4159E9D3259A1A81005FD355 /* BidirectionalPopover.swift */,
				4159E9E1259A2575005FD355 /* BidirectionalPopover.xib */,
				4105CE2125A5ECA2009AB687 /* BidirectionalPopoverItem.swift */,
				4159EA08259A3568005FD355 /* BidirectionalPopoverResultItem.swift */,
				4159EA09259A3568005FD355 /* BidirectionalPopoverResultItem.xib */,
				414B9878259DE2E2002E81A3 /* BidirectionalPopoverActionItem.swift */,
				414B9879259DE2E2002E81A3 /* BidirectionalPopoverActionItem.xib */,
				96988C8225BB0AF2000223A3 /* DestinationNotePicker.swift */,
				A545D2FA25F7B1D800E68F94 /* DestinationNoteAutocompleteList.swift */,
			);
			path = BidirectionalPopover;
			sourceTree = "<group>";
		};
		4170C41B25923ADA0072C781 /* Popover */ = {
			isa = PBXGroup;
			children = (
				4170C43025923B6A0072C781 /* Popover.swift */,
			);
			path = Popover;
			sourceTree = "<group>";
		};
		41816FD02581046F00317ED8 /* Assets */ = {
			isa = PBXGroup;
			children = (
				56A5BD1A25CC590500ED7C50 /* NaturalLanguage */,
				41D1698625DBFDBB0018E5F2 /* Fonts */,
				418171112581082200317ED8 /* Assets.xcassets */,
				418170FE2581060A00317ED8 /* Colors.xcassets */,
			);
			path = Assets;
			sourceTree = "<group>";
		};
		41816FD62581047500317ED8 /* Classes */ = {
			isa = PBXGroup;
			children = (
				A04E849325DD1CDD0066CD44 /* Commands */,
				4159E9BD259A1A4C005FD355 /* Core */,
				4181716B2581107C00317ED8 /* Models */,
				418171A92581107C00317ED8 /* Views */,
				418172A625811A3A00317ED8 /* Components */,
				418171E62581107C00317ED8 /* Managers */,
				418171592581107C00317ED8 /* Services */,
				4181734C2581204900317ED8 /* Stores */,
				418171882581107C00317ED8 /* Helpers */,
			);
			path = Classes;
			sourceTree = "<group>";
		};
		4181712A25810CDC00317ED8 /* Configuration */ = {
			isa = PBXGroup;
			children = (
				4181713125810CDC00317ED8 /* Info.plist */,
				41A969FE2581394300E6594B /* Configuration.swift */,
				4181712B25810CDC00317ED8 /* Constants.swift */,
				4181712D25810CDC00317ED8 /* Debug.xcconfig */,
				4181713025810CDC00317ED8 /* Release.xcconfig */,
				5281B07025C9900C00DF66D9 /* Test.xcconfig */,
				4181712C25810CDC00317ED8 /* Beam.entitlements */,
			);
			path = Configuration;
			sourceTree = "<group>";
		};
		418171592581107C00317ED8 /* Services */ = {
			isa = PBXGroup;
			children = (
				4181715C2581107C00317ED8 /* API */,
				4181715A2581107C00317ED8 /* Network */,
			);
			path = Services;
			sourceTree = "<group>";
		};
		4181715A2581107C00317ED8 /* Network */ = {
			isa = PBXGroup;
			children = (
				4181715B2581107C00317ED8 /* Autocompleter.swift */,
				A5233DE425FB682700BE6F05 /* FaviconProvider.swift */,
			);
			path = Network;
			sourceTree = "<group>";
		};
		4181715C2581107C00317ED8 /* API */ = {
			isa = PBXGroup;
			children = (
				4181715D2581107C00317ED8 /* GraphqlRequestsTypes */,
				418171662581107C00317ED8 /* GraphqlRequests */,
				418171622581107C00317ED8 /* APIResponse.swift */,
				418171632581107C00317ED8 /* UserSessionRequest.swift */,
				418171642581107C00317ED8 /* APIRequest.swift */,
				529E1AD325D45CFA00DD25B8 /* APIRequestError.swift */,
				5206282525923B6800D7CD9E /* DocumentRequest.swift */,
				524CF6B125F27318007312F0 /* DocumentRequest+Encryption.swift */,
			);
			path = API;
			sourceTree = "<group>";
		};
		4181715D2581107C00317ED8 /* GraphqlRequestsTypes */ = {
			isa = PBXGroup;
			children = (
				4181715E2581107C00317ED8 /* Me.swift */,
				4181715F2581107C00317ED8 /* Session.swift */,
				418171602581107C00317ED8 /* GraphqlParametersProtocol.swift */,
				418171612581107C00317ED8 /* User.swift */,
				5206283D25923EB500D7CD9E /* DocumentAPIType.swift */,
			);
			path = GraphqlRequestsTypes;
			sourceTree = "<group>";
		};
		418171662581107C00317ED8 /* GraphqlRequests */ = {
			isa = PBXGroup;
			children = (
				520627F625922D4900D7CD9E /* Documents */,
				418171672581107C00317ED8 /* UserSession */,
			);
			path = GraphqlRequests;
			sourceTree = "<group>";
		};
		418171672581107C00317ED8 /* UserSession */ = {
			isa = PBXGroup;
			children = (
				418171682581107C00317ED8 /* sign_up.graphql */,
				418171692581107C00317ED8 /* forgot_password.graphql */,
				4181716A2581107C00317ED8 /* sign_in.graphql */,
			);
			path = UserSession;
			sourceTree = "<group>";
		};
		4181716B2581107C00317ED8 /* Models */ = {
			isa = PBXGroup;
			children = (
				418171712581107C00317ED8 /* Importers */,
				418171762581107C00317ED8 /* CoreData */,
				4181716C2581107C00317ED8 /* BeamData.swift */,
				4181734D2581204900317ED8 /* BeamState.swift */,
				4181716D2581107C00317ED8 /* Score.swift */,
				4181716E2581107C00317ED8 /* SearchEngine.swift */,
				418171742581107C00317ED8 /* NavigationContext.swift */,
				418171752581107C00317ED8 /* Html2Md.swift */,
				418171822581107C00317ED8 /* BrowserTab.swift */,
				418171702581107C00317ED8 /* BeamElement.swift */,
				524520A325C8234500AC0007 /* BeamElement+Merge.swift */,
				A03CE0EB25F954CB00D767B0 /* BeamElementHolder.swift */,
				418171842581107C00317ED8 /* BeamNote.swift */,
				418171852581107C00317ED8 /* BID.swift */,
				418171862581107C00317ED8 /* NoteBackForwardList.swift */,
				96CDA7182582379A00BC375C /* Index.swift */,
				418171872581107C00317ED8 /* PageRank.swift */,
				96956D30258BF3F50069C9C1 /* LinkStore.swift */,
				96F93617258CFDD2006D8E53 /* BeamText.swift */,
				A0C63A6725FA249700FB4CCE /* BeamTextHolder.swift */,
				96E4CF75258EC88300D6DE22 /* BeamTextTools.swift */,
				9691E41325AF61BA00A13080 /* BrowsingTree.swift */,
				A050047425DA918A009CFEB6 /* NoteAutoSaveService.swift */,
				A572629725FFADC5004416C0 /* MouseInteraction.swift */,
				BAA67913BA5B5E39B9EF7854 /* PointAndShoot.swift */,
				BAA67CEFFAFA38F29CF1C84F /* WebPage.swift */,
				BAA67F5FF48CE3C971FA1487 /* PointAndShootUI.swift */,
			);
			path = Models;
			sourceTree = "<group>";
		};
		418171712581107C00317ED8 /* Importers */ = {
			isa = PBXGroup;
			children = (
				418171722581107C00317ED8 /* Roam */,
			);
			path = Importers;
			sourceTree = "<group>";
		};
		418171722581107C00317ED8 /* Roam */ = {
			isa = PBXGroup;
			children = (
				418171732581107C00317ED8 /* RoamImporter.swift */,
			);
			path = Roam;
			sourceTree = "<group>";
		};
		418171762581107C00317ED8 /* CoreData */ = {
			isa = PBXGroup;
			children = (
				4181717F2581107C00317ED8 /* Document.swift */,
				521EEDF02593819000BA2485 /* Document+ResultsController.swift */,
				418171792581107C00317ED8 /* Document+CoreDataProperties.swift */,
				96F673D125B7207100E8175B /* StoredLink.swift */,
			);
			path = CoreData;
			sourceTree = "<group>";
		};
		418171882581107C00317ED8 /* Helpers */ = {
			isa = PBXGroup;
			children = (
				5273C66B25DA856900B00EC3 /* UITests */,
				52C3076525C30FA40027C4B1 /* Date */,
				525C234F25BAFC34001B9625 /* Merge */,
				418172B025811AAA00317ED8 /* Animator */,
				4181719C2581107C00317ED8 /* Extensions */,
				4181731525811E0300317ED8 /* Enum */,
				418172D425811B8700317ED8 /* UI */,
				418171892581107C00317ED8 /* Utils */,
			);
			path = Helpers;
			sourceTree = "<group>";
		};
		418171892581107C00317ED8 /* Utils */ = {
			isa = PBXGroup;
			children = (
				418171932581107C00317ED8 /* Persistence */,
				418172FC25811DB200317ED8 /* Web */,
				4181718B2581107C00317ED8 /* Readability.swift */,
				4181718C2581107C00317ED8 /* EventsTracker.swift */,
				4181718D2581107C00317ED8 /* Logger.swift */,
				4181718F2581107C00317ED8 /* NSContainerView.swift */,
				4181732C25811E9800317ED8 /* Icon.swift */,
				418171922581107C00317ED8 /* PerformanceDebug.swift */,
				418171962581107C00317ED8 /* Maths.swift */,
				4181719A2581107C00317ED8 /* JSSourceLoader.swift */,
				4181719B2581107C00317ED8 /* Information.swift */,
				4105CE7425A60681009AB687 /* FormatterTypeButton.swift */,
				9676141F25CA989D00BDA862 /* WeakReference.swift */,
				9676143725CAAD5300BDA862 /* RWLock.swift */,
				41855A3925D1334F00DA49DC /* BeamCollectionView.swift */,
			);
			path = Utils;
			sourceTree = "<group>";
		};
		418171932581107C00317ED8 /* Persistence */ = {
			isa = PBXGroup;
			children = (
				418171942581107C00317ED8 /* Persistence.swift */,
				418171952581107C00317ED8 /* StandardStorable.swift */,
				524CF6CD25F27609007312F0 /* KeychainStorable.swift */,
			);
			path = Persistence;
			sourceTree = "<group>";
		};
		4181719C2581107C00317ED8 /* Extensions */ = {
			isa = PBXGroup;
			children = (
				41817276258110D100317ED8 /* AppDelegate+Beam */,
				418173992581238E00317ED8 /* String+Beam */,
				418171A42581107C00317ED8 /* ClosedRange+Beam.swift */,
				418171992581107C00317ED8 /* OSLog+Beam.swift */,
				418171982581107C00317ED8 /* NSImage+Beam.swift */,
				4181719E2581107C00317ED8 /* NSView+Beam.swift */,
				418171A22581107C00317ED8 /* NSRange+Beam.swift */,
				418171A62581107C00317ED8 /* NSRect+Beam.swift */,
				418171A32581107C00317ED8 /* NSMutableAttributedString+Range.swift */,
				418171782581107C00317ED8 /* NotificationName+Beam.swift */,
				418171812581107C00317ED8 /* CoreDataManager+backupExtension.swift */,
				418171802581107C00317ED8 /* NSManagedObject+initExtension.swift */,
				418173B5258124D500317ED8 /* NSAttributedString+Beam.swift */,
				418173BD2581251600317ED8 /* URL+Beam.swift */,
				4181744225812C5F00317ED8 /* NSColor+Beam.swift */,
				A52BFDF62608D6710028D3F3 /* NSFont+Beam.swift */,
				A50B372325FA180E00E5D34F /* NSApperance+Beam.swift */,
				521EEDFA2593927100BA2485 /* Int+ByteSize.swift */,
				416C09F2259C919200AF2903 /* CATransaction+Beam.swift */,
				414B98F925A23A4F002E81A3 /* NSView+Xib.swift */,
				417628A425B05DFB0082FFDF /* NSBezierPath+CGPath.swift */,
				523FF66025C31D8800B4BD6E /* Data+String.swift */,
				41FAD34E25E5742800D78B36 /* CALayer+Animation.swift */,
				524B856C25D2DD0700BB7C7A /* NSMAnagedObjectContext+performAndWait.swift */,
				524CF6DA25F29119007312F0 /* SymmetricKey+Serialize.swift */,
			);
			path = Extensions;
			sourceTree = "<group>";
		};
		418171A92581107C00317ED8 /* Views */ = {
			isa = PBXGroup;
			children = (
				524299CC25A47EA900F4DBF5 /* Preferences */,
				418171E02581107C00317ED8 /* ContentView.swift */,
				418171AE2581107C00317ED8 /* BeamWindow.swift */,
				418171CF2581107C00317ED8 /* Browser */,
				418171D42581107C00317ED8 /* Notes */,
				418173F7258128A500317ED8 /* Journal */,
				A54936B0260B71FE00EF7622 /* ToolBar */,
			);
			path = Views;
			sourceTree = "<group>";
		};
		418171AA2581107C00317ED8 /* Autocomplete */ = {
			isa = PBXGroup;
			children = (
				418171AB2581107C00317ED8 /* AutocompleteList.swift */,
				418171AD2581107C00317ED8 /* AutocompleteItem.swift */,
			);
			path = Autocomplete;
			sourceTree = "<group>";
		};
		418171B72581107C00317ED8 /* BeamTextEdit */ = {
			isa = PBXGroup;
			children = (
				96120CF8260C913A00592546 /* Text Rendering */,
				96A3066625F698B10078A453 /* References */,
				9691E42E25B108D200A13080 /* BrowsingSections */,
				961EC50925B495CA009FA322 /* Layers */,
				418171BA2581107C00317ED8 /* Markdown */,
				96C9AAB82593BB67007D3D98 /* Widget.swift */,
				418171B92581107C00317ED8 /* TextNode.swift */,
				9691E3D725AD9F3300A13080 /* TextRoot.swift */,
				418171BF2581107C00317ED8 /* BeamTextEdit.swift */,
				4100D96A25AEFEEA00EF04CB /* BeamTextEdit+Shortcut.swift */,
				418171BE2581107C00317ED8 /* TextEditMovements.swift */,
				418171B82581107C00317ED8 /* TextEditOperations.swift */,
				96E4CF2F258DFB0800D6DE22 /* BeamText+NSAttributedString.swift */,
				41221A352592771F00255197 /* BeamTextEdit+Popover.swift */,
				96120D4A260CD5E100592546 /* TextEdit+Hyperlink.swift */,
				414B989825A21BB0002E81A3 /* BeamTextEdit+Formatter.swift */,
				96F936622590FA59006D8E53 /* BTextEdit.swift */,
				9691E40125AE5D2C00A13080 /* NodeSelection.swift */,
				4131F16725BEC48C006473CD /* SpacerWidget.swift */,
			);
			path = BeamTextEdit;
			sourceTree = "<group>";
		};
		418171BA2581107C00317ED8 /* Markdown */ = {
			isa = PBXGroup;
			children = (
				418171BB2581107C00317ED8 /* Lexer.swift */,
				418171BC2581107C00317ED8 /* Parser.swift */,
				96E4CF71258E59F400D6DE22 /* BeamTextVisitor.swift */,
			);
			path = Markdown;
			sourceTree = "<group>";
		};
		418171C32581107C00317ED8 /* NotesList */ = {
			isa = PBXGroup;
			children = (
				418171C42581107C00317ED8 /* ScrollableTextView.xib */,
				418171C72581107C00317ED8 /* ScrollableTextView.swift */,
				418171C82581107C00317ED8 /* SearchBar.swift */,
				418171CD2581107C00317ED8 /* TextView.swift */,
			);
			path = NotesList;
			sourceTree = "<group>";
		};
		418171CF2581107C00317ED8 /* Browser */ = {
			isa = PBXGroup;
			children = (
				418171D12581107C00317ED8 /* BrowserTabBar.swift */,
				418171D02581107C00317ED8 /* BrowserTabView.swift */,
				418171D22581107C00317ED8 /* TabStats.swift */,
				418171D32581107C00317ED8 /* WebView.swift */,
				BAA679594309C4858C403757 /* PointAndShoot */,
			);
			path = Browser;
			sourceTree = "<group>";
		};
		418171D42581107C00317ED8 /* Notes */ = {
			isa = PBXGroup;
			children = (
				418171D52581107C00317ED8 /* NoteView.swift */,
			);
			path = Notes;
			sourceTree = "<group>";
		};
		418171D72581107C00317ED8 /* OmniBar */ = {
			isa = PBXGroup;
			children = (
				418171DA2581107C00317ED8 /* OmniBar.swift */,
				418171D82581107C00317ED8 /* OmniBarSearchField.swift */,
				A552DF2C25F12A3600570C85 /* OmniBarButton.swift */,
				A552DF2825F0E22B00570C85 /* OmniBarFieldBackground.swift */,
				A552DF3225F1741900570C85 /* GlobalCenteringContainer.swift */,
				418171D92581107C00317ED8 /* Chevrons.swift */,
				418171DC2581107C00317ED8 /* GlobalTabTitle.swift */,
			);
			path = OmniBar;
			sourceTree = "<group>";
		};
		418171E62581107C00317ED8 /* Managers */ = {
			isa = PBXGroup;
			children = (
				418171E72581107C00317ED8 /* AuthenticationManager.swift */,
				418171772581107C00317ED8 /* CoreDataManager.swift */,
				418171E82581107C00317ED8 /* AccountManager.swift */,
				418171E92581107C00317ED8 /* DocumentManager.swift */,
				418171EA2581107C00317ED8 /* LibrairiesManager.swift */,
				A0137B3425B6DFE100E65208 /* CommandManager.swift */,
				961EC58525B7A75A009FA322 /* LinkManager.swift */,
				A0AA693225C41C9B0038F9A3 /* MouseHandler.swift */,
				5204FE3A25F128BD00FD22F8 /* DocumentStruct.swift */,
				524CF6C925F2735D007312F0 /* EncryptionManager.swift */,
				A5153EE2260DD58A00C84902 /* RecentsManager.swift */,
			);
			path = Managers;
			sourceTree = "<group>";
		};
		41817276258110D100317ED8 /* AppDelegate+Beam */ = {
			isa = PBXGroup;
			children = (
				41817277258110D100317ED8 /* AppDelegate+CoreData.swift */,
				524299C625A47D2600F4DBF5 /* AppDelegate+Preferences.swift */,
				521EEDF62593824100BA2485 /* AppDelegate+Document.swift */,
				4181727A258110D100317ED8 /* AppDelegate+URL.swift */,
				526017FB25AE081E00634695 /* AppDelegate+Console.swift */,
				A0208F8125D6BB1C00CA054C /* AppDelegate+BeamTests.swift */,
				A5651A7626035D3A0035F12B /* AppDelegate+NSMenu.swift */,
			);
			path = "AppDelegate+Beam";
			sourceTree = "<group>";
		};
		418172A625811A3A00317ED8 /* Components */ = {
			isa = PBXGroup;
			children = (
				A5153EDB260CC4AC00C84902 /* UIElements */,
				A530D502260A19A600DBD14E /* ContextMenu */,
				526017DE25AE073800634695 /* Console */,
				418171AA2581107C00317ED8 /* Autocomplete */,
				4159E9D2259A1A56005FD355 /* BidirectionalPopover */,
				414B98EE25A239C6002E81A3 /* FormatterView */,
				418172A725811A3A00317ED8 /* BeamTextField */,
				521EEDC725937E7B00BA2485 /* DocumentsList */,
				418171D72581107C00317ED8 /* OmniBar */,
				418171C32581107C00317ED8 /* NotesList */,
				418171B72581107C00317ED8 /* BeamTextEdit */,
				A050049E25DAEE73009CFEB6 /* ProgressIndicator.swift */,
			);
			path = Components;
			sourceTree = "<group>";
		};
		418172A725811A3A00317ED8 /* BeamTextField */ = {
			isa = PBXGroup;
			children = (
				418172A825811A3A00317ED8 /* BeamTextField.swift */,
				418172A925811A3A00317ED8 /* BeamTextFieldView.swift */,
			);
			path = BeamTextField;
			sourceTree = "<group>";
		};
		418172B025811AAA00317ED8 /* Animator */ = {
			isa = PBXGroup;
			children = (
				418172CE25811AF800317ED8 /* Animation.swift */,
				418172B325811AAA00317ED8 /* FrameAnimation.swift */,
				418172B225811AAA00317ED8 /* Tick.swift */,
			);
			path = Animator;
			sourceTree = "<group>";
		};
		418172D425811B8700317ED8 /* UI */ = {
			isa = PBXGroup;
			children = (
				418172D525811B8700317ED8 /* RoundRectButtonStyle.swift */,
				A567157025F66F8600B46110 /* StyledText.swift */,
				A520D8DE25F8DF8D00400720 /* TouchDownModifier.swift */,
			);
			path = UI;
			sourceTree = "<group>";
		};
		418172FC25811DB200317ED8 /* Web */ = {
			isa = PBXGroup;
			children = (
				418172FD25811DB200317ED8 /* Readability.js */,
				418171912581107C00317ED8 /* OverrideConsole.js */,
				BAA67B75F9F87262CB9DCACD /* PointAndShoot.js */,
				BAA67767634DB6949E8D9497 /* PointAndShoot.css */,
				BAA67203DD1BE4F55B2834D8 /* DevTools.js */,
				BAA67985EC2702FD80604994 /* .gitignore */,
			);
			path = Web;
			sourceTree = "<group>";
		};
		4181731525811E0300317ED8 /* Enum */ = {
			isa = PBXGroup;
			children = (
				4181731625811E1800317ED8 /* CursorMovement.swift */,
				4181733125811F4800317ED8 /* KeyCode.swift */,
				4181733625811F6300317ED8 /* Mode.swift */,
				414B98FD25A27930002E81A3 /* FormatterType.swift */,
				41EA89B725B838D40033EAB9 /* FormatterViewType.swift */,
			);
			path = Enum;
			sourceTree = "<group>";
		};
		4181734C2581204900317ED8 /* Stores */ = {
			isa = PBXGroup;
			children = (
				4181717C2581107C00317ED8 /* TemporaryFile.swift */,
			);
			path = Stores;
			sourceTree = "<group>";
		};
		418173992581238E00317ED8 /* String+Beam */ = {
			isa = PBXGroup;
			children = (
				4181719D2581107C00317ED8 /* String+LoremIpsum.swift */,
				4181719F2581107C00317ED8 /* String+Ranges.swift */,
				418171A02581107C00317ED8 /* String+URL.swift */,
				418171A12581107C00317ED8 /* String+Regex.swift */,
				418171A72581107C00317ED8 /* String+Localization.swift */,
				418173C22581276F00317ED8 /* String+NSMutableAttributedString.swift */,
				526016CD25ADC10800634695 /* String+MD5.swift */,
				96A8B1DC25A38A3B006F749C /* String+Levenshtein.swift */,
				562A8B3525B5D8B5004D3D8A /* String+NL.swift */,
				523FF67825C31D9D00B4BD6E /* String+Data.swift */,
				5287EC2E25C42B0100CE1DD9 /* String+UUID.swift */,
				52FB30C925E3D7B3001BF098 /* String+Title.swift */,
				5242684C25ED408500DB1D05 /* String+Split.swift */,
				521FEC652604B830009000F9 /* String+c99.swift */,
			);
			path = "String+Beam";
			sourceTree = "<group>";
		};
		418173F7258128A500317ED8 /* Journal */ = {
			isa = PBXGroup;
			children = (
				418171D62581107C00317ED8 /* JournalView.swift */,
			);
			path = Journal;
			sourceTree = "<group>";
		};
		41B4277925E52DB000A8243F /* i18n */ = {
			isa = PBXGroup;
			children = (
				41B4277A25E52DCA00A8243F /* Localizable.stringsdict */,
			);
			path = i18n;
			sourceTree = "<group>";
		};
		41D1698625DBFDBB0018E5F2 /* Fonts */ = {
			isa = PBXGroup;
			children = (
				41D169A125DC07250018E5F2 /* Inter-Bold.otf */,
				41D169A425DC07260018E5F2 /* Inter-Italic.otf */,
				41D169A525DC07260018E5F2 /* Inter-Medium.otf */,
				41D169A225DC07260018E5F2 /* Inter-Regular.otf */,
				41D169A325DC07260018E5F2 /* Inter-SemiBold.otf */,
			);
			path = Fonts;
			sourceTree = "<group>";
		};
		520627F625922D4900D7CD9E /* Documents */ = {
			isa = PBXGroup;
			children = (
				5206280B25922D6300D7CD9E /* delete_document.graphql */,
				5206280F25922D6C00D7CD9E /* update_document.graphql */,
				5206281325922D7800D7CD9E /* document.graphql */,
				5260172025ADCBE800634695 /* documents.graphql */,
				5204290A25A4B3D300DD677C /* document_updated_at.graphql */,
				5206281725922D8A00D7CD9E /* delete_all_documents.graphql */,
				5206281B25922D9700D7CD9E /* import_documents.graphql */,
			);
			path = Documents;
			sourceTree = "<group>";
		};
		521EEDC725937E7B00BA2485 /* DocumentsList */ = {
			isa = PBXGroup;
			children = (
				52F27FB625B9B404006E09A2 /* ViewModelFetchedResults.swift */,
				521EEDDC25937E9200BA2485 /* DocumentsWindow.swift */,
				521EEDE025937F5B00BA2485 /* DocumentsContentView.swift */,
				521EEDE425937F7F00BA2485 /* DocumentsList.swift */,
				521EEDE825937FAD00BA2485 /* DocumentRow.swift */,
				521EEDEC2593803F00BA2485 /* DocumentDetail.swift */,
			);
			path = DocumentsList;
			sourceTree = "<group>";
		};
		524299CC25A47EA900F4DBF5 /* Preferences */ = {
			isa = PBXGroup;
			children = (
				524299E225A480A300F4DBF5 /* AccountsView.swift */,
				524299ED25A488E000F4DBF5 /* AdvancedPreferencesView.swift */,
			);
			path = Preferences;
			sourceTree = "<group>";
		};
		525C234F25BAFC34001B9625 /* Merge */ = {
			isa = PBXGroup;
			children = (
				525C235025BAFC6B001B9625 /* Merge.swift */,
			);
			path = Merge;
			sourceTree = "<group>";
		};
		525C235625BAFC9E001B9625 /* Helpers */ = {
			isa = PBXGroup;
			children = (
				52FC003B25E426F100ABECB0 /* UITests */,
				5281B06225C98D0A00DF66D9 /* Utils */,
				525C235725BAFCAA001B9625 /* MergeTests.swift */,
				A545D30525F7D93B00E68F94 /* MathsTests.swift */,
				529E1EE525D3EDA300F8B500 /* BeamTestsHelper.swift */,
				A545D2FE25F7D92700E68F94 /* BeamTests-Bridging-Header.h */,
			);
			path = Helpers;
			sourceTree = "<group>";
		};
		526017DE25AE073800634695 /* Console */ = {
			isa = PBXGroup;
			children = (
				526017F325AE074E00634695 /* ConsoleWindow.swift */,
				526017F725AE078600634695 /* ConsoleContentView.swift */,
			);
			path = Console;
			sourceTree = "<group>";
		};
		5273C65625DA834600B00EC3 /* API */ = {
			isa = PBXGroup;
			children = (
				528910D725FBBDD000492969 /* GraphqlRequestsTypes */,
				5273C65825DA835400B00EC3 /* APIRequestTests.swift */,
				5273C65725DA835400B00EC3 /* DocumentRequestTests.swift */,
				5273C65925DA835400B00EC3 /* UserSessionRequestTests.swift */,
			);
			path = API;
			sourceTree = "<group>";
		};
		5273C66B25DA856900B00EC3 /* UITests */ = {
			isa = PBXGroup;
			children = (
				5273C66C25DA857400B00EC3 /* BeamUITestsMenuGenerator.swift */,
				52FC002225E4244200ABECB0 /* MenuAvailableCommands.swift */,
			);
			path = UITests;
			sourceTree = "<group>";
		};
		527DF48525710EAE00A0A56D /* Managers */ = {
			isa = PBXGroup;
			children = (
				52DEF1C9252B259700561493 /* CoreDataManagerTests.swift */,
				5281B07A25C9987100DF66D9 /* Fixtures */,
				527DF48625710ECB00A0A56D /* DocumentManagerTests.swift */,
				522AFB2725CBFAB100F60647 /* DocumentManagerTestsHelper.swift */,
				5281B01725C962EF00DF66D9 /* DocumentManagerNetworkTests.swift */,
				524425F025C832110095422A /* AccountManagerTests.swift */,
				524CF6D625F28F97007312F0 /* EncryptionManagerTests.swift */,
				A5153EE6260DDC9D00C84902 /* RecentsManagerTests.swift */,
			);
			path = Managers;
			sourceTree = "<group>";
		};
		5281B06225C98D0A00DF66D9 /* Utils */ = {
			isa = PBXGroup;
			children = (
				5281B06325C98D2600DF66D9 /* PersistenceTests.swift */,
			);
			path = Utils;
			sourceTree = "<group>";
		};
		5281B07325C994B500DF66D9 /* Configuration */ = {
			isa = PBXGroup;
			children = (
				5281B07425C994BE00DF66D9 /* ConfigurationTests.swift */,
			);
			path = Configuration;
			sourceTree = "<group>";
		};
		5281B07A25C9987100DF66D9 /* Fixtures */ = {
			isa = PBXGroup;
			children = (
				5281B08925C998E700DF66D9 /* 1_ancestor.json */,
				5281B07B25C9989300DF66D9 /* 1_local.json */,
				5281B08125C9989E00DF66D9 /* 1_remote.json */,
				5281B08525C998A900DF66D9 /* 1_merged.json */,
				5281B08F25C99D1C00DF66D9 /* 2_ancestor.json */,
				5281B09325C99D3300DF66D9 /* 2_local.json */,
				5281B09725C99D4B00DF66D9 /* 2_remote.json */,
				52DD53DC25F1122F004F7EC8 /* BeamExport.sqlite */,
			);
			path = Fixtures;
			sourceTree = "<group>";
		};
		528910D725FBBDD000492969 /* GraphqlRequestsTypes */ = {
			isa = PBXGroup;
			children = (
				528910EC25FBBDE800492969 /* DocumentAPITypeTests.swift */,
			);
			path = GraphqlRequestsTypes;
			sourceTree = "<group>";
		};
		5298647A25D151AD00D27A80 /* Services */ = {
			isa = PBXGroup;
			children = (
				5273C65625DA834600B00EC3 /* API */,
				5298648F25D151B600D27A80 /* Network */,
			);
			path = Services;
			sourceTree = "<group>";
		};
		5298648F25D151B600D27A80 /* Network */ = {
			isa = PBXGroup;
			children = (
				5298649025D151D300D27A80 /* AutocompleteTests.swift */,
			);
			path = Network;
			sourceTree = "<group>";
		};
		52A43D92252C790200178F3B /* DataModel */ = {
			isa = PBXGroup;
			children = (
				52A43D93252C790A00178F3B /* Importers */,
				52B5EF77252F520100914D52 /* CoreDataTests.swift */,
				52C3294125AC7A8E00EF11E7 /* DocumentTests.swift */,
			);
			path = DataModel;
			sourceTree = "<group>";
		};
		52A43D93252C790A00178F3B /* Importers */ = {
			isa = PBXGroup;
			children = (
				52A43D94252C791600178F3B /* Fixtures */,
				52E04FEC252C814D00AD9F56 /* RoamImporterTests.swift */,
			);
			path = Importers;
			sourceTree = "<group>";
		};
		52A43D94252C791600178F3B /* Fixtures */ = {
			isa = PBXGroup;
			children = (
				52E04FD5252C7A4600AD9F56 /* writing_space.json */,
			);
			path = Fixtures;
			sourceTree = "<group>";
		};
		52A94E2625E90084004BAC93 /* Extensions */ = {
			isa = PBXGroup;
			children = (
				52A94E3B25E90094004BAC93 /* XCUIElement+clear.swift */,
			);
			path = Extensions;
			sourceTree = "<group>";
		};
		52C3076525C30FA40027C4B1 /* Date */ = {
			isa = PBXGroup;
			children = (
				52C3077A25C311950027C4B1 /* BeamDate.swift */,
			);
			path = Date;
			sourceTree = "<group>";
		};
		52C3078025C311A50027C4B1 /* Date */ = {
			isa = PBXGroup;
			children = (
				52C3078125C311B00027C4B1 /* BeamDateTests.swift */,
			);
			path = Date;
			sourceTree = "<group>";
		};
		52C60B83258B6332008B7C10 /* Products */ = {
			isa = PBXGroup;
			children = (
				52C60B9D258B6333008B7C10 /* Sparkle.framework */,
				52DD243E258B681500651C84 /* SparkleCore.framework */,
				52C60BA1258B6333008B7C10 /* Autoupdate */,
				52DD2440258B681500651C84 /* org.sparkle-project.InstallerLauncher.xpc */,
				52DD2442258B681500651C84 /* org.sparkle-project.InstallerConnection.xpc */,
				52DD2444258B681500651C84 /* org.sparkle-project.InstallerStatus.xpc */,
				52DD2446258B681500651C84 /* org.sparkle-project.Downloader.xpc */,
				52C60BAB258B6333008B7C10 /* Sparkle Test App.app */,
				52DD2448258B681500651C84 /* TestAppHelper.xpc */,
				52C60BAF258B6333008B7C10 /* Sparkle Unit Tests.xctest */,
				52C60BB1258B6333008B7C10 /* BinaryDelta */,
				52DD244A258B681500651C84 /* sparkle.app */,
				52DD244C258B681500651C84 /* Updater.app */,
				52C60BB7258B6333008B7C10 /* UI Tests.xctest */,
				52C60BB9258B6333008B7C10 /* generate_appcast */,
				52C60BBB258B6333008B7C10 /* generate_keys */,
				52C60BBD258B6333008B7C10 /* sign_update */,
				52C60BBF258B6333008B7C10 /* libbsdiff.a */,
				52C60BC1258B6333008B7C10 /* libed25519.a */,
			);
			name = Products;
			sourceTree = "<group>";
		};
		52DF49A425E420FB009A651E /* Helpers */ = {
			isa = PBXGroup;
			children = (
				52A94E2625E90084004BAC93 /* Extensions */,
				52DF49A525E42110009A651E /* BeamUITestsHelper.swift */,
			);
			path = Helpers;
			sourceTree = "<group>";
		};
		52FC003B25E426F100ABECB0 /* UITests */ = {
			isa = PBXGroup;
			children = (
				52FC003C25E426FE00ABECB0 /* BeamUITestsMenuGeneratorTests.swift */,
			);
			path = UITests;
			sourceTree = "<group>";
		};
		562A8B4D25B5E36B004D3D8A /* Classes */ = {
			isa = PBXGroup;
			children = (
				5298647A25D151AD00D27A80 /* Services */,
				562A8B4E25B5E37D004D3D8A /* Helpers */,
			);
			path = Classes;
			sourceTree = "<group>";
		};
		562A8B4E25B5E37D004D3D8A /* Helpers */ = {
			isa = PBXGroup;
			children = (
				52C3078025C311A50027C4B1 /* Date */,
				562A8B4F25B5E385004D3D8A /* Extensions */,
			);
			path = Helpers;
			sourceTree = "<group>";
		};
		562A8B4F25B5E385004D3D8A /* Extensions */ = {
			isa = PBXGroup;
			children = (
				562A8B5025B5E38D004D3D8A /* String+Beam */,
			);
			path = Extensions;
			sourceTree = "<group>";
		};
		562A8B5025B5E38D004D3D8A /* String+Beam */ = {
			isa = PBXGroup;
			children = (
				562A8B5125B5E3D8004D3D8A /* String+NLTests.swift */,
				9674080525F237B2000AC2B8 /* String+URLTests.swift */,
			);
			path = "String+Beam";
			sourceTree = "<group>";
		};
		562A8B6325B6ECEB004D3D8A /* CoreML */ = {
			isa = PBXGroup;
			children = (
				562A8B7825B6ED03004D3D8A /* CoreMLTests.swift */,
			);
			path = CoreML;
			sourceTree = "<group>";
		};
		56A5BD1A25CC590500ED7C50 /* NaturalLanguage */ = {
			isa = PBXGroup;
			children = (
				56A5BD2F25CC591600ED7C50 /* Stopwords */,
			);
			path = NaturalLanguage;
			sourceTree = "<group>";
		};
		56A5BD2F25CC591600ED7C50 /* Stopwords */ = {
			isa = PBXGroup;
			children = (
				56A5BD3025CC680E00ED7C50 /* url.stopwords */,
				56A5BD3625CCAFA400ED7C50 /* english.stopwords */,
			);
			path = Stopwords;
			sourceTree = "<group>";
		};
		9611994725A279EC005BEC82 /* ObjCBridge */ = {
			isa = PBXGroup;
			children = (
				9611995D25A27A17005BEC82 /* BeamObjCBridge.m */,
				9611995C25A27A17005BEC82 /* Beam-Bridging-Header.h */,
			);
			path = ObjCBridge;
			sourceTree = "<group>";
		};
		96120CF8260C913A00592546 /* Text Rendering */ = {
			isa = PBXGroup;
			children = (
				418171C12581107C00317ED8 /* Font.swift */,
				96120D0D260C917600592546 /* TextLine.swift */,
				96120D11260C91C600592546 /* TextFrame.swift */,
			);
			path = "Text Rendering";
			sourceTree = "<group>";
		};
		96120D33260CD18E00592546 /* Recovered References */ = {
			isa = PBXGroup;
			children = (
			);
			name = "Recovered References";
			sourceTree = "<group>";
		};
		961EC50925B495CA009FA322 /* Layers */ = {
			isa = PBXGroup;
			children = (
				961EC4F125B4511D009FA322 /* Layer.swift */,
				961EC50A25B495DB009FA322 /* ButtonLayer.swift */,
				961EC51625B5038E009FA322 /* ChevronButton.swift */,
			);
			path = Layers;
			sourceTree = "<group>";
		};
		965A781C2514F147009980D4 = {
			isa = PBXGroup;
			children = (
				02338A892612214100600147 /* PointAndShoot_prod.js */,
				965A78272514F147009980D4 /* Beam */,
				965A78402514F149009980D4 /* BeamTests */,
				965A784B2514F149009980D4 /* BeamUITests */,
				965A78262514F147009980D4 /* Products */,
				24EFBA757ACC5310A2D800B2 /* Frameworks */,
				96120D33260CD18E00592546 /* Recovered References */,
			);
			sourceTree = "<group>";
		};
		965A78262514F147009980D4 /* Products */ = {
			isa = PBXGroup;
			children = (
				965A78252514F147009980D4 /* Beam.app */,
				965A783D2514F149009980D4 /* BeamTests.xctest */,
				965A78482514F149009980D4 /* BeamUITests.xctest */,
			);
			name = Products;
			sourceTree = "<group>";
		};
		965A78272514F147009980D4 /* Beam */ = {
			isa = PBXGroup;
			children = (
				9611994725A279EC005BEC82 /* ObjCBridge */,
				965A78282514F147009980D4 /* AppDelegate.swift */,
				965A78342514F148009980D4 /* Main.storyboard */,
				4181712E25810CDC00317ED8 /* Beam.xcdatamodeld */,
				4181712A25810CDC00317ED8 /* Configuration */,
				41816FD62581047500317ED8 /* Classes */,
				41B4277925E52DB000A8243F /* i18n */,
				41816FD02581046F00317ED8 /* Assets */,
				965A78312514F148009980D4 /* Preview Content */,
			);
			path = Beam;
			sourceTree = "<group>";
		};
		965A78312514F148009980D4 /* Preview Content */ = {
			isa = PBXGroup;
			children = (
				965A78322514F148009980D4 /* Preview Assets.xcassets */,
			);
			path = "Preview Content";
			sourceTree = "<group>";
		};
		965A78402514F149009980D4 /* BeamTests */ = {
			isa = PBXGroup;
			children = (
				5281B07325C994B500DF66D9 /* Configuration */,
				525C235625BAFC9E001B9625 /* Helpers */,
				562A8B6325B6ECEB004D3D8A /* CoreML */,
				562A8B4D25B5E36B004D3D8A /* Classes */,
				96CDA7252582732500BC375C /* Indexer */,
				527DF48525710EAE00A0A56D /* Managers */,
				52A43D92252C790200178F3B /* DataModel */,
				965A78412514F149009980D4 /* BeamTests.swift */,
				965A78432514F149009980D4 /* Info.plist */,
				96C9CC3D2535CE2C00D70AA6 /* LexerTests.swift */,
				969084CB25365AAE009D3C96 /* ParserTests.swift */,
				96E1356E2546F03900133A24 /* TextNodeTests.swift */,
				967B2684255465C5003F40E3 /* Html2MdTests.swift */,
				96E4CEF8258D7E8200D6DE22 /* BeamTextTests.swift */,
				A06DF52525B7608000E2CB62 /* CommandManagerTests.swift */,
				A0689E7025DE6B8700B19CBB /* CommandsTextTests.swift */,
				A0404F0B25E7ECDD00E347F3 /* CommandNodeTests.swift */,
			);
			path = BeamTests;
			sourceTree = "<group>";
		};
		965A784B2514F149009980D4 /* BeamUITests */ = {
			isa = PBXGroup;
			children = (
				52DF49A425E420FB009A651E /* Helpers */,
				965A784E2514F149009980D4 /* Info.plist */,
				965A784C2514F149009980D4 /* BeamUITests.swift */,
				A0E15FFC25D1570D00F9D72F /* JournalUITests.swift */,
				52BB69A825CD5A49007A1173 /* OmniBarUITests.swift */,
				A5496C7225F95E7200B77024 /* OmniBarDestinationUITests.swift */,
				A5496C5A25F95E4F00B77024 /* OmniBarAutocompleteUITests.swift */,
				528286B525E806CD00C0CCEE /* NoteEditorUITests.swift */,
			);
			path = BeamUITests;
			sourceTree = "<group>";
		};
		9691E42E25B108D200A13080 /* BrowsingSections */ = {
			isa = PBXGroup;
			children = (
				9691E44325B1091300A13080 /* BrowsingSection.swift */,
				96FD761A25B1C43500B04ED3 /* BrowsingNodeWidget.swift */,
			);
			path = BrowsingSections;
			sourceTree = "<group>";
		};
		96A3066625F698B10078A453 /* References */ = {
			isa = PBXGroup;
			children = (
				96C9AA5625901AA9007D3D98 /* LinksSection.swift */,
				96E4505725995CA200BFF36F /* BreadCrumb.swift */,
				96C9AA3E259019E3007D3D98 /* LinkedReferenceNode.swift */,
				96A3067B25F698FB0078A453 /* RefNoteTitle.swift */,
			);
			path = References;
			sourceTree = "<group>";
		};
		96CDA7252582732500BC375C /* Indexer */ = {
			isa = PBXGroup;
			children = (
				96CDA7262582734400BC375C /* Fixtures */,
				96CDA7202582380D00BC375C /* PageRankTests.swift */,
			);
			path = Indexer;
			sourceTree = "<group>";
		};
		96CDA7262582734400BC375C /* Fixtures */ = {
			isa = PBXGroup;
			children = (
				96CDA7272582736600BC375C /* PageRankFixtures.json */,
			);
			path = Fixtures;
			sourceTree = "<group>";
		};
		A04E849325DD1CDD0066CD44 /* Commands */ = {
			isa = PBXGroup;
			children = (
				A04E849425DD1CEF0066CD44 /* InsertText.swift */,
				A0689E6C25DE623D00B19CBB /* DeleteText.swift */,
				A0D1731325E4FC2D00FDE73C /* ReplaceText.swift */,
				A0E3150425ED1ECB001A5E55 /* FormattingText.swift */,
				A0C0C2A625E5109F00BE34F0 /* InsertNode.swift */,
				96FACC512604B0EE0088DD67 /* DeleteElement.swift */,
				A0EE0B8E25E68EF3001F9D65 /* InsertEmptyNode.swift */,
				A01030A925F149EA00D740C5 /* TextEditorCommand.swift */,
				96BBA78A25FBA573008276FC /* ReparentElement.swift */,
				96FACC6B2604F2650088DD67 /* FocusElement.swift */,
				96FACC8526050B1E0088DD67 /* SetSelection.swift */,
				96FACC8926079C7E0088DD67 /* InputText.swift */,
			);
			path = Commands;
			sourceTree = "<group>";
		};
		A5153EDB260CC4AC00C84902 /* UIElements */ = {
			isa = PBXGroup;
			children = (
				A52BFE62260901980028D3F3 /* Separator.swift */,
				A5153EDC260CC4DC00C84902 /* ButtonLabel.swift */,
			);
			path = UIElements;
			sourceTree = "<group>";
		};
		A530D502260A19A600DBD14E /* ContextMenu */ = {
			isa = PBXGroup;
			children = (
				A530D4E82609EB7B00DBD14E /* ContextMenuPresenter.swift */,
				A51ED9A62608D0CD00CA99E5 /* ContextMenuFormatterView.swift */,
			);
			path = ContextMenu;
			sourceTree = "<group>";
		};
		A54936B0260B71FE00EF7622 /* ToolBar */ = {
			isa = PBXGroup;
			children = (
				A54936C5260B721600EF7622 /* WindowBottomToolBar.swift */,
			);
			path = ToolBar;
			sourceTree = "<group>";
		};
		A5651A9E26037F5C0035F12B /* Hyperlink */ = {
			isa = PBXGroup;
			children = (
				418EA94125D696EA005894AA /* HyperlinkFormatterView.swift */,
			);
			path = Hyperlink;
			sourceTree = "<group>";
		};
		A5651AA9260382290035F12B /* Text */ = {
			isa = PBXGroup;
			children = (
				A5651A9F2603800C0035F12B /* TextFormatterView.swift */,
				414B98F525A23A04002E81A3 /* TextFormatterView.xib */,
			);
			path = Text;
			sourceTree = "<group>";
		};
		BAA679594309C4858C403757 /* PointAndShoot */ = {
			isa = PBXGroup;
			children = (
				BAA679F6C221431D64C46945 /* PointFrame.swift */,
				BAA67FB11EF06A38E7E5EB36 /* ShootFrame.swift */,
			);
			path = PointAndShoot;
			sourceTree = "<group>";
		};
/* End PBXGroup section */

/* Begin PBXNativeTarget section */
		965A78242514F147009980D4 /* Beam */ = {
			isa = PBXNativeTarget;
			buildConfigurationList = 965A78512514F149009980D4 /* Build configuration list for PBXNativeTarget "Beam" */;
			buildPhases = (
				5205F34425BB1BFE00D3CDB4 /* Build libgit2 */,
				521ED51025B9E43F00FBFA99 /* SwiftLint */,
				520582C0257E351800E0533A /* Env variable Injector */,
				965A78212514F147009980D4 /* Sources */,
				520DDA94257E4CEE00FF8152 /* Clean Configuration.swift from variable Injector */,
				965A78222514F147009980D4 /* Frameworks */,
				0274A217261212DC00DA35CE /* Build Web */,
				965A78232514F147009980D4 /* Resources */,
				5259C3AA258A7DC300DD67E7 /* Embed Frameworks */,
				52C60BFF258B63A5008B7C10 /* Embed XPC Services */,
				5259C3FE258A837300DD67E7 /* Sparkle Signing */,
			);
			buildRules = (
			);
			dependencies = (
				52DD2450258B685E00651C84 /* PBXTargetDependency */,
				52DD2452258B685E00651C84 /* PBXTargetDependency */,
				52DD2454258B685E00651C84 /* PBXTargetDependency */,
			);
			name = Beam;
			packageProductDependencies = (
				9631C746251CE997009B40C4 /* SwiftSoup */,
				96474E3E254D9ADB00A920B3 /* FavIcon */,
				524299AE25A47CA500F4DBF5 /* Preferences */,
				527FB71425B9A93400959146 /* CocoaLumberjackSwift */,
				527FB71925B9A97A00959146 /* Sentry */,
				527FB71E25B9A9B600959146 /* JWTDecode */,
				527FB72325B9AAA200959146 /* Fakery */,
				52BB698A25CD4E1E007A1173 /* PromiseKit */,
				52E5297125CD980B00307858 /* Promises */,
				52E5297325CD980B00307858 /* PromisesTestHelpers */,
				523E91CB25D17004001124E0 /* PMKFoundation */,
				524CF6D225F276D1007312F0 /* KeychainAccess */,
				521FEC992604F9B4009000F9 /* Vinyl */,
			);
			productName = Beam;
			productReference = 965A78252514F147009980D4 /* Beam.app */;
			productType = "com.apple.product-type.application";
		};
		965A783C2514F149009980D4 /* BeamTests */ = {
			isa = PBXNativeTarget;
			buildConfigurationList = 965A78542514F149009980D4 /* Build configuration list for PBXNativeTarget "BeamTests" */;
			buildPhases = (
				965A78392514F149009980D4 /* Sources */,
				965A783A2514F149009980D4 /* Frameworks */,
				965A783B2514F149009980D4 /* Resources */,
				521FEC702604F1FF009000F9 /* Copy Vinyl Cassettes */,
			);
			buildRules = (
			);
			dependencies = (
				965A783F2514F149009980D4 /* PBXTargetDependency */,
			);
			name = BeamTests;
			packageProductDependencies = (
				5239C11525C2C4AE009C51E1 /* Nimble */,
				5239C12E25C2C4C6009C51E1 /* Quick */,
			);
			productName = BeamTests;
			productReference = 965A783D2514F149009980D4 /* BeamTests.xctest */;
			productType = "com.apple.product-type.bundle.unit-test";
		};
		965A78472514F149009980D4 /* BeamUITests */ = {
			isa = PBXNativeTarget;
			buildConfigurationList = 965A78572514F149009980D4 /* Build configuration list for PBXNativeTarget "BeamUITests" */;
			buildPhases = (
				965A78442514F149009980D4 /* Sources */,
				965A78452514F149009980D4 /* Frameworks */,
				965A78462514F149009980D4 /* Resources */,
			);
			buildRules = (
			);
			dependencies = (
				A0A6F2A325D1B73A00EFC4BE /* PBXTargetDependency */,
				A0A6F2A125D1B73400EFC4BE /* PBXTargetDependency */,
				965A784A2514F149009980D4 /* PBXTargetDependency */,
			);
			name = BeamUITests;
			packageProductDependencies = (
				A0A6F2A425D1B74200EFC4BE /* Quick */,
				A0A6F2A625D1B74800EFC4BE /* Nimble */,
			);
			productName = BeamUITests;
			productReference = 965A78482514F149009980D4 /* BeamUITests.xctest */;
			productType = "com.apple.product-type.bundle.ui-testing";
		};
/* End PBXNativeTarget section */

/* Begin PBXProject section */
		965A781D2514F147009980D4 /* Project object */ = {
			isa = PBXProject;
			attributes = {
				BuildIndependentTargetsInParallel = YES;
				LastSwiftUpdateCheck = 1200;
				LastUpgradeCheck = 1230;
				TargetAttributes = {
					965A78242514F147009980D4 = {
						CreatedOnToolsVersion = 12.0;
						LastSwiftMigration = 1230;
					};
					965A783C2514F149009980D4 = {
						CreatedOnToolsVersion = 12.0;
						LastSwiftMigration = 1240;
						TestTargetID = 965A78242514F147009980D4;
					};
					965A78472514F149009980D4 = {
						CreatedOnToolsVersion = 12.0;
						TestTargetID = 965A78242514F147009980D4;
					};
				};
			};
			buildConfigurationList = 965A78202514F147009980D4 /* Build configuration list for PBXProject "Beam" */;
			compatibilityVersion = "Xcode 9.3";
			developmentRegion = en;
			hasScannedForEncodings = 0;
			knownRegions = (
				en,
				Base,
			);
			mainGroup = 965A781C2514F147009980D4;
			packageReferences = (
				9631C745251CE997009B40C4 /* XCRemoteSwiftPackageReference "SwiftSoup" */,
				96474E3D254D9ADB00A920B3 /* XCRemoteSwiftPackageReference "FavIcon" */,
				524299AD25A47CA500F4DBF5 /* XCRemoteSwiftPackageReference "Preferences" */,
				527FB71325B9A93400959146 /* XCRemoteSwiftPackageReference "CocoaLumberjack" */,
				527FB71825B9A97A00959146 /* XCRemoteSwiftPackageReference "sentry-cocoa" */,
				527FB71D25B9A9B600959146 /* XCRemoteSwiftPackageReference "JWTDecode.swift" */,
				527FB72225B9AAA200959146 /* XCRemoteSwiftPackageReference "Fakery" */,
				5239C11425C2C4AE009C51E1 /* XCRemoteSwiftPackageReference "Nimble" */,
				5239C12D25C2C4C6009C51E1 /* XCRemoteSwiftPackageReference "Quick" */,
				52BB698925CD4E1E007A1173 /* XCRemoteSwiftPackageReference "PromiseKit" */,
				52E5297025CD980A00307858 /* XCRemoteSwiftPackageReference "promises" */,
				523E91CA25D17004001124E0 /* XCRemoteSwiftPackageReference "Foundation" */,
				524CF6D125F276D1007312F0 /* XCRemoteSwiftPackageReference "KeychainAccess" */,
				521FEC982604F9B4009000F9 /* XCRemoteSwiftPackageReference "Vinyl" */,
			);
			productRefGroup = 965A78262514F147009980D4 /* Products */;
			projectDirPath = "";
			projectReferences = (
				{
					ProductGroup = 52C60B83258B6332008B7C10 /* Products */;
					ProjectRef = 52C60B82258B6332008B7C10 /* Sparkle.xcodeproj */;
				},
			);
			projectRoot = "";
			targets = (
				965A78242514F147009980D4 /* Beam */,
				965A783C2514F149009980D4 /* BeamTests */,
				965A78472514F149009980D4 /* BeamUITests */,
			);
		};
/* End PBXProject section */

/* Begin PBXReferenceProxy section */
		52C60B9D258B6333008B7C10 /* Sparkle.framework */ = {
			isa = PBXReferenceProxy;
			fileType = wrapper.framework;
			path = Sparkle.framework;
			remoteRef = 52C60B9C258B6333008B7C10 /* PBXContainerItemProxy */;
			sourceTree = BUILT_PRODUCTS_DIR;
		};
		52C60BA1258B6333008B7C10 /* Autoupdate */ = {
			isa = PBXReferenceProxy;
			fileType = "compiled.mach-o.executable";
			path = Autoupdate;
			remoteRef = 52C60BA0258B6333008B7C10 /* PBXContainerItemProxy */;
			sourceTree = BUILT_PRODUCTS_DIR;
		};
		52C60BAB258B6333008B7C10 /* Sparkle Test App.app */ = {
			isa = PBXReferenceProxy;
			fileType = wrapper.application;
			path = "Sparkle Test App.app";
			remoteRef = 52C60BAA258B6333008B7C10 /* PBXContainerItemProxy */;
			sourceTree = BUILT_PRODUCTS_DIR;
		};
		52C60BAF258B6333008B7C10 /* Sparkle Unit Tests.xctest */ = {
			isa = PBXReferenceProxy;
			fileType = wrapper.cfbundle;
			path = "Sparkle Unit Tests.xctest";
			remoteRef = 52C60BAE258B6333008B7C10 /* PBXContainerItemProxy */;
			sourceTree = BUILT_PRODUCTS_DIR;
		};
		52C60BB1258B6333008B7C10 /* BinaryDelta */ = {
			isa = PBXReferenceProxy;
			fileType = "compiled.mach-o.executable";
			path = BinaryDelta;
			remoteRef = 52C60BB0258B6333008B7C10 /* PBXContainerItemProxy */;
			sourceTree = BUILT_PRODUCTS_DIR;
		};
		52C60BB7258B6333008B7C10 /* UI Tests.xctest */ = {
			isa = PBXReferenceProxy;
			fileType = wrapper.cfbundle;
			path = "UI Tests.xctest";
			remoteRef = 52C60BB6258B6333008B7C10 /* PBXContainerItemProxy */;
			sourceTree = BUILT_PRODUCTS_DIR;
		};
		52C60BB9258B6333008B7C10 /* generate_appcast */ = {
			isa = PBXReferenceProxy;
			fileType = "compiled.mach-o.executable";
			path = generate_appcast;
			remoteRef = 52C60BB8258B6333008B7C10 /* PBXContainerItemProxy */;
			sourceTree = BUILT_PRODUCTS_DIR;
		};
		52C60BBB258B6333008B7C10 /* generate_keys */ = {
			isa = PBXReferenceProxy;
			fileType = "compiled.mach-o.executable";
			path = generate_keys;
			remoteRef = 52C60BBA258B6333008B7C10 /* PBXContainerItemProxy */;
			sourceTree = BUILT_PRODUCTS_DIR;
		};
		52C60BBD258B6333008B7C10 /* sign_update */ = {
			isa = PBXReferenceProxy;
			fileType = "compiled.mach-o.executable";
			path = sign_update;
			remoteRef = 52C60BBC258B6333008B7C10 /* PBXContainerItemProxy */;
			sourceTree = BUILT_PRODUCTS_DIR;
		};
		52C60BBF258B6333008B7C10 /* libbsdiff.a */ = {
			isa = PBXReferenceProxy;
			fileType = archive.ar;
			path = libbsdiff.a;
			remoteRef = 52C60BBE258B6333008B7C10 /* PBXContainerItemProxy */;
			sourceTree = BUILT_PRODUCTS_DIR;
		};
		52C60BC1258B6333008B7C10 /* libed25519.a */ = {
			isa = PBXReferenceProxy;
			fileType = archive.ar;
			path = libed25519.a;
			remoteRef = 52C60BC0258B6333008B7C10 /* PBXContainerItemProxy */;
			sourceTree = BUILT_PRODUCTS_DIR;
		};
		52DD243E258B681500651C84 /* SparkleCore.framework */ = {
			isa = PBXReferenceProxy;
			fileType = wrapper.framework;
			path = SparkleCore.framework;
			remoteRef = 52DD243D258B681500651C84 /* PBXContainerItemProxy */;
			sourceTree = BUILT_PRODUCTS_DIR;
		};
		52DD2440258B681500651C84 /* org.sparkle-project.InstallerLauncher.xpc */ = {
			isa = PBXReferenceProxy;
			fileType = "wrapper.xpc-service";
			path = "org.sparkle-project.InstallerLauncher.xpc";
			remoteRef = 52DD243F258B681500651C84 /* PBXContainerItemProxy */;
			sourceTree = BUILT_PRODUCTS_DIR;
		};
		52DD2442258B681500651C84 /* org.sparkle-project.InstallerConnection.xpc */ = {
			isa = PBXReferenceProxy;
			fileType = "wrapper.xpc-service";
			path = "org.sparkle-project.InstallerConnection.xpc";
			remoteRef = 52DD2441258B681500651C84 /* PBXContainerItemProxy */;
			sourceTree = BUILT_PRODUCTS_DIR;
		};
		52DD2444258B681500651C84 /* org.sparkle-project.InstallerStatus.xpc */ = {
			isa = PBXReferenceProxy;
			fileType = "wrapper.xpc-service";
			path = "org.sparkle-project.InstallerStatus.xpc";
			remoteRef = 52DD2443258B681500651C84 /* PBXContainerItemProxy */;
			sourceTree = BUILT_PRODUCTS_DIR;
		};
		52DD2446258B681500651C84 /* org.sparkle-project.Downloader.xpc */ = {
			isa = PBXReferenceProxy;
			fileType = "wrapper.xpc-service";
			path = "org.sparkle-project.Downloader.xpc";
			remoteRef = 52DD2445258B681500651C84 /* PBXContainerItemProxy */;
			sourceTree = BUILT_PRODUCTS_DIR;
		};
		52DD2448258B681500651C84 /* TestAppHelper.xpc */ = {
			isa = PBXReferenceProxy;
			fileType = "wrapper.xpc-service";
			path = TestAppHelper.xpc;
			remoteRef = 52DD2447258B681500651C84 /* PBXContainerItemProxy */;
			sourceTree = BUILT_PRODUCTS_DIR;
		};
		52DD244A258B681500651C84 /* sparkle.app */ = {
			isa = PBXReferenceProxy;
			fileType = wrapper.application;
			path = sparkle.app;
			remoteRef = 52DD2449258B681500651C84 /* PBXContainerItemProxy */;
			sourceTree = BUILT_PRODUCTS_DIR;
		};
		52DD244C258B681500651C84 /* Updater.app */ = {
			isa = PBXReferenceProxy;
			fileType = wrapper.application;
			path = Updater.app;
			remoteRef = 52DD244B258B681500651C84 /* PBXContainerItemProxy */;
			sourceTree = BUILT_PRODUCTS_DIR;
		};
/* End PBXReferenceProxy section */

/* Begin PBXResourcesBuildPhase section */
		965A78232514F147009980D4 /* Resources */ = {
			isa = PBXResourcesBuildPhase;
			buildActionMask = 2147483647;
			files = (
				965A78362514F148009980D4 /* Main.storyboard in Resources */,
				5204290B25A4B3D300DD677C /* document_updated_at.graphql in Resources */,
				5206281C25922D9700D7CD9E /* import_documents.graphql in Resources */,
				5206280C25922D6300D7CD9E /* delete_document.graphql in Resources */,
				5206281825922D8A00D7CD9E /* delete_all_documents.graphql in Resources */,
				41D169A725DC07260018E5F2 /* Inter-Regular.otf in Resources */,
				5206281025922D6C00D7CD9E /* update_document.graphql in Resources */,
				56A5BD3725CCAFA400ED7C50 /* english.stopwords in Resources */,
				414B98F625A23A04002E81A3 /* TextFormatterView.xib in Resources */,
				4159E9E2259A2575005FD355 /* BidirectionalPopover.xib in Resources */,
				418171F42581107C00317ED8 /* sign_up.graphql in Resources */,
				418171F62581107C00317ED8 /* sign_in.graphql in Resources */,
				41D169A925DC07260018E5F2 /* Inter-Italic.otf in Resources */,
				4159EA0B259A3568005FD355 /* BidirectionalPopoverResultItem.xib in Resources */,
				418170FF2581060A00317ED8 /* Colors.xcassets in Resources */,
				41D169A825DC07260018E5F2 /* Inter-SemiBold.otf in Resources */,
				41D169AA25DC07260018E5F2 /* Inter-Medium.otf in Resources */,
				418172172581107C00317ED8 /* OverrideConsole.js in Resources */,
				418172FF25811DB200317ED8 /* Readability.js in Resources */,
				414B987B259DE2E2002E81A3 /* BidirectionalPopoverActionItem.xib in Resources */,
				41D169A625DC07260018E5F2 /* Inter-Bold.otf in Resources */,
				418171122581082200317ED8 /* Assets.xcassets in Resources */,
				56A5BD3125CC680E00ED7C50 /* url.stopwords in Resources */,
				41B4277B25E52DCA00A8243F /* Localizable.stringsdict in Resources */,
				5206281425922D7800D7CD9E /* document.graphql in Resources */,
				965A78332514F148009980D4 /* Preview Assets.xcassets in Resources */,
				418172412581107C00317ED8 /* ScrollableTextView.xib in Resources */,
				5260172125ADCBE800634695 /* documents.graphql in Resources */,
				418171F52581107C00317ED8 /* forgot_password.graphql in Resources */,
				BAA6754E90C28296EC8CA03F /* PointAndShoot.js in Resources */,
				02338A8A2612214100600147 /* PointAndShoot_prod.js in Resources */,
				BAA67306ACF9DFF6FDF79D92 /* PointAndShoot.css in Resources */,
				BAA67549CA5950E9473E2E41 /* DevTools.js in Resources */,
				BAA67DC79E1BCAF3869F3DBB /* build_js.sh in Resources */,
				BAA6708054034C21F4FCFBC0 /* .gitignore in Resources */,
			);
			runOnlyForDeploymentPostprocessing = 0;
		};
		965A783B2514F149009980D4 /* Resources */ = {
			isa = PBXResourcesBuildPhase;
			buildActionMask = 2147483647;
			files = (
				5281B09425C99D3300DF66D9 /* 2_local.json in Resources */,
				5281B08A25C998E700DF66D9 /* 1_ancestor.json in Resources */,
				96CDA7282582736600BC375C /* PageRankFixtures.json in Resources */,
				5281B08625C998A900DF66D9 /* 1_merged.json in Resources */,
				5281B08225C9989E00DF66D9 /* 1_remote.json in Resources */,
				5281B09025C99D1C00DF66D9 /* 2_ancestor.json in Resources */,
				52DD53F125F1122F004F7EC8 /* BeamExport.sqlite in Resources */,
				5281B09825C99D4B00DF66D9 /* 2_remote.json in Resources */,
				5281B07C25C9989300DF66D9 /* 1_local.json in Resources */,
				52E04FD6252C7A4600AD9F56 /* writing_space.json in Resources */,
			);
			runOnlyForDeploymentPostprocessing = 0;
		};
		965A78462514F149009980D4 /* Resources */ = {
			isa = PBXResourcesBuildPhase;
			buildActionMask = 2147483647;
			files = (
			);
			runOnlyForDeploymentPostprocessing = 0;
		};
/* End PBXResourcesBuildPhase section */

/* Begin PBXShellScriptBuildPhase section */
		0274A217261212DC00DA35CE /* Build Web */ = {
			isa = PBXShellScriptBuildPhase;
			buildActionMask = 2147483647;
			files = (
			);
			inputFileListPaths = (
			);
			inputPaths = (
			);
			name = "Build Web";
			outputFileListPaths = (
			);
			outputPaths = (
			);
			runOnlyForDeploymentPostprocessing = 0;
			shellPath = /bin/sh;
			shellScript = "export PATH=\"$PATH:/opt/homebrew/bin\"\n./scripts/build_js.sh\n";
		};
		520582C0257E351800E0533A /* Env variable Injector */ = {
			isa = PBXShellScriptBuildPhase;
			buildActionMask = 12;
			files = (
			);
			inputFileListPaths = (
			);
			inputPaths = (
			);
			name = "Env variable Injector";
			outputFileListPaths = (
			);
			outputPaths = (
			);
			runOnlyForDeploymentPostprocessing = 0;
			shellPath = /bin/sh;
			shellScript = "if [ $ENABLE_PREVIEWS == \"NO\" ]\nthen\n    # your code to execute here\n    PATH=${PATH}:/opt/homebrew/bin\n    direnv allow ..\n    eval \"$(direnv export bash)\"\n\n    git checkout ${SRCROOT}/Beam/Configuration/Configuration.swift\n\n    if which variable-injector >/dev/null; then\n      variable-injector --file ${SRCROOT}/Beam/Configuration/Configuration.swift # --verbose # Pass your paramenters\n    else\n      echo \"Warning: Swift Variable Injector not installed, download from https://github.com/penso/variable-injector\"\n    fi\n\nelse\n  echo \"Skipping the script because of SwiftUI preview mode\"\nfi\n";
			showEnvVarsInLog = 0;
		};
		5205F34425BB1BFE00D3CDB4 /* Build libgit2 */ = {
			isa = PBXShellScriptBuildPhase;
			buildActionMask = 12;
			files = (
			);
			inputFileListPaths = (
			);
			inputPaths = (
			);
			name = "Build libgit2";
			outputFileListPaths = (
			);
			outputPaths = (
			);
			runOnlyForDeploymentPostprocessing = 0;
			shellPath = /bin/sh;
			shellScript = "./scripts/build_libgit2.sh\n";
		};
		520DDA94257E4CEE00FF8152 /* Clean Configuration.swift from variable Injector */ = {
			isa = PBXShellScriptBuildPhase;
			buildActionMask = 12;
			files = (
			);
			inputFileListPaths = (
			);
			inputPaths = (
			);
			name = "Clean Configuration.swift from variable Injector";
			outputFileListPaths = (
			);
			outputPaths = (
			);
			runOnlyForDeploymentPostprocessing = 0;
			shellPath = /bin/sh;
			shellScript = "git checkout ${SRCROOT}/Beam/Configuration/Configuration.swift\n";
			showEnvVarsInLog = 0;
		};
		521ED51025B9E43F00FBFA99 /* SwiftLint */ = {
			isa = PBXShellScriptBuildPhase;
			buildActionMask = 12;
			files = (
			);
			inputFileListPaths = (
			);
			inputPaths = (
			);
			name = SwiftLint;
			outputFileListPaths = (
			);
			outputPaths = (
			);
			runOnlyForDeploymentPostprocessing = 0;
			shellPath = /bin/sh;
			shellScript = "PATH=${PATH}:/opt/homebrew/bin\nif which swiftlint >/dev/null; then\n  swiftlint --lenient\nelse\n  echo \"warning: SwiftLint not installed, download from https://github.com/realm/SwiftLint\"\nfi\n";
		};
		521FEC702604F1FF009000F9 /* Copy Vinyl Cassettes */ = {
			isa = PBXShellScriptBuildPhase;
			buildActionMask = 2147483647;
			files = (
			);
			inputFileListPaths = (
			);
			inputPaths = (
			);
			name = "Copy Vinyl Cassettes";
			outputFileListPaths = (
			);
			outputPaths = (
			);
			runOnlyForDeploymentPostprocessing = 0;
			shellPath = /bin/sh;
			shellScript = "if [ \"$(ls -A ${SRCROOT}/BeamTests/Vinyl/ | grep -v .gitignore)\" ]; then\n    echo \"$(ls -A ${SRCROOT}/BeamTests/Vinyl/ | grep -v .gitignore)\"\n    echo \"Copying ${SRCROOT}/BeamTests/Vinyl/* to ${HOME}/Library/Containers/co.beamapp.macos/Data/Library/Application Support/Beam\"\n    mkdir -p ${HOME}/Library/Containers/co.beamapp.macos/Data/Library/Logs/Beam/Vinyl/${CI_JOB_ID}/\n    cp -r ${SRCROOT}/BeamTests/Vinyl/* ${HOME}/Library/Containers/co.beamapp.macos/Data/Library/Logs/Beam/Vinyl/${CI_JOB_ID}/\nfi\n";
		};
		5259C3FE258A837300DD67E7 /* Sparkle Signing */ = {
			isa = PBXShellScriptBuildPhase;
			buildActionMask = 8;
			files = (
			);
			inputFileListPaths = (
			);
			inputPaths = (
			);
			name = "Sparkle Signing";
			outputFileListPaths = (
			);
			outputPaths = (
			);
			runOnlyForDeploymentPostprocessing = 1;
			shellPath = /bin/sh;
			shellScript = "scripts/codesign-sparkle-autoupdate.sh\n";
		};
/* End PBXShellScriptBuildPhase section */

/* Begin PBXSourcesBuildPhase section */
		965A78212514F147009980D4 /* Sources */ = {
			isa = PBXSourcesBuildPhase;
			buildActionMask = 2147483647;
			files = (
				96FD761B25B1C43500B04ED3 /* BrowsingNodeWidget.swift in Sources */,
				521EEDFB2593927100BA2485 /* Int+ByteSize.swift in Sources */,
				4181720E2581107C00317ED8 /* NoteBackForwardList.swift in Sources */,
				A552DF2925F0E22B00570C85 /* OmniBarFieldBackground.swift in Sources */,
				417628A525B05DFB0082FFDF /* NSBezierPath+CGPath.swift in Sources */,
				418172592581107C00317ED8 /* ContentView.swift in Sources */,
				418173B6258124D500317ED8 /* NSAttributedString+Beam.swift in Sources */,
				96E4505825995CA200BFF36F /* BreadCrumb.swift in Sources */,
				418171EF2581107C00317ED8 /* User.swift in Sources */,
				A5153EE3260DD58A00C84902 /* RecentsManager.swift in Sources */,
				4181732D25811E9800317ED8 /* Icon.swift in Sources */,
				4181722E2581107C00317ED8 /* AutocompleteItem.swift in Sources */,
				A530D4E92609EB7B00DBD14E /* ContextMenuPresenter.swift in Sources */,
				4181721A2581107C00317ED8 /* StandardStorable.swift in Sources */,
				96C9AA3F259019E3007D3D98 /* LinkedReferenceNode.swift in Sources */,
				4181731725811E1800317ED8 /* CursorMovement.swift in Sources */,
				418172522581107C00317ED8 /* OmniBarSearchField.swift in Sources */,
				418172392581107C00317ED8 /* Lexer.swift in Sources */,
				521EEDF72593824100BA2485 /* AppDelegate+Document.swift in Sources */,
				418172532581107C00317ED8 /* Chevrons.swift in Sources */,
				5206282625923B6800D7CD9E /* DocumentRequest.swift in Sources */,
				A0208F8225D6BB1C00CA054C /* AppDelegate+BeamTests.swift in Sources */,
				96120D12260C91C600592546 /* TextFrame.swift in Sources */,
				4181733725811F6300317ED8 /* Mode.swift in Sources */,
				A50B372425FA180E00E5D34F /* NSApperance+Beam.swift in Sources */,
				4181723F2581107C00317ED8 /* Font.swift in Sources */,
				4181722C2581107C00317ED8 /* AutocompleteList.swift in Sources */,
				4181727B258110D100317ED8 /* AppDelegate+CoreData.swift in Sources */,
				96988C8325BB0AF2000223A3 /* DestinationNotePicker.swift in Sources */,
				A572629825FFADC5004416C0 /* MouseInteraction.swift in Sources */,
				96E4CF72258E59F400D6DE22 /* BeamTextVisitor.swift in Sources */,
				A5D6250A26034B1C00A3E676 /* FormatterViewBackground.swift in Sources */,
				418172272581107C00317ED8 /* NSMutableAttributedString+Range.swift in Sources */,
				9676142025CA989D00BDA862 /* WeakReference.swift in Sources */,
				4131F16825BEC48C006473CD /* SpacerWidget.swift in Sources */,
				4181723A2581107C00317ED8 /* Parser.swift in Sources */,
				524520A425C8234500AC0007 /* BeamElement+Merge.swift in Sources */,
				4181724A2581107C00317ED8 /* TextView.swift in Sources */,
				526017FC25AE081E00634695 /* AppDelegate+Console.swift in Sources */,
				4181722B2581107C00317ED8 /* String+Localization.swift in Sources */,
				A567157125F66F8600B46110 /* StyledText.swift in Sources */,
				96956D31258BF3F50069C9C1 /* LinkStore.swift in Sources */,
				418172012581107C00317ED8 /* Document+CoreDataProperties.swift in Sources */,
				A54936C6260B721600EF7622 /* WindowBottomToolBar.swift in Sources */,
				418171EE2581107C00317ED8 /* GraphqlParametersProtocol.swift in Sources */,
				524CF6CE25F27609007312F0 /* KeychainStorable.swift in Sources */,
				521EEDDD25937E9200BA2485 /* DocumentsWindow.swift in Sources */,
				418172122581107C00317ED8 /* EventsTracker.swift in Sources */,
				414B98FE25A27930002E81A3 /* FormatterType.swift in Sources */,
				5273C66D25DA857400B00EC3 /* BeamUITestsMenuGenerator.swift in Sources */,
				4181720A2581107C00317ED8 /* BrowserTab.swift in Sources */,
				523FF67925C31D9D00B4BD6E /* String+Data.swift in Sources */,
				5206283E25923EB500D7CD9E /* DocumentAPIType.swift in Sources */,
				418172D625811B8700317ED8 /* RoundRectButtonStyle.swift in Sources */,
				96FACC8626050B1E0088DD67 /* SetSelection.swift in Sources */,
				4181722A2581107C00317ED8 /* NSRect+Beam.swift in Sources */,
				96FACC6C2604F2650088DD67 /* FocusElement.swift in Sources */,
				418172252581107C00317ED8 /* String+Regex.swift in Sources */,
				418172132581107C00317ED8 /* Logger.swift in Sources */,
				96A8B1DD25A38A3B006F749C /* String+Levenshtein.swift in Sources */,
				418171F92581107C00317ED8 /* SearchEngine.swift in Sources */,
				A0EE0B8F25E68EF3001F9D65 /* InsertEmptyNode.swift in Sources */,
				4181734E2581204900317ED8 /* BeamState.swift in Sources */,
				52FC002325E4244200ABECB0 /* MenuAvailableCommands.swift in Sources */,
				418172562581107C00317ED8 /* GlobalTabTitle.swift in Sources */,
				961EC51725B5038E009FA322 /* ChevronButton.swift in Sources */,
				418171FE2581107C00317ED8 /* Html2Md.swift in Sources */,
				A03CE0EC25F954CB00D767B0 /* BeamElementHolder.swift in Sources */,
				96C9AAB92593BB67007D3D98 /* Widget.swift in Sources */,
				524B856D25D2DD0700BB7C7A /* NSMAnagedObjectContext+performAndWait.swift in Sources */,
				418172B625811AAA00317ED8 /* FrameAnimation.swift in Sources */,
				A01030AA25F149EA00D740C5 /* TextEditorCommand.swift in Sources */,
				418172042581107C00317ED8 /* TemporaryFile.swift in Sources */,
				523FF66125C31D8800B4BD6E /* Data+String.swift in Sources */,
				418172AA25811A3A00317ED8 /* BeamTextField.swift in Sources */,
				96BBA79F25FBA573008276FC /* ReparentElement.swift in Sources */,
				4181720D2581107C00317ED8 /* BID.swift in Sources */,
				9676143825CAAD5300BDA862 /* RWLock.swift in Sources */,
				418172152581107C00317ED8 /* NSContainerView.swift in Sources */,
				9691E44425B1091300A13080 /* BrowsingSection.swift in Sources */,
				521EEDF12593819000BA2485 /* Document+ResultsController.swift in Sources */,
				A04E849525DD1CEF0066CD44 /* InsertText.swift in Sources */,
				96FACC8A26079C7E0088DD67 /* InputText.swift in Sources */,
				418172002581107C00317ED8 /* NotificationName+Beam.swift in Sources */,
				418172112581107C00317ED8 /* Readability.swift in Sources */,
				418171F12581107C00317ED8 /* UserSessionRequest.swift in Sources */,
				A0689E6D25DE623D00B19CBB /* DeleteText.swift in Sources */,
				418172242581107C00317ED8 /* String+URL.swift in Sources */,
				5287EC2F25C42B0100CE1DD9 /* String+UUID.swift in Sources */,
				526017F825AE078600634695 /* ConsoleContentView.swift in Sources */,
				A050049F25DAEE73009CFEB6 /* ProgressIndicator.swift in Sources */,
				418172192581107C00317ED8 /* Persistence.swift in Sources */,
				418172282581107C00317ED8 /* ClosedRange+Beam.swift in Sources */,
				96CDA7192582379A00BC375C /* Index.swift in Sources */,
				41221A362592771F00255197 /* BeamTextEdit+Popover.swift in Sources */,
				A5153EDD260CC4DC00C84902 /* ButtonLabel.swift in Sources */,
				96E4CF30258DFB0800D6DE22 /* BeamText+NSAttributedString.swift in Sources */,
				41855A3A25D1334F00DA49DC /* BeamCollectionView.swift in Sources */,
				418172232581107C00317ED8 /* String+Ranges.swift in Sources */,
				52FB30CA25E3D7B3001BF098 /* String+Title.swift in Sources */,
				521EEDE525937F7F00BA2485 /* DocumentsList.swift in Sources */,
				418172CF25811AF800317ED8 /* Animation.swift in Sources */,
				4159EA0A259A3568005FD355 /* BidirectionalPopoverResultItem.swift in Sources */,
				A0E3150525ED1ECB001A5E55 /* FormattingText.swift in Sources */,
				4170C43125923B6A0072C781 /* Popover.swift in Sources */,
				418171EC2581107C00317ED8 /* Me.swift in Sources */,
				418171FB2581107C00317ED8 /* BeamElement.swift in Sources */,
				A52BFDF72608D6710028D3F3 /* NSFont+Beam.swift in Sources */,
				4181724E2581107C00317ED8 /* TabStats.swift in Sources */,
				4181724F2581107C00317ED8 /* WebView.swift in Sources */,
				96C9AA5725901AA9007D3D98 /* LinksSection.swift in Sources */,
				414B98FA25A23A4F002E81A3 /* NSView+Xib.swift in Sources */,
				418171F02581107C00317ED8 /* APIResponse.swift in Sources */,
				418172262581107C00317ED8 /* NSRange+Beam.swift in Sources */,
				418172222581107C00317ED8 /* NSView+Beam.swift in Sources */,
				4159E9D4259A1A81005FD355 /* BidirectionalPopover.swift in Sources */,
				4181744325812C5F00317ED8 /* NSColor+Beam.swift in Sources */,
				4181721E2581107C00317ED8 /* OSLog+Beam.swift in Sources */,
				418171F72581107C00317ED8 /* BeamData.swift in Sources */,
				418172442581107C00317ED8 /* ScrollableTextView.swift in Sources */,
				418171EB2581107C00317ED8 /* Autocompleter.swift in Sources */,
				418172212581107C00317ED8 /* String+LoremIpsum.swift in Sources */,
				418172082581107C00317ED8 /* NSManagedObject+initExtension.swift in Sources */,
				52F27FCB25B9B404006E09A2 /* ViewModelFetchedResults.swift in Sources */,
				5242684D25ED408500DB1D05 /* String+Split.swift in Sources */,
				524CF6DB25F29119007312F0 /* SymmetricKey+Serialize.swift in Sources */,
				418173C32581276F00317ED8 /* String+NSMutableAttributedString.swift in Sources */,
				96120D0E260C917600592546 /* TextLine.swift in Sources */,
				A5233DE525FB682700BE6F05 /* FaviconProvider.swift in Sources */,
				9691E41425AF61BA00A13080 /* BrowsingTree.swift in Sources */,
				4181723D2581107C00317ED8 /* BeamTextEdit.swift in Sources */,
				9691E40225AE5D2C00A13080 /* NodeSelection.swift in Sources */,
				5204FE3B25F128BD00FD22F8 /* DocumentStruct.swift in Sources */,
				4181720F2581107C00317ED8 /* PageRank.swift in Sources */,
				418172AB25811A3A00317ED8 /* BeamTextFieldView.swift in Sources */,
				965A78292514F147009980D4 /* AppDelegate.swift in Sources */,
				418171F82581107C00317ED8 /* Score.swift in Sources */,
				418172092581107C00317ED8 /* CoreDataManager+backupExtension.swift in Sources */,
				4181721B2581107C00317ED8 /* Maths.swift in Sources */,
				4181725D2581107C00317ED8 /* AuthenticationManager.swift in Sources */,
				4181721F2581107C00317ED8 /* JSSourceLoader.swift in Sources */,
				A552DF3325F1741900570C85 /* GlobalCenteringContainer.swift in Sources */,
				96E4CF76258EC88300D6DE22 /* BeamTextTools.swift in Sources */,
				96F936632590FA59006D8E53 /* BTextEdit.swift in Sources */,
				521EEDED2593803F00BA2485 /* DocumentDetail.swift in Sources */,
				A520D8DF25F8DF8D00400720 /* TouchDownModifier.swift in Sources */,
				418171ED2581107C00317ED8 /* Session.swift in Sources */,
				4181713325810CDC00317ED8 /* Constants.swift in Sources */,
				96FACC522604B0EE0088DD67 /* DeleteElement.swift in Sources */,
				4181725E2581107C00317ED8 /* AccountManager.swift in Sources */,
				418171FF2581107C00317ED8 /* CoreDataManager.swift in Sources */,
				A0D1731425E4FC2D00FDE73C /* ReplaceText.swift in Sources */,
				A0AA693325C41C9B0038F9A3 /* MouseHandler.swift in Sources */,
				A0C63A6825FA249700FB4CCE /* BeamTextHolder.swift in Sources */,
				418171F22581107C00317ED8 /* APIRequest.swift in Sources */,
				529E1AD425D45CFA00DD25B8 /* APIRequestError.swift in Sources */,
				524CF6B225F27318007312F0 /* DocumentRequest+Encryption.swift in Sources */,
				524CF6CA25F2735D007312F0 /* EncryptionManager.swift in Sources */,
				96F673D225B7207100E8175B /* StoredLink.swift in Sources */,
				418EA94225D696EA005894AA /* HyperlinkFormatterView.swift in Sources */,
				96120D4B260CD5E100592546 /* TextEdit+Hyperlink.swift in Sources */,
				418172B525811AAA00317ED8 /* Tick.swift in Sources */,
				526016CE25ADC10800634695 /* String+MD5.swift in Sources */,
				418173BE2581251600317ED8 /* URL+Beam.swift in Sources */,
				4181713525810CDC00317ED8 /* Beam.xcdatamodeld in Sources */,
				9611995E25A27A17005BEC82 /* BeamObjCBridge.m in Sources */,
				416C09F3259C919200AF2903 /* CATransaction+Beam.swift in Sources */,
				418172382581107C00317ED8 /* TextNode.swift in Sources */,
				418172502581107C00317ED8 /* NoteView.swift in Sources */,
				414B989925A21BB0002E81A3 /* BeamTextEdit+Formatter.swift in Sources */,
				4181725F2581107C00317ED8 /* DocumentManager.swift in Sources */,
				96F93618258CFDD2006D8E53 /* BeamText.swift in Sources */,
				A050047525DA918A009CFEB6 /* NoteAutoSaveService.swift in Sources */,
				524299E725A480A300F4DBF5 /* AccountsView.swift in Sources */,
				418172072581107C00317ED8 /* Document.swift in Sources */,
				4100D96B25AEFEEA00EF04CB /* BeamTextEdit+Shortcut.swift in Sources */,
				41EA89B825B838D40033EAB9 /* FormatterViewType.swift in Sources */,
				A0C0C2A725E5109F00BE34F0 /* InsertNode.swift in Sources */,
				41FAD34F25E5742800D78B36 /* CALayer+Animation.swift in Sources */,
				524299EE25A488E000F4DBF5 /* AdvancedPreferencesView.swift in Sources */,
				418171FC2581107C00317ED8 /* RoamImporter.swift in Sources */,
				41A969FF2581394300E6594B /* Configuration.swift in Sources */,
				4181723C2581107C00317ED8 /* TextEditMovements.swift in Sources */,
				A52BFE63260901980028D3F3 /* Separator.swift in Sources */,
				418172202581107C00317ED8 /* Information.swift in Sources */,
				562A8B3625B5D8B5004D3D8A /* String+NL.swift in Sources */,
				4181727E258110D100317ED8 /* AppDelegate+URL.swift in Sources */,
				4181724D2581107C00317ED8 /* BrowserTabBar.swift in Sources */,
				961EC50B25B495DB009FA322 /* ButtonLayer.swift in Sources */,
				418172542581107C00317ED8 /* OmniBar.swift in Sources */,
				4181721D2581107C00317ED8 /* NSImage+Beam.swift in Sources */,
				414B987A259DE2E2002E81A3 /* BidirectionalPopoverActionItem.swift in Sources */,
				524299C725A47D2600F4DBF5 /* AppDelegate+Preferences.swift in Sources */,
				418172452581107C00317ED8 /* SearchBar.swift in Sources */,
				418172182581107C00317ED8 /* PerformanceDebug.swift in Sources */,
				4105CE2225A5ECA2009AB687 /* BidirectionalPopoverItem.swift in Sources */,
				4181722F2581107C00317ED8 /* BeamWindow.swift in Sources */,
				418172602581107C00317ED8 /* LibrairiesManager.swift in Sources */,
				4181733225811F4800317ED8 /* KeyCode.swift in Sources */,
				96A3067C25F698FB0078A453 /* RefNoteTitle.swift in Sources */,
				A5651AA02603800C0035F12B /* TextFormatterView.swift in Sources */,
				9691E3D825AD9F3300A13080 /* TextRoot.swift in Sources */,
				A5651A7726035D3A0035F12B /* AppDelegate+NSMenu.swift in Sources */,
				4181724C2581107C00317ED8 /* BrowserTabView.swift in Sources */,
				521EEDE125937F5B00BA2485 /* DocumentsContentView.swift in Sources */,
				A545D2FB25F7B1D800E68F94 /* DestinationNoteAutocompleteList.swift in Sources */,
				A51ED9A72608D0CD00CA99E5 /* ContextMenuFormatterView.swift in Sources */,
				418172512581107C00317ED8 /* JournalView.swift in Sources */,
				521FEC662604B830009000F9 /* String+c99.swift in Sources */,
				4105CE7525A60681009AB687 /* FormatterTypeButton.swift in Sources */,
				961EC58625B7A75A009FA322 /* LinkManager.swift in Sources */,
				418171FD2581107C00317ED8 /* NavigationContext.swift in Sources */,
				A0137B3525B6DFE100E65208 /* CommandManager.swift in Sources */,
				418172372581107C00317ED8 /* TextEditOperations.swift in Sources */,
				521EEDE925937FAD00BA2485 /* DocumentRow.swift in Sources */,
				414B98F025A239F8002E81A3 /* FormatterView.swift in Sources */,
				525C235125BAFC6B001B9625 /* Merge.swift in Sources */,
				526017F425AE074E00634695 /* ConsoleWindow.swift in Sources */,
				52C3077B25C311950027C4B1 /* BeamDate.swift in Sources */,
				961EC4F225B4511D009FA322 /* Layer.swift in Sources */,
				4181720C2581107C00317ED8 /* BeamNote.swift in Sources */,
				A552DF2D25F12A3600570C85 /* OmniBarButton.swift in Sources */,
				BAA675FA20895799E92B0D8F /* PointAndShoot.js in Sources */,
				BAA673B8A6A97A06A2A1067E /* DevTools.js in Sources */,
				BAA67A1C810FF7C28A282C8D /* PointAndShoot.swift in Sources */,
				BAA67192B5EB78981741C311 /* WebPage.swift in Sources */,
				BAA676BFF4B830E6A5CD5BEB /* PointFrame.swift in Sources */,
				BAA67DCFEAB652474B00FF4F /* ShootFrame.swift in Sources */,
				BAA67F2655955909590FECBB /* PointAndShootUI.swift in Sources */,
			);
			runOnlyForDeploymentPostprocessing = 0;
		};
		965A78392514F149009980D4 /* Sources */ = {
			isa = PBXSourcesBuildPhase;
			buildActionMask = 2147483647;
			files = (
				525C235825BAFCAA001B9625 /* MergeTests.swift in Sources */,
				965A78422514F149009980D4 /* BeamTests.swift in Sources */,
				529E1EE625D3EDA300F8B500 /* BeamTestsHelper.swift in Sources */,
				52FC003D25E426FE00ABECB0 /* BeamUITestsMenuGeneratorTests.swift in Sources */,
				5298649125D151D300D27A80 /* AutocompleteTests.swift in Sources */,
				562A8B7925B6ED03004D3D8A /* CoreMLTests.swift in Sources */,
				52E04FED252C814D00AD9F56 /* RoamImporterTests.swift in Sources */,
				52B5EF78252F520100914D52 /* CoreDataTests.swift in Sources */,
				5281B06425C98D2600DF66D9 /* PersistenceTests.swift in Sources */,
				9674080625F237B2000AC2B8 /* String+URLTests.swift in Sources */,
				52DEF1CA252B259700561493 /* CoreDataManagerTests.swift in Sources */,
				52C3294225AC7A8E00EF11E7 /* DocumentTests.swift in Sources */,
				967B2685255465C5003F40E3 /* Html2MdTests.swift in Sources */,
				528910ED25FBBDE800492969 /* DocumentAPITypeTests.swift in Sources */,
				562A8B5225B5E3D8004D3D8A /* String+NLTests.swift in Sources */,
				A0404F0C25E7ECDD00E347F3 /* CommandNodeTests.swift in Sources */,
				A0689E7125DE6B8700B19CBB /* CommandsTextTests.swift in Sources */,
				A5153EE7260DDC9D00C84902 /* RecentsManagerTests.swift in Sources */,
				524CF6D725F28F97007312F0 /* EncryptionManagerTests.swift in Sources */,
				527DF48725710ECB00A0A56D /* DocumentManagerTests.swift in Sources */,
				A01950AD25B838810025C5FD /* CommandManagerTests.swift in Sources */,
				524425F125C832110095422A /* AccountManagerTests.swift in Sources */,
				96E1356F2546F03900133A24 /* TextNodeTests.swift in Sources */,
				522AFB2825CBFAB100F60647 /* DocumentManagerTestsHelper.swift in Sources */,
				969084CC25365AAE009D3C96 /* ParserTests.swift in Sources */,
				96CDA7212582380D00BC375C /* PageRankTests.swift in Sources */,
				5273C65A25DA835500B00EC3 /* DocumentRequestTests.swift in Sources */,
				96C9CC3E2535CE2C00D70AA6 /* LexerTests.swift in Sources */,
				5281B07525C994BE00DF66D9 /* ConfigurationTests.swift in Sources */,
				5273C65B25DA835500B00EC3 /* APIRequestTests.swift in Sources */,
				A545D30625F7D93B00E68F94 /* MathsTests.swift in Sources */,
				52C3078225C311B00027C4B1 /* BeamDateTests.swift in Sources */,
				5281B01825C962EF00DF66D9 /* DocumentManagerNetworkTests.swift in Sources */,
				5273C65C25DA835500B00EC3 /* UserSessionRequestTests.swift in Sources */,
				96E4CEF9258D7E8200D6DE22 /* BeamTextTests.swift in Sources */,
			);
			runOnlyForDeploymentPostprocessing = 0;
		};
		965A78442514F149009980D4 /* Sources */ = {
			isa = PBXSourcesBuildPhase;
			buildActionMask = 2147483647;
			files = (
				A0E15FFD25D1570D00F9D72F /* JournalUITests.swift in Sources */,
				A5496C5B25F95E4F00B77024 /* OmniBarAutocompleteUITests.swift in Sources */,
				52FC002425E4244200ABECB0 /* MenuAvailableCommands.swift in Sources */,
				52DF49A625E42110009A651E /* BeamUITestsHelper.swift in Sources */,
				52BB69A925CD5A49007A1173 /* OmniBarUITests.swift in Sources */,
				965A784D2514F149009980D4 /* BeamUITests.swift in Sources */,
				528286B625E806CD00C0CCEE /* NoteEditorUITests.swift in Sources */,
				5242685025ED40F500DB1D05 /* String+Split.swift in Sources */,
				52A94E3C25E90094004BAC93 /* XCUIElement+clear.swift in Sources */,
				A5496C7325F95E7200B77024 /* OmniBarDestinationUITests.swift in Sources */,
			);
			runOnlyForDeploymentPostprocessing = 0;
		};
/* End PBXSourcesBuildPhase section */

/* Begin PBXTargetDependency section */
		52DD2450258B685E00651C84 /* PBXTargetDependency */ = {
			isa = PBXTargetDependency;
			name = SparkleInstallerConnection;
			targetProxy = 52DD244F258B685E00651C84 /* PBXContainerItemProxy */;
		};
		52DD2452258B685E00651C84 /* PBXTargetDependency */ = {
			isa = PBXTargetDependency;
			name = SparkleInstallerLauncher;
			targetProxy = 52DD2451258B685E00651C84 /* PBXContainerItemProxy */;
		};
		52DD2454258B685E00651C84 /* PBXTargetDependency */ = {
			isa = PBXTargetDependency;
			name = SparkleInstallerStatus;
			targetProxy = 52DD2453258B685E00651C84 /* PBXContainerItemProxy */;
		};
		965A783F2514F149009980D4 /* PBXTargetDependency */ = {
			isa = PBXTargetDependency;
			target = 965A78242514F147009980D4 /* Beam */;
			targetProxy = 965A783E2514F149009980D4 /* PBXContainerItemProxy */;
		};
		965A784A2514F149009980D4 /* PBXTargetDependency */ = {
			isa = PBXTargetDependency;
			target = 965A78242514F147009980D4 /* Beam */;
			targetProxy = 965A78492514F149009980D4 /* PBXContainerItemProxy */;
		};
		A0A6F2A125D1B73400EFC4BE /* PBXTargetDependency */ = {
			isa = PBXTargetDependency;
			productRef = A0A6F2A025D1B73400EFC4BE /* Quick */;
		};
		A0A6F2A325D1B73A00EFC4BE /* PBXTargetDependency */ = {
			isa = PBXTargetDependency;
			productRef = A0A6F2A225D1B73A00EFC4BE /* Nimble */;
		};
/* End PBXTargetDependency section */

/* Begin PBXVariantGroup section */
		965A78342514F148009980D4 /* Main.storyboard */ = {
			isa = PBXVariantGroup;
			children = (
				965A78352514F148009980D4 /* Base */,
			);
			name = Main.storyboard;
			sourceTree = "<group>";
		};
/* End PBXVariantGroup section */

/* Begin XCBuildConfiguration section */
		5281B06C25C98FE000DF66D9 /* Test */ = {
			isa = XCBuildConfiguration;
			baseConfigurationReference = 5281B07025C9900C00DF66D9 /* Test.xcconfig */;
			buildSettings = {
				ALWAYS_SEARCH_USER_PATHS = NO;
				CLANG_ANALYZER_NONNULL = YES;
				CLANG_ANALYZER_NUMBER_OBJECT_CONVERSION = YES_AGGRESSIVE;
				CLANG_CXX_LANGUAGE_STANDARD = "gnu++14";
				CLANG_CXX_LIBRARY = "libc++";
				CLANG_ENABLE_MODULES = YES;
				CLANG_ENABLE_OBJC_ARC = YES;
				CLANG_ENABLE_OBJC_WEAK = YES;
				CLANG_WARN_BLOCK_CAPTURE_AUTORELEASING = YES;
				CLANG_WARN_BOOL_CONVERSION = YES;
				CLANG_WARN_COMMA = YES;
				CLANG_WARN_CONSTANT_CONVERSION = YES;
				CLANG_WARN_DEPRECATED_OBJC_IMPLEMENTATIONS = YES;
				CLANG_WARN_DIRECT_OBJC_ISA_USAGE = YES_ERROR;
				CLANG_WARN_DOCUMENTATION_COMMENTS = YES;
				CLANG_WARN_EMPTY_BODY = YES;
				CLANG_WARN_ENUM_CONVERSION = YES;
				CLANG_WARN_INFINITE_RECURSION = YES;
				CLANG_WARN_INT_CONVERSION = YES;
				CLANG_WARN_NON_LITERAL_NULL_CONVERSION = YES;
				CLANG_WARN_OBJC_IMPLICIT_RETAIN_SELF = YES;
				CLANG_WARN_OBJC_LITERAL_CONVERSION = YES;
				CLANG_WARN_OBJC_ROOT_CLASS = YES_ERROR;
				CLANG_WARN_QUOTED_INCLUDE_IN_FRAMEWORK_HEADER = YES;
				CLANG_WARN_RANGE_LOOP_ANALYSIS = YES;
				CLANG_WARN_STRICT_PROTOTYPES = YES;
				CLANG_WARN_SUSPICIOUS_MOVE = YES;
				CLANG_WARN_UNGUARDED_AVAILABILITY = YES_AGGRESSIVE;
				CLANG_WARN_UNREACHABLE_CODE = YES;
				CLANG_WARN__DUPLICATE_METHOD_MATCH = YES;
				COPY_PHASE_STRIP = NO;
				DEBUG_INFORMATION_FORMAT = dwarf;
				ENABLE_STRICT_OBJC_MSGSEND = YES;
				ENABLE_TESTABILITY = YES;
				GCC_C_LANGUAGE_STANDARD = gnu11;
				GCC_DYNAMIC_NO_PIC = NO;
				GCC_NO_COMMON_BLOCKS = YES;
				GCC_OPTIMIZATION_LEVEL = 0;
				GCC_PREPROCESSOR_DEFINITIONS = (
					"DEBUG=1",
					"$(inherited)",
				);
				GCC_WARN_64_TO_32_BIT_CONVERSION = YES;
				GCC_WARN_ABOUT_RETURN_TYPE = YES_ERROR;
				GCC_WARN_UNDECLARED_SELECTOR = YES;
				GCC_WARN_UNINITIALIZED_AUTOS = YES_AGGRESSIVE;
				GCC_WARN_UNUSED_FUNCTION = YES;
				GCC_WARN_UNUSED_VARIABLE = YES;
				MACOSX_DEPLOYMENT_TARGET = 10.15;
				MTL_ENABLE_DEBUG_INFO = INCLUDE_SOURCE;
				MTL_FAST_MATH = YES;
				ONLY_ACTIVE_ARCH = YES;
				OTHER_CODE_SIGN_FLAGS = "--timestamp";
				OTHER_SWIFT_FLAGS = "$(CUSTOM_OTHER_SWIFT_FLAGS)";
				SDKROOT = macosx;
				SWIFT_ACTIVE_COMPILATION_CONDITIONS = DEBUG;
				SWIFT_OPTIMIZATION_LEVEL = "-Onone";
			};
			name = Test;
		};
		5281B06D25C98FE000DF66D9 /* Test */ = {
			isa = XCBuildConfiguration;
			buildSettings = {
				ASSETCATALOG_COMPILER_APPICON_NAME = AppIcon;
				ASSETCATALOG_COMPILER_GLOBAL_ACCENT_COLOR_NAME = AccentColor;
				CLANG_ENABLE_MODULES = YES;
				CODE_SIGN_ENTITLEMENTS = Beam/Configuration/Beam.entitlements;
				CODE_SIGN_IDENTITY = "Apple Development";
				CODE_SIGN_STYLE = Automatic;
				COMBINE_HIDPI_IMAGES = YES;
				CURRENT_PROJECT_VERSION = 1;
				DEVELOPMENT_ASSET_PATHS = "\"Beam/Preview Content\"";
				DEVELOPMENT_TEAM = X87W5M786F;
				ENABLE_HARDENED_RUNTIME = YES;
				ENABLE_PREVIEWS = YES;
				FRAMEWORK_SEARCH_PATHS = (
					"$(inherited)",
					"$(PROJECT_DIR)",
				);
				HEADER_SEARCH_PATHS = Extern/libgit2/include;
				INFOPLIST_FILE = Beam/Configuration/Info.plist;
				LD_RUNPATH_SEARCH_PATHS = (
					"$(inherited)",
					"@executable_path/Frameworks",
					"@executable_path/../Frameworks",
				);
				LIBRARY_SEARCH_PATHS = (
					"$(inherited)",
					"$(PROJECT_DIR)/Extern/libgit2/build",
				);
				MACOSX_DEPLOYMENT_TARGET = 10.15;
				MARKETING_VERSION = 0.1.0;
				OTHER_CODE_SIGN_FLAGS = "--timestamp";
				OTHER_LDFLAGS = "-liconv";
				PRODUCT_BUNDLE_IDENTIFIER = co.beamapp.macos;
				PRODUCT_NAME = "$(TARGET_NAME)";
				PROVISIONING_PROFILE_SPECIFIER = "";
				SWIFT_OBJC_BRIDGING_HEADER = "Beam/ObjCBridge/Beam-Bridging-Header.h";
				SWIFT_OPTIMIZATION_LEVEL = "-Onone";
				SWIFT_VERSION = 5.0;
				VERSIONING_SYSTEM = "apple-generic";
			};
			name = Test;
		};
		5281B06E25C98FE000DF66D9 /* Test */ = {
			isa = XCBuildConfiguration;
			buildSettings = {
				ALWAYS_EMBED_SWIFT_STANDARD_LIBRARIES = "$(inherited)";
				BUNDLE_LOADER = "$(TEST_HOST)";
				CLANG_ENABLE_MODULES = YES;
				CODE_SIGN_IDENTITY = "Apple Development";
				CODE_SIGN_STYLE = Automatic;
				COMBINE_HIDPI_IMAGES = YES;
				CURRENT_PROJECT_VERSION = 1;
				DEVELOPMENT_TEAM = X87W5M786F;
				HEADER_SEARCH_PATHS = Extern/libgit2/include;
				INFOPLIST_FILE = BeamTests/Info.plist;
				LD_RUNPATH_SEARCH_PATHS = (
					"$(inherited)",
					"@executable_path/Frameworks",
					"@loader_path/Frameworks",
				);
				MARKETING_VERSION = 0.1.0;
				PRODUCT_BUNDLE_IDENTIFIER = com.beam.BeamTests;
				PRODUCT_NAME = "$(TARGET_NAME)";
				SWIFT_OBJC_BRIDGING_HEADER = "BeamTests/Helpers/BeamTests-Bridging-Header.h";
				SWIFT_OPTIMIZATION_LEVEL = "-Onone";
				SWIFT_VERSION = 5.0;
				TEST_HOST = "$(BUILT_PRODUCTS_DIR)/Beam.app/Contents/MacOS/Beam";
			};
			name = Test;
		};
		5281B06F25C98FE000DF66D9 /* Test */ = {
			isa = XCBuildConfiguration;
			buildSettings = {
				ALWAYS_EMBED_SWIFT_STANDARD_LIBRARIES = "$(inherited)";
				CODE_SIGN_STYLE = Automatic;
				COMBINE_HIDPI_IMAGES = YES;
				CURRENT_PROJECT_VERSION = 1;
				DEVELOPMENT_TEAM = X87W5M786F;
				HEADER_SEARCH_PATHS = Extern/libgit2/include;
				INFOPLIST_FILE = BeamUITests/Info.plist;
				LD_RUNPATH_SEARCH_PATHS = (
					"$(inherited)",
					"@executable_path/Frameworks",
					"@loader_path/Frameworks",
				);
				MACOSX_DEPLOYMENT_TARGET = 10.15;
				MARKETING_VERSION = 0.1.0;
				PRODUCT_BUNDLE_IDENTIFIER = com.beam.BeamUITests;
				PRODUCT_NAME = "$(TARGET_NAME)";
				SWIFT_VERSION = 5.0;
				TEST_TARGET_NAME = Beam;
			};
			name = Test;
		};
		965A784F2514F149009980D4 /* Debug */ = {
			isa = XCBuildConfiguration;
			baseConfigurationReference = 4181712D25810CDC00317ED8 /* Debug.xcconfig */;
			buildSettings = {
				ALWAYS_SEARCH_USER_PATHS = NO;
				CLANG_ANALYZER_NONNULL = YES;
				CLANG_ANALYZER_NUMBER_OBJECT_CONVERSION = YES_AGGRESSIVE;
				CLANG_CXX_LANGUAGE_STANDARD = "gnu++14";
				CLANG_CXX_LIBRARY = "libc++";
				CLANG_ENABLE_MODULES = YES;
				CLANG_ENABLE_OBJC_ARC = YES;
				CLANG_ENABLE_OBJC_WEAK = YES;
				CLANG_WARN_BLOCK_CAPTURE_AUTORELEASING = YES;
				CLANG_WARN_BOOL_CONVERSION = YES;
				CLANG_WARN_COMMA = YES;
				CLANG_WARN_CONSTANT_CONVERSION = YES;
				CLANG_WARN_DEPRECATED_OBJC_IMPLEMENTATIONS = YES;
				CLANG_WARN_DIRECT_OBJC_ISA_USAGE = YES_ERROR;
				CLANG_WARN_DOCUMENTATION_COMMENTS = YES;
				CLANG_WARN_EMPTY_BODY = YES;
				CLANG_WARN_ENUM_CONVERSION = YES;
				CLANG_WARN_INFINITE_RECURSION = YES;
				CLANG_WARN_INT_CONVERSION = YES;
				CLANG_WARN_NON_LITERAL_NULL_CONVERSION = YES;
				CLANG_WARN_OBJC_IMPLICIT_RETAIN_SELF = YES;
				CLANG_WARN_OBJC_LITERAL_CONVERSION = YES;
				CLANG_WARN_OBJC_ROOT_CLASS = YES_ERROR;
				CLANG_WARN_QUOTED_INCLUDE_IN_FRAMEWORK_HEADER = YES;
				CLANG_WARN_RANGE_LOOP_ANALYSIS = YES;
				CLANG_WARN_STRICT_PROTOTYPES = YES;
				CLANG_WARN_SUSPICIOUS_MOVE = YES;
				CLANG_WARN_UNGUARDED_AVAILABILITY = YES_AGGRESSIVE;
				CLANG_WARN_UNREACHABLE_CODE = YES;
				CLANG_WARN__DUPLICATE_METHOD_MATCH = YES;
				COPY_PHASE_STRIP = NO;
				DEBUG_INFORMATION_FORMAT = dwarf;
				ENABLE_STRICT_OBJC_MSGSEND = YES;
				ENABLE_TESTABILITY = YES;
				GCC_C_LANGUAGE_STANDARD = gnu11;
				GCC_DYNAMIC_NO_PIC = NO;
				GCC_NO_COMMON_BLOCKS = YES;
				GCC_OPTIMIZATION_LEVEL = 0;
				GCC_PREPROCESSOR_DEFINITIONS = (
					"DEBUG=1",
					"$(inherited)",
				);
				GCC_WARN_64_TO_32_BIT_CONVERSION = YES;
				GCC_WARN_ABOUT_RETURN_TYPE = YES_ERROR;
				GCC_WARN_UNDECLARED_SELECTOR = YES;
				GCC_WARN_UNINITIALIZED_AUTOS = YES_AGGRESSIVE;
				GCC_WARN_UNUSED_FUNCTION = YES;
				GCC_WARN_UNUSED_VARIABLE = YES;
				MACOSX_DEPLOYMENT_TARGET = 10.15;
				MTL_ENABLE_DEBUG_INFO = INCLUDE_SOURCE;
				MTL_FAST_MATH = YES;
				ONLY_ACTIVE_ARCH = YES;
				OTHER_CODE_SIGN_FLAGS = "--timestamp";
				OTHER_SWIFT_FLAGS = "$(CUSTOM_OTHER_SWIFT_FLAGS)";
				SDKROOT = macosx;
				SWIFT_ACTIVE_COMPILATION_CONDITIONS = DEBUG;
				SWIFT_OPTIMIZATION_LEVEL = "-Onone";
			};
			name = Debug;
		};
		965A78502514F149009980D4 /* Release */ = {
			isa = XCBuildConfiguration;
			baseConfigurationReference = 4181713025810CDC00317ED8 /* Release.xcconfig */;
			buildSettings = {
				ALWAYS_SEARCH_USER_PATHS = NO;
				CLANG_ANALYZER_NONNULL = YES;
				CLANG_ANALYZER_NUMBER_OBJECT_CONVERSION = YES_AGGRESSIVE;
				CLANG_CXX_LANGUAGE_STANDARD = "gnu++14";
				CLANG_CXX_LIBRARY = "libc++";
				CLANG_ENABLE_MODULES = YES;
				CLANG_ENABLE_OBJC_ARC = YES;
				CLANG_ENABLE_OBJC_WEAK = YES;
				CLANG_WARN_BLOCK_CAPTURE_AUTORELEASING = YES;
				CLANG_WARN_BOOL_CONVERSION = YES;
				CLANG_WARN_COMMA = YES;
				CLANG_WARN_CONSTANT_CONVERSION = YES;
				CLANG_WARN_DEPRECATED_OBJC_IMPLEMENTATIONS = YES;
				CLANG_WARN_DIRECT_OBJC_ISA_USAGE = YES_ERROR;
				CLANG_WARN_DOCUMENTATION_COMMENTS = YES;
				CLANG_WARN_EMPTY_BODY = YES;
				CLANG_WARN_ENUM_CONVERSION = YES;
				CLANG_WARN_INFINITE_RECURSION = YES;
				CLANG_WARN_INT_CONVERSION = YES;
				CLANG_WARN_NON_LITERAL_NULL_CONVERSION = YES;
				CLANG_WARN_OBJC_IMPLICIT_RETAIN_SELF = YES;
				CLANG_WARN_OBJC_LITERAL_CONVERSION = YES;
				CLANG_WARN_OBJC_ROOT_CLASS = YES_ERROR;
				CLANG_WARN_QUOTED_INCLUDE_IN_FRAMEWORK_HEADER = YES;
				CLANG_WARN_RANGE_LOOP_ANALYSIS = YES;
				CLANG_WARN_STRICT_PROTOTYPES = YES;
				CLANG_WARN_SUSPICIOUS_MOVE = YES;
				CLANG_WARN_UNGUARDED_AVAILABILITY = YES_AGGRESSIVE;
				CLANG_WARN_UNREACHABLE_CODE = YES;
				CLANG_WARN__DUPLICATE_METHOD_MATCH = YES;
				COPY_PHASE_STRIP = NO;
				DEBUG_INFORMATION_FORMAT = "dwarf-with-dsym";
				ENABLE_NS_ASSERTIONS = NO;
				ENABLE_STRICT_OBJC_MSGSEND = YES;
				GCC_C_LANGUAGE_STANDARD = gnu11;
				GCC_NO_COMMON_BLOCKS = YES;
				GCC_WARN_64_TO_32_BIT_CONVERSION = YES;
				GCC_WARN_ABOUT_RETURN_TYPE = YES_ERROR;
				GCC_WARN_UNDECLARED_SELECTOR = YES;
				GCC_WARN_UNINITIALIZED_AUTOS = YES_AGGRESSIVE;
				GCC_WARN_UNUSED_FUNCTION = YES;
				GCC_WARN_UNUSED_VARIABLE = YES;
				MACOSX_DEPLOYMENT_TARGET = 10.15;
				MTL_ENABLE_DEBUG_INFO = NO;
				MTL_FAST_MATH = YES;
				OTHER_CODE_SIGN_FLAGS = "--timestamp";
				OTHER_SWIFT_FLAGS = "$(CUSTOM_OTHER_SWIFT_FLAGS)";
				SDKROOT = macosx;
				SWIFT_COMPILATION_MODE = wholemodule;
				SWIFT_OPTIMIZATION_LEVEL = "-O";
			};
			name = Release;
		};
		965A78522514F149009980D4 /* Debug */ = {
			isa = XCBuildConfiguration;
			buildSettings = {
				ASSETCATALOG_COMPILER_APPICON_NAME = AppIcon;
				ASSETCATALOG_COMPILER_GLOBAL_ACCENT_COLOR_NAME = AccentColor;
				CLANG_ENABLE_MODULES = YES;
				CODE_SIGN_ENTITLEMENTS = Beam/Configuration/Beam.entitlements;
				CODE_SIGN_IDENTITY = "Apple Development";
				CODE_SIGN_STYLE = Automatic;
				COMBINE_HIDPI_IMAGES = YES;
				CURRENT_PROJECT_VERSION = 1;
				DEVELOPMENT_ASSET_PATHS = "\"Beam/Preview Content\"";
				DEVELOPMENT_TEAM = X87W5M786F;
				ENABLE_HARDENED_RUNTIME = YES;
				ENABLE_PREVIEWS = YES;
				FRAMEWORK_SEARCH_PATHS = (
					"$(inherited)",
					"$(PROJECT_DIR)",
				);
				HEADER_SEARCH_PATHS = Extern/libgit2/include;
				INFOPLIST_FILE = Beam/Configuration/Info.plist;
				LD_RUNPATH_SEARCH_PATHS = (
					"$(inherited)",
					"@executable_path/Frameworks",
					"@executable_path/../Frameworks",
				);
				LIBRARY_SEARCH_PATHS = (
					"$(inherited)",
					"$(PROJECT_DIR)/Extern/libgit2/build",
				);
				MACOSX_DEPLOYMENT_TARGET = 10.15;
				MARKETING_VERSION = 0.1.0;
				OTHER_CODE_SIGN_FLAGS = "--timestamp";
				OTHER_LDFLAGS = "-liconv";
				PRODUCT_BUNDLE_IDENTIFIER = co.beamapp.macos.dev;
				PRODUCT_NAME = "$(TARGET_NAME)";
				PROVISIONING_PROFILE_SPECIFIER = "";
				SWIFT_OBJC_BRIDGING_HEADER = "Beam/ObjCBridge/Beam-Bridging-Header.h";
				SWIFT_OPTIMIZATION_LEVEL = "-Onone";
				SWIFT_VERSION = 5.0;
				VERSIONING_SYSTEM = "apple-generic";
			};
			name = Debug;
		};
		965A78532514F149009980D4 /* Release */ = {
			isa = XCBuildConfiguration;
			buildSettings = {
				ASSETCATALOG_COMPILER_APPICON_NAME = AppIcon;
				ASSETCATALOG_COMPILER_GLOBAL_ACCENT_COLOR_NAME = AccentColor;
				CLANG_ENABLE_MODULES = YES;
				CODE_SIGN_ENTITLEMENTS = Beam/Configuration/Beam.entitlements;
				CODE_SIGN_IDENTITY = "Apple Development";
				CODE_SIGN_STYLE = Automatic;
				COMBINE_HIDPI_IMAGES = YES;
				CURRENT_PROJECT_VERSION = 1;
				DEVELOPMENT_ASSET_PATHS = "\"Beam/Preview Content\"";
				DEVELOPMENT_TEAM = X87W5M786F;
				ENABLE_HARDENED_RUNTIME = YES;
				ENABLE_PREVIEWS = YES;
				FRAMEWORK_SEARCH_PATHS = (
					"$(inherited)",
					"$(PROJECT_DIR)",
				);
				HEADER_SEARCH_PATHS = Extern/libgit2/include;
				INFOPLIST_FILE = Beam/Configuration/Info.plist;
				LD_RUNPATH_SEARCH_PATHS = (
					"$(inherited)",
					"@executable_path/Frameworks",
					"@executable_path/../Frameworks",
				);
				LIBRARY_SEARCH_PATHS = (
					"$(inherited)",
					"$(PROJECT_DIR)/Extern/libgit2/build",
				);
				MACOSX_DEPLOYMENT_TARGET = 10.15;
				MARKETING_VERSION = 0.1.0;
				OTHER_CODE_SIGN_FLAGS = "--timestamp";
				OTHER_LDFLAGS = "-liconv";
				PRODUCT_BUNDLE_IDENTIFIER = co.beamapp.macos;
				PRODUCT_NAME = "$(TARGET_NAME)";
				PROVISIONING_PROFILE_SPECIFIER = "";
				SWIFT_OBJC_BRIDGING_HEADER = "Beam/ObjCBridge/Beam-Bridging-Header.h";
				SWIFT_VERSION = 5.0;
				VERSIONING_SYSTEM = "apple-generic";
			};
			name = Release;
		};
		965A78552514F149009980D4 /* Debug */ = {
			isa = XCBuildConfiguration;
			buildSettings = {
				ALWAYS_EMBED_SWIFT_STANDARD_LIBRARIES = "$(inherited)";
				BUNDLE_LOADER = "$(TEST_HOST)";
				CLANG_ENABLE_MODULES = YES;
				CODE_SIGN_IDENTITY = "Apple Development";
				CODE_SIGN_STYLE = Automatic;
				COMBINE_HIDPI_IMAGES = YES;
				CURRENT_PROJECT_VERSION = 1;
				DEVELOPMENT_TEAM = X87W5M786F;
				HEADER_SEARCH_PATHS = Extern/libgit2/include;
				INFOPLIST_FILE = BeamTests/Info.plist;
				LD_RUNPATH_SEARCH_PATHS = (
					"$(inherited)",
					"@executable_path/Frameworks",
					"@loader_path/Frameworks",
				);
				MARKETING_VERSION = 0.1.0;
				PRODUCT_BUNDLE_IDENTIFIER = com.beam.BeamTests;
				PRODUCT_NAME = "$(TARGET_NAME)";
				SWIFT_OBJC_BRIDGING_HEADER = "BeamTests/Helpers/BeamTests-Bridging-Header.h";
				SWIFT_OPTIMIZATION_LEVEL = "-Onone";
				SWIFT_VERSION = 5.0;
				TEST_HOST = "$(BUILT_PRODUCTS_DIR)/Beam.app/Contents/MacOS/Beam";
			};
			name = Debug;
		};
		965A78562514F149009980D4 /* Release */ = {
			isa = XCBuildConfiguration;
			buildSettings = {
				ALWAYS_EMBED_SWIFT_STANDARD_LIBRARIES = "$(inherited)";
				BUNDLE_LOADER = "$(TEST_HOST)";
				CLANG_ENABLE_MODULES = YES;
				CODE_SIGN_IDENTITY = "Apple Development";
				CODE_SIGN_STYLE = Automatic;
				COMBINE_HIDPI_IMAGES = YES;
				CURRENT_PROJECT_VERSION = 1;
				DEVELOPMENT_TEAM = X87W5M786F;
				HEADER_SEARCH_PATHS = Extern/libgit2/include;
				INFOPLIST_FILE = BeamTests/Info.plist;
				LD_RUNPATH_SEARCH_PATHS = (
					"$(inherited)",
					"@executable_path/Frameworks",
					"@loader_path/Frameworks",
				);
				MARKETING_VERSION = 0.1.0;
				PRODUCT_BUNDLE_IDENTIFIER = com.beam.BeamTests;
				PRODUCT_NAME = "$(TARGET_NAME)";
				SWIFT_OBJC_BRIDGING_HEADER = "BeamTests/Helpers/BeamTests-Bridging-Header.h";
				SWIFT_VERSION = 5.0;
				TEST_HOST = "$(BUILT_PRODUCTS_DIR)/Beam.app/Contents/MacOS/Beam";
			};
			name = Release;
		};
		965A78582514F149009980D4 /* Debug */ = {
			isa = XCBuildConfiguration;
			buildSettings = {
				ALWAYS_EMBED_SWIFT_STANDARD_LIBRARIES = "$(inherited)";
				CODE_SIGN_STYLE = Automatic;
				COMBINE_HIDPI_IMAGES = YES;
				CURRENT_PROJECT_VERSION = 1;
				DEVELOPMENT_TEAM = X87W5M786F;
				HEADER_SEARCH_PATHS = Extern/libgit2/include;
				INFOPLIST_FILE = BeamUITests/Info.plist;
				LD_RUNPATH_SEARCH_PATHS = (
					"$(inherited)",
					"@executable_path/Frameworks",
					"@loader_path/Frameworks",
				);
				MACOSX_DEPLOYMENT_TARGET = 10.15;
				MARKETING_VERSION = 0.1.0;
				PRODUCT_BUNDLE_IDENTIFIER = com.beam.BeamUITests;
				PRODUCT_NAME = "$(TARGET_NAME)";
				SWIFT_VERSION = 5.0;
				TEST_TARGET_NAME = Beam;
			};
			name = Debug;
		};
		965A78592514F149009980D4 /* Release */ = {
			isa = XCBuildConfiguration;
			buildSettings = {
				ALWAYS_EMBED_SWIFT_STANDARD_LIBRARIES = "$(inherited)";
				CODE_SIGN_STYLE = Automatic;
				COMBINE_HIDPI_IMAGES = YES;
				CURRENT_PROJECT_VERSION = 1;
				DEVELOPMENT_TEAM = X87W5M786F;
				HEADER_SEARCH_PATHS = Extern/libgit2/include;
				INFOPLIST_FILE = BeamUITests/Info.plist;
				LD_RUNPATH_SEARCH_PATHS = (
					"$(inherited)",
					"@executable_path/Frameworks",
					"@loader_path/Frameworks",
				);
				MACOSX_DEPLOYMENT_TARGET = 10.15;
				MARKETING_VERSION = 0.1.0;
				PRODUCT_BUNDLE_IDENTIFIER = com.beam.BeamUITests;
				PRODUCT_NAME = "$(TARGET_NAME)";
				SWIFT_VERSION = 5.0;
				TEST_TARGET_NAME = Beam;
			};
			name = Release;
		};
/* End XCBuildConfiguration section */

/* Begin XCConfigurationList section */
		965A78202514F147009980D4 /* Build configuration list for PBXProject "Beam" */ = {
			isa = XCConfigurationList;
			buildConfigurations = (
				965A784F2514F149009980D4 /* Debug */,
				5281B06C25C98FE000DF66D9 /* Test */,
				965A78502514F149009980D4 /* Release */,
			);
			defaultConfigurationIsVisible = 0;
			defaultConfigurationName = Release;
		};
		965A78512514F149009980D4 /* Build configuration list for PBXNativeTarget "Beam" */ = {
			isa = XCConfigurationList;
			buildConfigurations = (
				965A78522514F149009980D4 /* Debug */,
				5281B06D25C98FE000DF66D9 /* Test */,
				965A78532514F149009980D4 /* Release */,
			);
			defaultConfigurationIsVisible = 0;
			defaultConfigurationName = Release;
		};
		965A78542514F149009980D4 /* Build configuration list for PBXNativeTarget "BeamTests" */ = {
			isa = XCConfigurationList;
			buildConfigurations = (
				965A78552514F149009980D4 /* Debug */,
				5281B06E25C98FE000DF66D9 /* Test */,
				965A78562514F149009980D4 /* Release */,
			);
			defaultConfigurationIsVisible = 0;
			defaultConfigurationName = Release;
		};
		965A78572514F149009980D4 /* Build configuration list for PBXNativeTarget "BeamUITests" */ = {
			isa = XCConfigurationList;
			buildConfigurations = (
				965A78582514F149009980D4 /* Debug */,
				5281B06F25C98FE000DF66D9 /* Test */,
				965A78592514F149009980D4 /* Release */,
			);
			defaultConfigurationIsVisible = 0;
			defaultConfigurationName = Release;
		};
/* End XCConfigurationList section */

/* Begin XCRemoteSwiftPackageReference section */
		521FEC982604F9B4009000F9 /* XCRemoteSwiftPackageReference "Vinyl" */ = {
			isa = XCRemoteSwiftPackageReference;
			repositoryURL = "https://github.com/penso/Vinyl";
			requirement = {
				kind = upToNextMajorVersion;
				minimumVersion = 0.10.5;
			};
		};
		5239C11425C2C4AE009C51E1 /* XCRemoteSwiftPackageReference "Nimble" */ = {
			isa = XCRemoteSwiftPackageReference;
			repositoryURL = "https://github.com/Quick/Nimble.git";
			requirement = {
				kind = upToNextMajorVersion;
				minimumVersion = 9.0.0;
			};
		};
		5239C12D25C2C4C6009C51E1 /* XCRemoteSwiftPackageReference "Quick" */ = {
			isa = XCRemoteSwiftPackageReference;
			repositoryURL = "https://github.com/Quick/Quick.git";
			requirement = {
				kind = upToNextMajorVersion;
				minimumVersion = 3.0.0;
			};
		};
		523E91CA25D17004001124E0 /* XCRemoteSwiftPackageReference "Foundation" */ = {
			isa = XCRemoteSwiftPackageReference;
			repositoryURL = "https://github.com/PromiseKit/Foundation.git";
			requirement = {
				kind = upToNextMajorVersion;
				minimumVersion = 3.3.4;
			};
		};
		524299AD25A47CA500F4DBF5 /* XCRemoteSwiftPackageReference "Preferences" */ = {
			isa = XCRemoteSwiftPackageReference;
			repositoryURL = "https://github.com/sindresorhus/Preferences";
			requirement = {
				kind = upToNextMajorVersion;
				minimumVersion = 2.2.0;
			};
		};
		524CF6D125F276D1007312F0 /* XCRemoteSwiftPackageReference "KeychainAccess" */ = {
			isa = XCRemoteSwiftPackageReference;
			repositoryURL = "https://github.com/kishikawakatsumi/KeychainAccess";
			requirement = {
				kind = upToNextMajorVersion;
				minimumVersion = 4.2.2;
			};
		};
		527FB71325B9A93400959146 /* XCRemoteSwiftPackageReference "CocoaLumberjack" */ = {
			isa = XCRemoteSwiftPackageReference;
			repositoryURL = "https://github.com/CocoaLumberjack/CocoaLumberjack.git";
			requirement = {
				kind = upToNextMajorVersion;
				minimumVersion = 3.7.0;
			};
		};
		527FB71825B9A97A00959146 /* XCRemoteSwiftPackageReference "sentry-cocoa" */ = {
			isa = XCRemoteSwiftPackageReference;
			repositoryURL = "https://github.com/getsentry/sentry-cocoa.git";
			requirement = {
				kind = upToNextMajorVersion;
				minimumVersion = 6.1.3;
			};
		};
		527FB71D25B9A9B600959146 /* XCRemoteSwiftPackageReference "JWTDecode.swift" */ = {
			isa = XCRemoteSwiftPackageReference;
			repositoryURL = "https://github.com/auth0/JWTDecode.swift.git";
			requirement = {
				kind = upToNextMajorVersion;
				minimumVersion = 2.5.0;
			};
		};
		527FB72225B9AAA200959146 /* XCRemoteSwiftPackageReference "Fakery" */ = {
			isa = XCRemoteSwiftPackageReference;
			repositoryURL = "https://github.com/vadymmarkov/Fakery";
			requirement = {
				kind = upToNextMajorVersion;
				minimumVersion = 5.0.0;
			};
		};
		52BB698925CD4E1E007A1173 /* XCRemoteSwiftPackageReference "PromiseKit" */ = {
			isa = XCRemoteSwiftPackageReference;
			repositoryURL = "https://github.com/mxcl/PromiseKit";
			requirement = {
				kind = upToNextMajorVersion;
				minimumVersion = 6.13.3;
			};
		};
		52E5297025CD980A00307858 /* XCRemoteSwiftPackageReference "promises" */ = {
			isa = XCRemoteSwiftPackageReference;
			repositoryURL = "https://github.com/google/promises.git";
			requirement = {
				kind = upToNextMajorVersion;
				minimumVersion = 1.2.12;
			};
		};
		9631C745251CE997009B40C4 /* XCRemoteSwiftPackageReference "SwiftSoup" */ = {
			isa = XCRemoteSwiftPackageReference;
			repositoryURL = "https://github.com/scinfu/SwiftSoup.git";
			requirement = {
				kind = upToNextMajorVersion;
				minimumVersion = 2.3.2;
			};
		};
		96474E3D254D9ADB00A920B3 /* XCRemoteSwiftPackageReference "FavIcon" */ = {
			isa = XCRemoteSwiftPackageReference;
			repositoryURL = "https://github.com/leonbreedt/FavIcon.git";
			requirement = {
				kind = upToNextMajorVersion;
				minimumVersion = 3.1.0;
			};
		};
/* End XCRemoteSwiftPackageReference section */

/* Begin XCSwiftPackageProductDependency section */
		521FEC992604F9B4009000F9 /* Vinyl */ = {
			isa = XCSwiftPackageProductDependency;
			package = 521FEC982604F9B4009000F9 /* XCRemoteSwiftPackageReference "Vinyl" */;
			productName = Vinyl;
		};
		5239C11525C2C4AE009C51E1 /* Nimble */ = {
			isa = XCSwiftPackageProductDependency;
			package = 5239C11425C2C4AE009C51E1 /* XCRemoteSwiftPackageReference "Nimble" */;
			productName = Nimble;
		};
		5239C12E25C2C4C6009C51E1 /* Quick */ = {
			isa = XCSwiftPackageProductDependency;
			package = 5239C12D25C2C4C6009C51E1 /* XCRemoteSwiftPackageReference "Quick" */;
			productName = Quick;
		};
		523E91CB25D17004001124E0 /* PMKFoundation */ = {
			isa = XCSwiftPackageProductDependency;
			package = 523E91CA25D17004001124E0 /* XCRemoteSwiftPackageReference "Foundation" */;
			productName = PMKFoundation;
		};
		524299AE25A47CA500F4DBF5 /* Preferences */ = {
			isa = XCSwiftPackageProductDependency;
			package = 524299AD25A47CA500F4DBF5 /* XCRemoteSwiftPackageReference "Preferences" */;
			productName = Preferences;
		};
		524CF6D225F276D1007312F0 /* KeychainAccess */ = {
			isa = XCSwiftPackageProductDependency;
			package = 524CF6D125F276D1007312F0 /* XCRemoteSwiftPackageReference "KeychainAccess" */;
			productName = KeychainAccess;
		};
		527FB71425B9A93400959146 /* CocoaLumberjackSwift */ = {
			isa = XCSwiftPackageProductDependency;
			package = 527FB71325B9A93400959146 /* XCRemoteSwiftPackageReference "CocoaLumberjack" */;
			productName = CocoaLumberjackSwift;
		};
		527FB71925B9A97A00959146 /* Sentry */ = {
			isa = XCSwiftPackageProductDependency;
			package = 527FB71825B9A97A00959146 /* XCRemoteSwiftPackageReference "sentry-cocoa" */;
			productName = Sentry;
		};
		527FB71E25B9A9B600959146 /* JWTDecode */ = {
			isa = XCSwiftPackageProductDependency;
			package = 527FB71D25B9A9B600959146 /* XCRemoteSwiftPackageReference "JWTDecode.swift" */;
			productName = JWTDecode;
		};
		527FB72325B9AAA200959146 /* Fakery */ = {
			isa = XCSwiftPackageProductDependency;
			package = 527FB72225B9AAA200959146 /* XCRemoteSwiftPackageReference "Fakery" */;
			productName = Fakery;
		};
		52BB698A25CD4E1E007A1173 /* PromiseKit */ = {
			isa = XCSwiftPackageProductDependency;
			package = 52BB698925CD4E1E007A1173 /* XCRemoteSwiftPackageReference "PromiseKit" */;
			productName = PromiseKit;
		};
		52E5297125CD980B00307858 /* Promises */ = {
			isa = XCSwiftPackageProductDependency;
			package = 52E5297025CD980A00307858 /* XCRemoteSwiftPackageReference "promises" */;
			productName = Promises;
		};
		52E5297325CD980B00307858 /* PromisesTestHelpers */ = {
			isa = XCSwiftPackageProductDependency;
			package = 52E5297025CD980A00307858 /* XCRemoteSwiftPackageReference "promises" */;
			productName = PromisesTestHelpers;
		};
		9631C746251CE997009B40C4 /* SwiftSoup */ = {
			isa = XCSwiftPackageProductDependency;
			package = 9631C745251CE997009B40C4 /* XCRemoteSwiftPackageReference "SwiftSoup" */;
			productName = SwiftSoup;
		};
		96474E3E254D9ADB00A920B3 /* FavIcon */ = {
			isa = XCSwiftPackageProductDependency;
			package = 96474E3D254D9ADB00A920B3 /* XCRemoteSwiftPackageReference "FavIcon" */;
			productName = FavIcon;
		};
		A0A6F2A025D1B73400EFC4BE /* Quick */ = {
			isa = XCSwiftPackageProductDependency;
			package = 5239C12D25C2C4C6009C51E1 /* XCRemoteSwiftPackageReference "Quick" */;
			productName = Quick;
		};
		A0A6F2A225D1B73A00EFC4BE /* Nimble */ = {
			isa = XCSwiftPackageProductDependency;
			package = 5239C11425C2C4AE009C51E1 /* XCRemoteSwiftPackageReference "Nimble" */;
			productName = Nimble;
		};
		A0A6F2A425D1B74200EFC4BE /* Quick */ = {
			isa = XCSwiftPackageProductDependency;
			package = 5239C12D25C2C4C6009C51E1 /* XCRemoteSwiftPackageReference "Quick" */;
			productName = Quick;
		};
		A0A6F2A625D1B74800EFC4BE /* Nimble */ = {
			isa = XCSwiftPackageProductDependency;
			package = 5239C11425C2C4AE009C51E1 /* XCRemoteSwiftPackageReference "Nimble" */;
			productName = Nimble;
		};
/* End XCSwiftPackageProductDependency section */

/* Begin XCVersionGroup section */
		4181712E25810CDC00317ED8 /* Beam.xcdatamodeld */ = {
			isa = XCVersionGroup;
			children = (
				4181712F25810CDC00317ED8 /* Beam.xcdatamodel */,
			);
			currentVersion = 4181712F25810CDC00317ED8 /* Beam.xcdatamodel */;
			path = Beam.xcdatamodeld;
			sourceTree = "<group>";
			versionGroupType = wrapper.xcdatamodel;
		};
/* End XCVersionGroup section */
	};
	rootObject = 965A781D2514F147009980D4 /* Project object */;
}<|MERGE_RESOLUTION|>--- conflicted
+++ resolved
@@ -7,7 +7,6 @@
 	objects = {
 
 /* Begin PBXBuildFile section */
-<<<<<<< HEAD
 		02338A622612200800600147 /* SwiftSoup in Frameworks */ = {isa = PBXBuildFile; productRef = 9631C746251CE997009B40C4 /* SwiftSoup */; };
 		02338A632612200800600147 /* FavIcon in Frameworks */ = {isa = PBXBuildFile; productRef = 96474E3E254D9ADB00A920B3 /* FavIcon */; };
 		02338A642612200800600147 /* Preferences in Frameworks */ = {isa = PBXBuildFile; productRef = 524299AE25A47CA500F4DBF5 /* Preferences */; };
@@ -26,10 +25,7 @@
 		02338A712612200800600147 /* Quick in Frameworks */ = {isa = PBXBuildFile; productRef = A0A6F2A425D1B74200EFC4BE /* Quick */; };
 		02338A722612200800600147 /* Nimble in Frameworks */ = {isa = PBXBuildFile; productRef = A0A6F2A625D1B74800EFC4BE /* Nimble */; };
 		02338A8A2612214100600147 /* PointAndShoot_prod.js in Resources */ = {isa = PBXBuildFile; fileRef = 02338A892612214100600147 /* PointAndShoot_prod.js */; };
-		4100D96B25AEFEEA00EF04CB /* TextEdit+Shortcut.swift in Sources */ = {isa = PBXBuildFile; fileRef = 4100D96A25AEFEEA00EF04CB /* TextEdit+Shortcut.swift */; };
-=======
 		4100D96B25AEFEEA00EF04CB /* BeamTextEdit+Shortcut.swift in Sources */ = {isa = PBXBuildFile; fileRef = 4100D96A25AEFEEA00EF04CB /* BeamTextEdit+Shortcut.swift */; };
->>>>>>> 0e5d9e65
 		4105CE2225A5ECA2009AB687 /* BidirectionalPopoverItem.swift in Sources */ = {isa = PBXBuildFile; fileRef = 4105CE2125A5ECA2009AB687 /* BidirectionalPopoverItem.swift */; };
 		4105CE7525A60681009AB687 /* FormatterTypeButton.swift in Sources */ = {isa = PBXBuildFile; fileRef = 4105CE7425A60681009AB687 /* FormatterTypeButton.swift */; };
 		41221A362592771F00255197 /* BeamTextEdit+Popover.swift in Sources */ = {isa = PBXBuildFile; fileRef = 41221A352592771F00255197 /* BeamTextEdit+Popover.swift */; };
@@ -555,12 +551,8 @@
 /* End PBXCopyFilesBuildPhase section */
 
 /* Begin PBXFileReference section */
-<<<<<<< HEAD
 		02338A892612214100600147 /* PointAndShoot_prod.js */ = {isa = PBXFileReference; lastKnownFileType = sourcecode.javascript; name = PointAndShoot_prod.js; path = Beam/Classes/Helpers/Utils/Web/PointAndShoot_prod.js; sourceTree = "<group>"; };
-		4100D96A25AEFEEA00EF04CB /* TextEdit+Shortcut.swift */ = {isa = PBXFileReference; lastKnownFileType = sourcecode.swift; path = "TextEdit+Shortcut.swift"; sourceTree = "<group>"; };
-=======
 		4100D96A25AEFEEA00EF04CB /* BeamTextEdit+Shortcut.swift */ = {isa = PBXFileReference; lastKnownFileType = sourcecode.swift; path = "BeamTextEdit+Shortcut.swift"; sourceTree = "<group>"; };
->>>>>>> 0e5d9e65
 		4105CE2125A5ECA2009AB687 /* BidirectionalPopoverItem.swift */ = {isa = PBXFileReference; lastKnownFileType = sourcecode.swift; path = BidirectionalPopoverItem.swift; sourceTree = "<group>"; };
 		4105CE7425A60681009AB687 /* FormatterTypeButton.swift */ = {isa = PBXFileReference; lastKnownFileType = sourcecode.swift; path = FormatterTypeButton.swift; sourceTree = "<group>"; };
 		41221A352592771F00255197 /* BeamTextEdit+Popover.swift */ = {isa = PBXFileReference; lastKnownFileType = sourcecode.swift; path = "BeamTextEdit+Popover.swift"; sourceTree = "<group>"; };
