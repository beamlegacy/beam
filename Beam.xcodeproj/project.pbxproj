// !$*UTF8*$!
{
	archiveVersion = 1;
	classes = {
	};
	objectVersion = 53;
	objects = {

/* Begin PBXBuildFile section */
		4100D96B25AEFEEA00EF04CB /* TextEdit+Shortcut.swift in Sources */ = {isa = PBXBuildFile; fileRef = 4100D96A25AEFEEA00EF04CB /* TextEdit+Shortcut.swift */; };
		4105CE2225A5ECA2009AB687 /* BidirectionalPopoverItem.swift in Sources */ = {isa = PBXBuildFile; fileRef = 4105CE2125A5ECA2009AB687 /* BidirectionalPopoverItem.swift */; };
		4105CE7525A60681009AB687 /* FormatterTypeButton.swift in Sources */ = {isa = PBXBuildFile; fileRef = 4105CE7425A60681009AB687 /* FormatterTypeButton.swift */; };
		41221A362592771F00255197 /* TextEdit+Popover.swift in Sources */ = {isa = PBXBuildFile; fileRef = 41221A352592771F00255197 /* TextEdit+Popover.swift */; };
		4131F16825BEC48C006473CD /* SpacerWidget.swift in Sources */ = {isa = PBXBuildFile; fileRef = 4131F16725BEC48C006473CD /* SpacerWidget.swift */; };
		414B987A259DE2E2002E81A3 /* BidirectionalPopoverActionItem.swift in Sources */ = {isa = PBXBuildFile; fileRef = 414B9878259DE2E2002E81A3 /* BidirectionalPopoverActionItem.swift */; };
		414B987B259DE2E2002E81A3 /* BidirectionalPopoverActionItem.xib in Resources */ = {isa = PBXBuildFile; fileRef = 414B9879259DE2E2002E81A3 /* BidirectionalPopoverActionItem.xib */; };
		414B989925A21BB0002E81A3 /* TextEdit+Formatter.swift in Sources */ = {isa = PBXBuildFile; fileRef = 414B989825A21BB0002E81A3 /* TextEdit+Formatter.swift */; };
		414B98F025A239F8002E81A3 /* FormatterView.swift in Sources */ = {isa = PBXBuildFile; fileRef = 414B98EF25A239F8002E81A3 /* FormatterView.swift */; };
		414B98F625A23A04002E81A3 /* TextFormatterView.xib in Resources */ = {isa = PBXBuildFile; fileRef = 414B98F525A23A04002E81A3 /* TextFormatterView.xib */; };
		414B98FA25A23A4F002E81A3 /* NSView+Xib.swift in Sources */ = {isa = PBXBuildFile; fileRef = 414B98F925A23A4F002E81A3 /* NSView+Xib.swift */; };
		414B98FE25A27930002E81A3 /* FormatterType.swift in Sources */ = {isa = PBXBuildFile; fileRef = 414B98FD25A27930002E81A3 /* FormatterType.swift */; };
		4159E9D4259A1A81005FD355 /* BidirectionalPopover.swift in Sources */ = {isa = PBXBuildFile; fileRef = 4159E9D3259A1A81005FD355 /* BidirectionalPopover.swift */; };
		4159E9E2259A2575005FD355 /* BidirectionalPopover.xib in Resources */ = {isa = PBXBuildFile; fileRef = 4159E9E1259A2575005FD355 /* BidirectionalPopover.xib */; };
		4159EA0A259A3568005FD355 /* BidirectionalPopoverResultItem.swift in Sources */ = {isa = PBXBuildFile; fileRef = 4159EA08259A3568005FD355 /* BidirectionalPopoverResultItem.swift */; };
		4159EA0B259A3568005FD355 /* BidirectionalPopoverResultItem.xib in Resources */ = {isa = PBXBuildFile; fileRef = 4159EA09259A3568005FD355 /* BidirectionalPopoverResultItem.xib */; };
		416C09F3259C919200AF2903 /* CATransaction+Beam.swift in Sources */ = {isa = PBXBuildFile; fileRef = 416C09F2259C919200AF2903 /* CATransaction+Beam.swift */; };
		4170C43125923B6A0072C781 /* Popover.swift in Sources */ = {isa = PBXBuildFile; fileRef = 4170C43025923B6A0072C781 /* Popover.swift */; };
		417628A525B05DFB0082FFDF /* NSBezierPath+CGPath.swift in Sources */ = {isa = PBXBuildFile; fileRef = 417628A425B05DFB0082FFDF /* NSBezierPath+CGPath.swift */; };
		418170FF2581060A00317ED8 /* Colors.xcassets in Resources */ = {isa = PBXBuildFile; fileRef = 418170FE2581060A00317ED8 /* Colors.xcassets */; };
		418171122581082200317ED8 /* Assets.xcassets in Resources */ = {isa = PBXBuildFile; fileRef = 418171112581082200317ED8 /* Assets.xcassets */; };
		4181713325810CDC00317ED8 /* Constants.swift in Sources */ = {isa = PBXBuildFile; fileRef = 4181712B25810CDC00317ED8 /* Constants.swift */; };
		4181713525810CDC00317ED8 /* Beam.xcdatamodeld in Sources */ = {isa = PBXBuildFile; fileRef = 4181712E25810CDC00317ED8 /* Beam.xcdatamodeld */; };
		418171EB2581107C00317ED8 /* Autocompleter.swift in Sources */ = {isa = PBXBuildFile; fileRef = 4181715B2581107C00317ED8 /* Autocompleter.swift */; };
		418171EC2581107C00317ED8 /* Me.swift in Sources */ = {isa = PBXBuildFile; fileRef = 4181715E2581107C00317ED8 /* Me.swift */; };
		418171ED2581107C00317ED8 /* Session.swift in Sources */ = {isa = PBXBuildFile; fileRef = 4181715F2581107C00317ED8 /* Session.swift */; };
		418171EE2581107C00317ED8 /* GraphqlParametersProtocol.swift in Sources */ = {isa = PBXBuildFile; fileRef = 418171602581107C00317ED8 /* GraphqlParametersProtocol.swift */; };
		418171EF2581107C00317ED8 /* User.swift in Sources */ = {isa = PBXBuildFile; fileRef = 418171612581107C00317ED8 /* User.swift */; };
		418171F02581107C00317ED8 /* APIResponse.swift in Sources */ = {isa = PBXBuildFile; fileRef = 418171622581107C00317ED8 /* APIResponse.swift */; };
		418171F12581107C00317ED8 /* UserSessionRequest.swift in Sources */ = {isa = PBXBuildFile; fileRef = 418171632581107C00317ED8 /* UserSessionRequest.swift */; };
		418171F22581107C00317ED8 /* APIRequest.swift in Sources */ = {isa = PBXBuildFile; fileRef = 418171642581107C00317ED8 /* APIRequest.swift */; };
		418171F42581107C00317ED8 /* sign_up.graphql in Resources */ = {isa = PBXBuildFile; fileRef = 418171682581107C00317ED8 /* sign_up.graphql */; };
		418171F52581107C00317ED8 /* forgot_password.graphql in Resources */ = {isa = PBXBuildFile; fileRef = 418171692581107C00317ED8 /* forgot_password.graphql */; };
		418171F62581107C00317ED8 /* sign_in.graphql in Resources */ = {isa = PBXBuildFile; fileRef = 4181716A2581107C00317ED8 /* sign_in.graphql */; };
		418171F72581107C00317ED8 /* BeamData.swift in Sources */ = {isa = PBXBuildFile; fileRef = 4181716C2581107C00317ED8 /* BeamData.swift */; };
		418171F82581107C00317ED8 /* Score.swift in Sources */ = {isa = PBXBuildFile; fileRef = 4181716D2581107C00317ED8 /* Score.swift */; };
		418171F92581107C00317ED8 /* SearchEngine.swift in Sources */ = {isa = PBXBuildFile; fileRef = 4181716E2581107C00317ED8 /* SearchEngine.swift */; };
		418171FB2581107C00317ED8 /* BeamElement.swift in Sources */ = {isa = PBXBuildFile; fileRef = 418171702581107C00317ED8 /* BeamElement.swift */; };
		418171FC2581107C00317ED8 /* RoamImporter.swift in Sources */ = {isa = PBXBuildFile; fileRef = 418171732581107C00317ED8 /* RoamImporter.swift */; };
		418171FD2581107C00317ED8 /* NavigationContext.swift in Sources */ = {isa = PBXBuildFile; fileRef = 418171742581107C00317ED8 /* NavigationContext.swift */; };
		418171FE2581107C00317ED8 /* Html2Md.swift in Sources */ = {isa = PBXBuildFile; fileRef = 418171752581107C00317ED8 /* Html2Md.swift */; };
		418171FF2581107C00317ED8 /* CoreDataManager.swift in Sources */ = {isa = PBXBuildFile; fileRef = 418171772581107C00317ED8 /* CoreDataManager.swift */; };
		418172002581107C00317ED8 /* NotificationName+Beam.swift in Sources */ = {isa = PBXBuildFile; fileRef = 418171782581107C00317ED8 /* NotificationName+Beam.swift */; };
		418172012581107C00317ED8 /* Document+CoreDataProperties.swift in Sources */ = {isa = PBXBuildFile; fileRef = 418171792581107C00317ED8 /* Document+CoreDataProperties.swift */; };
		418172042581107C00317ED8 /* TemporaryFile.swift in Sources */ = {isa = PBXBuildFile; fileRef = 4181717C2581107C00317ED8 /* TemporaryFile.swift */; };
		418172072581107C00317ED8 /* Document.swift in Sources */ = {isa = PBXBuildFile; fileRef = 4181717F2581107C00317ED8 /* Document.swift */; };
		418172082581107C00317ED8 /* NSManagedObject+initExtension.swift in Sources */ = {isa = PBXBuildFile; fileRef = 418171802581107C00317ED8 /* NSManagedObject+initExtension.swift */; };
		418172092581107C00317ED8 /* CoreDataManager+backupExtension.swift in Sources */ = {isa = PBXBuildFile; fileRef = 418171812581107C00317ED8 /* CoreDataManager+backupExtension.swift */; };
		4181720A2581107C00317ED8 /* BrowserTab.swift in Sources */ = {isa = PBXBuildFile; fileRef = 418171822581107C00317ED8 /* BrowserTab.swift */; };
		4181720C2581107C00317ED8 /* BeamNote.swift in Sources */ = {isa = PBXBuildFile; fileRef = 418171842581107C00317ED8 /* BeamNote.swift */; };
		4181720D2581107C00317ED8 /* BID.swift in Sources */ = {isa = PBXBuildFile; fileRef = 418171852581107C00317ED8 /* BID.swift */; };
		4181720E2581107C00317ED8 /* NoteBackForwardList.swift in Sources */ = {isa = PBXBuildFile; fileRef = 418171862581107C00317ED8 /* NoteBackForwardList.swift */; };
		4181720F2581107C00317ED8 /* PageRank.swift in Sources */ = {isa = PBXBuildFile; fileRef = 418171872581107C00317ED8 /* PageRank.swift */; };
		418172112581107C00317ED8 /* Readability.swift in Sources */ = {isa = PBXBuildFile; fileRef = 4181718B2581107C00317ED8 /* Readability.swift */; };
		418172122581107C00317ED8 /* EventsTracker.swift in Sources */ = {isa = PBXBuildFile; fileRef = 4181718C2581107C00317ED8 /* EventsTracker.swift */; };
		418172132581107C00317ED8 /* Logger.swift in Sources */ = {isa = PBXBuildFile; fileRef = 4181718D2581107C00317ED8 /* Logger.swift */; };
		418172152581107C00317ED8 /* NSContainerView.swift in Sources */ = {isa = PBXBuildFile; fileRef = 4181718F2581107C00317ED8 /* NSContainerView.swift */; };
		418172172581107C00317ED8 /* OverrideConsole.js in Resources */ = {isa = PBXBuildFile; fileRef = 418171912581107C00317ED8 /* OverrideConsole.js */; };
		418172182581107C00317ED8 /* PerformanceDebug.swift in Sources */ = {isa = PBXBuildFile; fileRef = 418171922581107C00317ED8 /* PerformanceDebug.swift */; };
		418172192581107C00317ED8 /* Persistence.swift in Sources */ = {isa = PBXBuildFile; fileRef = 418171942581107C00317ED8 /* Persistence.swift */; };
		4181721A2581107C00317ED8 /* StandardStorable.swift in Sources */ = {isa = PBXBuildFile; fileRef = 418171952581107C00317ED8 /* StandardStorable.swift */; };
		4181721B2581107C00317ED8 /* Maths.swift in Sources */ = {isa = PBXBuildFile; fileRef = 418171962581107C00317ED8 /* Maths.swift */; };
		4181721D2581107C00317ED8 /* NSImage+Beam.swift in Sources */ = {isa = PBXBuildFile; fileRef = 418171982581107C00317ED8 /* NSImage+Beam.swift */; };
		4181721E2581107C00317ED8 /* OSLog+Beam.swift in Sources */ = {isa = PBXBuildFile; fileRef = 418171992581107C00317ED8 /* OSLog+Beam.swift */; };
		4181721F2581107C00317ED8 /* JSSourceLoader.swift in Sources */ = {isa = PBXBuildFile; fileRef = 4181719A2581107C00317ED8 /* JSSourceLoader.swift */; };
		418172202581107C00317ED8 /* Information.swift in Sources */ = {isa = PBXBuildFile; fileRef = 4181719B2581107C00317ED8 /* Information.swift */; };
		418172212581107C00317ED8 /* String+LoremIpsum.swift in Sources */ = {isa = PBXBuildFile; fileRef = 4181719D2581107C00317ED8 /* String+LoremIpsum.swift */; };
		418172222581107C00317ED8 /* NSView+Beam.swift in Sources */ = {isa = PBXBuildFile; fileRef = 4181719E2581107C00317ED8 /* NSView+Beam.swift */; };
		418172232581107C00317ED8 /* String+Ranges.swift in Sources */ = {isa = PBXBuildFile; fileRef = 4181719F2581107C00317ED8 /* String+Ranges.swift */; };
		418172242581107C00317ED8 /* String+URL.swift in Sources */ = {isa = PBXBuildFile; fileRef = 418171A02581107C00317ED8 /* String+URL.swift */; };
		418172252581107C00317ED8 /* String+Regex.swift in Sources */ = {isa = PBXBuildFile; fileRef = 418171A12581107C00317ED8 /* String+Regex.swift */; };
		418172262581107C00317ED8 /* NSRange+Beam.swift in Sources */ = {isa = PBXBuildFile; fileRef = 418171A22581107C00317ED8 /* NSRange+Beam.swift */; };
		418172272581107C00317ED8 /* NSMutableAttributedString+Range.swift in Sources */ = {isa = PBXBuildFile; fileRef = 418171A32581107C00317ED8 /* NSMutableAttributedString+Range.swift */; };
		418172282581107C00317ED8 /* ClosedRange+Beam.swift in Sources */ = {isa = PBXBuildFile; fileRef = 418171A42581107C00317ED8 /* ClosedRange+Beam.swift */; };
		4181722A2581107C00317ED8 /* NSRect+Beam.swift in Sources */ = {isa = PBXBuildFile; fileRef = 418171A62581107C00317ED8 /* NSRect+Beam.swift */; };
		4181722B2581107C00317ED8 /* String+Localization.swift in Sources */ = {isa = PBXBuildFile; fileRef = 418171A72581107C00317ED8 /* String+Localization.swift */; };
		4181722C2581107C00317ED8 /* AutocompleteList.swift in Sources */ = {isa = PBXBuildFile; fileRef = 418171AB2581107C00317ED8 /* AutocompleteList.swift */; };
		4181722E2581107C00317ED8 /* AutocompleteItem.swift in Sources */ = {isa = PBXBuildFile; fileRef = 418171AD2581107C00317ED8 /* AutocompleteItem.swift */; };
		4181722F2581107C00317ED8 /* BeamWindow.swift in Sources */ = {isa = PBXBuildFile; fileRef = 418171AE2581107C00317ED8 /* BeamWindow.swift */; };
		418172372581107C00317ED8 /* TextEditOperations.swift in Sources */ = {isa = PBXBuildFile; fileRef = 418171B82581107C00317ED8 /* TextEditOperations.swift */; };
		418172382581107C00317ED8 /* TextNode.swift in Sources */ = {isa = PBXBuildFile; fileRef = 418171B92581107C00317ED8 /* TextNode.swift */; };
		418172392581107C00317ED8 /* Lexer.swift in Sources */ = {isa = PBXBuildFile; fileRef = 418171BB2581107C00317ED8 /* Lexer.swift */; };
		4181723A2581107C00317ED8 /* Parser.swift in Sources */ = {isa = PBXBuildFile; fileRef = 418171BC2581107C00317ED8 /* Parser.swift */; };
		4181723C2581107C00317ED8 /* TextEditMovements.swift in Sources */ = {isa = PBXBuildFile; fileRef = 418171BE2581107C00317ED8 /* TextEditMovements.swift */; };
		4181723D2581107C00317ED8 /* TextEdit.swift in Sources */ = {isa = PBXBuildFile; fileRef = 418171BF2581107C00317ED8 /* TextEdit.swift */; };
		4181723E2581107C00317ED8 /* TextEditCommands.swift in Sources */ = {isa = PBXBuildFile; fileRef = 418171C02581107C00317ED8 /* TextEditCommands.swift */; };
		4181723F2581107C00317ED8 /* Font.swift in Sources */ = {isa = PBXBuildFile; fileRef = 418171C12581107C00317ED8 /* Font.swift */; };
		418172412581107C00317ED8 /* ScrollableTextView.xib in Resources */ = {isa = PBXBuildFile; fileRef = 418171C42581107C00317ED8 /* ScrollableTextView.xib */; };
		418172442581107C00317ED8 /* ScrollableTextView.swift in Sources */ = {isa = PBXBuildFile; fileRef = 418171C72581107C00317ED8 /* ScrollableTextView.swift */; };
		418172452581107C00317ED8 /* SearchBar.swift in Sources */ = {isa = PBXBuildFile; fileRef = 418171C82581107C00317ED8 /* SearchBar.swift */; };
		4181724A2581107C00317ED8 /* TextView.swift in Sources */ = {isa = PBXBuildFile; fileRef = 418171CD2581107C00317ED8 /* TextView.swift */; };
		4181724C2581107C00317ED8 /* BrowserTabView.swift in Sources */ = {isa = PBXBuildFile; fileRef = 418171D02581107C00317ED8 /* BrowserTabView.swift */; };
		4181724D2581107C00317ED8 /* BrowserTabBar.swift in Sources */ = {isa = PBXBuildFile; fileRef = 418171D12581107C00317ED8 /* BrowserTabBar.swift */; };
		4181724E2581107C00317ED8 /* TabStats.swift in Sources */ = {isa = PBXBuildFile; fileRef = 418171D22581107C00317ED8 /* TabStats.swift */; };
		4181724F2581107C00317ED8 /* WebView.swift in Sources */ = {isa = PBXBuildFile; fileRef = 418171D32581107C00317ED8 /* WebView.swift */; };
		418172502581107C00317ED8 /* NoteView.swift in Sources */ = {isa = PBXBuildFile; fileRef = 418171D52581107C00317ED8 /* NoteView.swift */; };
		418172512581107C00317ED8 /* JournalView.swift in Sources */ = {isa = PBXBuildFile; fileRef = 418171D62581107C00317ED8 /* JournalView.swift */; };
		418172522581107C00317ED8 /* OmniBarSearchField.swift in Sources */ = {isa = PBXBuildFile; fileRef = 418171D82581107C00317ED8 /* OmniBarSearchField.swift */; };
		418172532581107C00317ED8 /* Chevrons.swift in Sources */ = {isa = PBXBuildFile; fileRef = 418171D92581107C00317ED8 /* Chevrons.swift */; };
		418172542581107C00317ED8 /* OmniBar.swift in Sources */ = {isa = PBXBuildFile; fileRef = 418171DA2581107C00317ED8 /* OmniBar.swift */; };
		418172562581107C00317ED8 /* GlobalTabTitle.swift in Sources */ = {isa = PBXBuildFile; fileRef = 418171DC2581107C00317ED8 /* GlobalTabTitle.swift */; };
		418172592581107C00317ED8 /* ContentView.swift in Sources */ = {isa = PBXBuildFile; fileRef = 418171E02581107C00317ED8 /* ContentView.swift */; };
		4181725D2581107C00317ED8 /* AuthenticationManager.swift in Sources */ = {isa = PBXBuildFile; fileRef = 418171E72581107C00317ED8 /* AuthenticationManager.swift */; };
		4181725E2581107C00317ED8 /* AccountManager.swift in Sources */ = {isa = PBXBuildFile; fileRef = 418171E82581107C00317ED8 /* AccountManager.swift */; };
		4181725F2581107C00317ED8 /* DocumentManager.swift in Sources */ = {isa = PBXBuildFile; fileRef = 418171E92581107C00317ED8 /* DocumentManager.swift */; };
		418172602581107C00317ED8 /* LibrairiesManager.swift in Sources */ = {isa = PBXBuildFile; fileRef = 418171EA2581107C00317ED8 /* LibrairiesManager.swift */; };
		4181727B258110D100317ED8 /* AppDelegate+CoreData.swift in Sources */ = {isa = PBXBuildFile; fileRef = 41817277258110D100317ED8 /* AppDelegate+CoreData.swift */; };
		4181727E258110D100317ED8 /* AppDelegate+URL.swift in Sources */ = {isa = PBXBuildFile; fileRef = 4181727A258110D100317ED8 /* AppDelegate+URL.swift */; };
		418172AA25811A3A00317ED8 /* BeamTextField.swift in Sources */ = {isa = PBXBuildFile; fileRef = 418172A825811A3A00317ED8 /* BeamTextField.swift */; };
		418172AB25811A3A00317ED8 /* BeamTextFieldView.swift in Sources */ = {isa = PBXBuildFile; fileRef = 418172A925811A3A00317ED8 /* BeamTextFieldView.swift */; };
		418172B525811AAA00317ED8 /* Tick.swift in Sources */ = {isa = PBXBuildFile; fileRef = 418172B225811AAA00317ED8 /* Tick.swift */; };
		418172B625811AAA00317ED8 /* FrameAnimation.swift in Sources */ = {isa = PBXBuildFile; fileRef = 418172B325811AAA00317ED8 /* FrameAnimation.swift */; };
		418172CF25811AF800317ED8 /* Animation.swift in Sources */ = {isa = PBXBuildFile; fileRef = 418172CE25811AF800317ED8 /* Animation.swift */; };
		418172D625811B8700317ED8 /* RoundRectButtonStyle.swift in Sources */ = {isa = PBXBuildFile; fileRef = 418172D525811B8700317ED8 /* RoundRectButtonStyle.swift */; };
		418172FF25811DB200317ED8 /* Readability.js in Resources */ = {isa = PBXBuildFile; fileRef = 418172FD25811DB200317ED8 /* Readability.js */; };
		4181730025811DB200317ED8 /* SelectionObserver.js in Resources */ = {isa = PBXBuildFile; fileRef = 418172FE25811DB200317ED8 /* SelectionObserver.js */; };
		4181731725811E1800317ED8 /* CursorMovement.swift in Sources */ = {isa = PBXBuildFile; fileRef = 4181731625811E1800317ED8 /* CursorMovement.swift */; };
		4181732D25811E9800317ED8 /* Icon.swift in Sources */ = {isa = PBXBuildFile; fileRef = 4181732C25811E9800317ED8 /* Icon.swift */; };
		4181733225811F4800317ED8 /* KeyCode.swift in Sources */ = {isa = PBXBuildFile; fileRef = 4181733125811F4800317ED8 /* KeyCode.swift */; };
		4181733725811F6300317ED8 /* Mode.swift in Sources */ = {isa = PBXBuildFile; fileRef = 4181733625811F6300317ED8 /* Mode.swift */; };
		4181734E2581204900317ED8 /* BeamState.swift in Sources */ = {isa = PBXBuildFile; fileRef = 4181734D2581204900317ED8 /* BeamState.swift */; };
		418173B6258124D500317ED8 /* NSAttributedString+Beam.swift in Sources */ = {isa = PBXBuildFile; fileRef = 418173B5258124D500317ED8 /* NSAttributedString+Beam.swift */; };
		418173BE2581251600317ED8 /* URL+Beam.swift in Sources */ = {isa = PBXBuildFile; fileRef = 418173BD2581251600317ED8 /* URL+Beam.swift */; };
		418173C32581276F00317ED8 /* String+NSMutableAttributedString.swift in Sources */ = {isa = PBXBuildFile; fileRef = 418173C22581276F00317ED8 /* String+NSMutableAttributedString.swift */; };
		4181744325812C5F00317ED8 /* NSColor+Beam.swift in Sources */ = {isa = PBXBuildFile; fileRef = 4181744225812C5F00317ED8 /* NSColor+Beam.swift */; };
		41855A3A25D1334F00DA49DC /* BeamCollectionView.swift in Sources */ = {isa = PBXBuildFile; fileRef = 41855A3925D1334F00DA49DC /* BeamCollectionView.swift */; };
		418EA94225D696EA005894AA /* HyperlinkFormatterView.swift in Sources */ = {isa = PBXBuildFile; fileRef = 418EA94125D696EA005894AA /* HyperlinkFormatterView.swift */; };
		41A969FF2581394300E6594B /* Configuration.swift in Sources */ = {isa = PBXBuildFile; fileRef = 41A969FE2581394300E6594B /* Configuration.swift */; };
		41B4277B25E52DCA00A8243F /* Localizable.stringsdict in Resources */ = {isa = PBXBuildFile; fileRef = 41B4277A25E52DCA00A8243F /* Localizable.stringsdict */; };
		41D169A625DC07260018E5F2 /* Inter-Bold.otf in Resources */ = {isa = PBXBuildFile; fileRef = 41D169A125DC07250018E5F2 /* Inter-Bold.otf */; };
		41D169A725DC07260018E5F2 /* Inter-Regular.otf in Resources */ = {isa = PBXBuildFile; fileRef = 41D169A225DC07260018E5F2 /* Inter-Regular.otf */; };
		41D169A825DC07260018E5F2 /* Inter-SemiBold.otf in Resources */ = {isa = PBXBuildFile; fileRef = 41D169A325DC07260018E5F2 /* Inter-SemiBold.otf */; };
		41D169A925DC07260018E5F2 /* Inter-Italic.otf in Resources */ = {isa = PBXBuildFile; fileRef = 41D169A425DC07260018E5F2 /* Inter-Italic.otf */; };
		41D169AA25DC07260018E5F2 /* Inter-Medium.otf in Resources */ = {isa = PBXBuildFile; fileRef = 41D169A525DC07260018E5F2 /* Inter-Medium.otf */; };
		41EA89B825B838D40033EAB9 /* FormatterViewType.swift in Sources */ = {isa = PBXBuildFile; fileRef = 41EA89B725B838D40033EAB9 /* FormatterViewType.swift */; };
		41FAD34F25E5742800D78B36 /* CALayer+Animation.swift in Sources */ = {isa = PBXBuildFile; fileRef = 41FAD34E25E5742800D78B36 /* CALayer+Animation.swift */; };
		5204290B25A4B3D300DD677C /* document_updated_at.graphql in Resources */ = {isa = PBXBuildFile; fileRef = 5204290A25A4B3D300DD677C /* document_updated_at.graphql */; };
		5204FE3B25F128BD00FD22F8 /* DocumentStruct.swift in Sources */ = {isa = PBXBuildFile; fileRef = 5204FE3A25F128BD00FD22F8 /* DocumentStruct.swift */; };
		5206280C25922D6300D7CD9E /* delete_document.graphql in Resources */ = {isa = PBXBuildFile; fileRef = 5206280B25922D6300D7CD9E /* delete_document.graphql */; };
		5206281025922D6C00D7CD9E /* update_document.graphql in Resources */ = {isa = PBXBuildFile; fileRef = 5206280F25922D6C00D7CD9E /* update_document.graphql */; };
		5206281425922D7800D7CD9E /* document.graphql in Resources */ = {isa = PBXBuildFile; fileRef = 5206281325922D7800D7CD9E /* document.graphql */; };
		5206281825922D8A00D7CD9E /* delete_all_documents.graphql in Resources */ = {isa = PBXBuildFile; fileRef = 5206281725922D8A00D7CD9E /* delete_all_documents.graphql */; };
		5206281C25922D9700D7CD9E /* import_documents.graphql in Resources */ = {isa = PBXBuildFile; fileRef = 5206281B25922D9700D7CD9E /* import_documents.graphql */; };
		5206282625923B6800D7CD9E /* DocumentRequest.swift in Sources */ = {isa = PBXBuildFile; fileRef = 5206282525923B6800D7CD9E /* DocumentRequest.swift */; };
		5206283E25923EB500D7CD9E /* DocumentAPIType.swift in Sources */ = {isa = PBXBuildFile; fileRef = 5206283D25923EB500D7CD9E /* DocumentAPIType.swift */; };
		521EEDDD25937E9200BA2485 /* DocumentsWindow.swift in Sources */ = {isa = PBXBuildFile; fileRef = 521EEDDC25937E9200BA2485 /* DocumentsWindow.swift */; };
		521EEDE125937F5B00BA2485 /* DocumentsContentView.swift in Sources */ = {isa = PBXBuildFile; fileRef = 521EEDE025937F5B00BA2485 /* DocumentsContentView.swift */; };
		521EEDE525937F7F00BA2485 /* DocumentsList.swift in Sources */ = {isa = PBXBuildFile; fileRef = 521EEDE425937F7F00BA2485 /* DocumentsList.swift */; };
		521EEDE925937FAD00BA2485 /* DocumentRow.swift in Sources */ = {isa = PBXBuildFile; fileRef = 521EEDE825937FAD00BA2485 /* DocumentRow.swift */; };
		521EEDED2593803F00BA2485 /* DocumentDetail.swift in Sources */ = {isa = PBXBuildFile; fileRef = 521EEDEC2593803F00BA2485 /* DocumentDetail.swift */; };
		521EEDF12593819000BA2485 /* Document+ResultsController.swift in Sources */ = {isa = PBXBuildFile; fileRef = 521EEDF02593819000BA2485 /* Document+ResultsController.swift */; };
		521EEDF72593824100BA2485 /* AppDelegate+Document.swift in Sources */ = {isa = PBXBuildFile; fileRef = 521EEDF62593824100BA2485 /* AppDelegate+Document.swift */; };
		521EEDFB2593927100BA2485 /* Int+ByteSize.swift in Sources */ = {isa = PBXBuildFile; fileRef = 521EEDFA2593927100BA2485 /* Int+ByteSize.swift */; };
		522AFB2825CBFAB100F60647 /* DocumentManagerTestsHelper.swift in Sources */ = {isa = PBXBuildFile; fileRef = 522AFB2725CBFAB100F60647 /* DocumentManagerTestsHelper.swift */; };
		523FF66125C31D8800B4BD6E /* Data+String.swift in Sources */ = {isa = PBXBuildFile; fileRef = 523FF66025C31D8800B4BD6E /* Data+String.swift */; };
		523FF67925C31D9D00B4BD6E /* String+Data.swift in Sources */ = {isa = PBXBuildFile; fileRef = 523FF67825C31D9D00B4BD6E /* String+Data.swift */; };
		5242684D25ED408500DB1D05 /* String+Split.swift in Sources */ = {isa = PBXBuildFile; fileRef = 5242684C25ED408500DB1D05 /* String+Split.swift */; };
		5242685025ED40F500DB1D05 /* String+Split.swift in Sources */ = {isa = PBXBuildFile; fileRef = 5242684C25ED408500DB1D05 /* String+Split.swift */; };
		524299C725A47D2600F4DBF5 /* AppDelegate+Preferences.swift in Sources */ = {isa = PBXBuildFile; fileRef = 524299C625A47D2600F4DBF5 /* AppDelegate+Preferences.swift */; };
		524299E725A480A300F4DBF5 /* AccountsView.swift in Sources */ = {isa = PBXBuildFile; fileRef = 524299E225A480A300F4DBF5 /* AccountsView.swift */; };
		524299EE25A488E000F4DBF5 /* AdvancedPreferencesView.swift in Sources */ = {isa = PBXBuildFile; fileRef = 524299ED25A488E000F4DBF5 /* AdvancedPreferencesView.swift */; };
		524425F125C832110095422A /* AccountManagerTests.swift in Sources */ = {isa = PBXBuildFile; fileRef = 524425F025C832110095422A /* AccountManagerTests.swift */; };
		524520A425C8234500AC0007 /* BeamElement+Merge.swift in Sources */ = {isa = PBXBuildFile; fileRef = 524520A325C8234500AC0007 /* BeamElement+Merge.swift */; };
		524B856D25D2DD0700BB7C7A /* NSMAnagedObjectContext+performAndWait.swift in Sources */ = {isa = PBXBuildFile; fileRef = 524B856C25D2DD0700BB7C7A /* NSMAnagedObjectContext+performAndWait.swift */; };
		524CF6B225F27318007312F0 /* DocumentRequest+Encryption.swift in Sources */ = {isa = PBXBuildFile; fileRef = 524CF6B125F27318007312F0 /* DocumentRequest+Encryption.swift */; };
		524CF6CA25F2735D007312F0 /* EncryptionManager.swift in Sources */ = {isa = PBXBuildFile; fileRef = 524CF6C925F2735D007312F0 /* EncryptionManager.swift */; };
		524CF6CE25F27609007312F0 /* KeychainStorable.swift in Sources */ = {isa = PBXBuildFile; fileRef = 524CF6CD25F27609007312F0 /* KeychainStorable.swift */; };
		524CF6D725F28F97007312F0 /* EncryptionManagerTests.swift in Sources */ = {isa = PBXBuildFile; fileRef = 524CF6D625F28F97007312F0 /* EncryptionManagerTests.swift */; };
		524CF6DB25F29119007312F0 /* SymmetricKey+Serialize.swift in Sources */ = {isa = PBXBuildFile; fileRef = 524CF6DA25F29119007312F0 /* SymmetricKey+Serialize.swift */; };
		525C233C25BAF8EF001B9625 /* libgit2.a in Frameworks */ = {isa = PBXBuildFile; fileRef = 525C233B25BAF8EF001B9625 /* libgit2.a */; };
		525C235125BAFC6B001B9625 /* Merge.swift in Sources */ = {isa = PBXBuildFile; fileRef = 525C235025BAFC6B001B9625 /* Merge.swift */; };
		525C235825BAFCAA001B9625 /* MergeTests.swift in Sources */ = {isa = PBXBuildFile; fileRef = 525C235725BAFCAA001B9625 /* MergeTests.swift */; };
		526016CE25ADC10800634695 /* String+MD5.swift in Sources */ = {isa = PBXBuildFile; fileRef = 526016CD25ADC10800634695 /* String+MD5.swift */; };
		5260172125ADCBE800634695 /* documents.graphql in Resources */ = {isa = PBXBuildFile; fileRef = 5260172025ADCBE800634695 /* documents.graphql */; };
		526017F425AE074E00634695 /* ConsoleWindow.swift in Sources */ = {isa = PBXBuildFile; fileRef = 526017F325AE074E00634695 /* ConsoleWindow.swift */; };
		526017F825AE078600634695 /* ConsoleContentView.swift in Sources */ = {isa = PBXBuildFile; fileRef = 526017F725AE078600634695 /* ConsoleContentView.swift */; };
		526017FC25AE081E00634695 /* AppDelegate+Console.swift in Sources */ = {isa = PBXBuildFile; fileRef = 526017FB25AE081E00634695 /* AppDelegate+Console.swift */; };
		5273C65A25DA835500B00EC3 /* DocumentRequestTests.swift in Sources */ = {isa = PBXBuildFile; fileRef = 5273C65725DA835400B00EC3 /* DocumentRequestTests.swift */; };
		5273C65B25DA835500B00EC3 /* APIRequestTests.swift in Sources */ = {isa = PBXBuildFile; fileRef = 5273C65825DA835400B00EC3 /* APIRequestTests.swift */; };
		5273C65C25DA835500B00EC3 /* UserSessionRequestTests.swift in Sources */ = {isa = PBXBuildFile; fileRef = 5273C65925DA835400B00EC3 /* UserSessionRequestTests.swift */; };
		5273C66D25DA857400B00EC3 /* BeamUITestsMenuGenerator.swift in Sources */ = {isa = PBXBuildFile; fileRef = 5273C66C25DA857400B00EC3 /* BeamUITestsMenuGenerator.swift */; };
		527DF48725710ECB00A0A56D /* DocumentManagerTests.swift in Sources */ = {isa = PBXBuildFile; fileRef = 527DF48625710ECB00A0A56D /* DocumentManagerTests.swift */; };
		5281B01825C962EF00DF66D9 /* DocumentManagerNetworkTests.swift in Sources */ = {isa = PBXBuildFile; fileRef = 5281B01725C962EF00DF66D9 /* DocumentManagerNetworkTests.swift */; };
		5281B06425C98D2600DF66D9 /* PersistenceTests.swift in Sources */ = {isa = PBXBuildFile; fileRef = 5281B06325C98D2600DF66D9 /* PersistenceTests.swift */; };
		5281B07525C994BE00DF66D9 /* ConfigurationTests.swift in Sources */ = {isa = PBXBuildFile; fileRef = 5281B07425C994BE00DF66D9 /* ConfigurationTests.swift */; };
		5281B07C25C9989300DF66D9 /* 1_local.json in Resources */ = {isa = PBXBuildFile; fileRef = 5281B07B25C9989300DF66D9 /* 1_local.json */; };
		5281B08225C9989E00DF66D9 /* 1_remote.json in Resources */ = {isa = PBXBuildFile; fileRef = 5281B08125C9989E00DF66D9 /* 1_remote.json */; };
		5281B08625C998A900DF66D9 /* 1_merged.json in Resources */ = {isa = PBXBuildFile; fileRef = 5281B08525C998A900DF66D9 /* 1_merged.json */; };
		5281B08A25C998E700DF66D9 /* 1_ancestor.json in Resources */ = {isa = PBXBuildFile; fileRef = 5281B08925C998E700DF66D9 /* 1_ancestor.json */; };
		5281B09025C99D1C00DF66D9 /* 2_ancestor.json in Resources */ = {isa = PBXBuildFile; fileRef = 5281B08F25C99D1C00DF66D9 /* 2_ancestor.json */; };
		5281B09425C99D3300DF66D9 /* 2_local.json in Resources */ = {isa = PBXBuildFile; fileRef = 5281B09325C99D3300DF66D9 /* 2_local.json */; };
		5281B09825C99D4B00DF66D9 /* 2_remote.json in Resources */ = {isa = PBXBuildFile; fileRef = 5281B09725C99D4B00DF66D9 /* 2_remote.json */; };
		528286B625E806CD00C0CCEE /* NoteEditorUITests.swift in Sources */ = {isa = PBXBuildFile; fileRef = 528286B525E806CD00C0CCEE /* NoteEditorUITests.swift */; };
		5287EC2F25C42B0100CE1DD9 /* String+UUID.swift in Sources */ = {isa = PBXBuildFile; fileRef = 5287EC2E25C42B0100CE1DD9 /* String+UUID.swift */; };
		528910ED25FBBDE800492969 /* DocumentAPITypeTests.swift in Sources */ = {isa = PBXBuildFile; fileRef = 528910EC25FBBDE800492969 /* DocumentAPITypeTests.swift */; };
		5298649125D151D300D27A80 /* AutocompleteTests.swift in Sources */ = {isa = PBXBuildFile; fileRef = 5298649025D151D300D27A80 /* AutocompleteTests.swift */; };
		529E1AD425D45CFA00DD25B8 /* APIRequestError.swift in Sources */ = {isa = PBXBuildFile; fileRef = 529E1AD325D45CFA00DD25B8 /* APIRequestError.swift */; };
		529E1EE625D3EDA300F8B500 /* BeamTestsHelper.swift in Sources */ = {isa = PBXBuildFile; fileRef = 529E1EE525D3EDA300F8B500 /* BeamTestsHelper.swift */; };
		52A94E3C25E90094004BAC93 /* XCUIElement+clear.swift in Sources */ = {isa = PBXBuildFile; fileRef = 52A94E3B25E90094004BAC93 /* XCUIElement+clear.swift */; };
		52B5EF78252F520100914D52 /* CoreDataTests.swift in Sources */ = {isa = PBXBuildFile; fileRef = 52B5EF77252F520100914D52 /* CoreDataTests.swift */; };
		52BB69A925CD5A49007A1173 /* OmniBarUITests.swift in Sources */ = {isa = PBXBuildFile; fileRef = 52BB69A825CD5A49007A1173 /* OmniBarUITests.swift */; };
		52C3077B25C311950027C4B1 /* BeamDate.swift in Sources */ = {isa = PBXBuildFile; fileRef = 52C3077A25C311950027C4B1 /* BeamDate.swift */; };
		52C3078225C311B00027C4B1 /* BeamDateTests.swift in Sources */ = {isa = PBXBuildFile; fileRef = 52C3078125C311B00027C4B1 /* BeamDateTests.swift */; };
		52C3294225AC7A8E00EF11E7 /* DocumentTests.swift in Sources */ = {isa = PBXBuildFile; fileRef = 52C3294125AC7A8E00EF11E7 /* DocumentTests.swift */; };
		52C60BFA258B638F008B7C10 /* Sparkle.framework in Frameworks */ = {isa = PBXBuildFile; fileRef = 52C60B9D258B6333008B7C10 /* Sparkle.framework */; };
		52C60BFB258B638F008B7C10 /* Sparkle.framework in Embed Frameworks */ = {isa = PBXBuildFile; fileRef = 52C60B9D258B6333008B7C10 /* Sparkle.framework */; settings = {ATTRIBUTES = (CodeSignOnCopy, RemoveHeadersOnCopy, ); }; };
		52DD2457258B687200651C84 /* org.sparkle-project.InstallerConnection.xpc in Embed XPC Services */ = {isa = PBXBuildFile; fileRef = 52DD2442258B681500651C84 /* org.sparkle-project.InstallerConnection.xpc */; settings = {ATTRIBUTES = (RemoveHeadersOnCopy, ); }; };
		52DD2458258B687200651C84 /* org.sparkle-project.InstallerLauncher.xpc in Embed XPC Services */ = {isa = PBXBuildFile; fileRef = 52DD2440258B681500651C84 /* org.sparkle-project.InstallerLauncher.xpc */; settings = {ATTRIBUTES = (RemoveHeadersOnCopy, ); }; };
		52DD2459258B687200651C84 /* org.sparkle-project.InstallerStatus.xpc in Embed XPC Services */ = {isa = PBXBuildFile; fileRef = 52DD2444258B681500651C84 /* org.sparkle-project.InstallerStatus.xpc */; settings = {ATTRIBUTES = (RemoveHeadersOnCopy, ); }; };
		52DD53F125F1122F004F7EC8 /* BeamExport.sqlite in Resources */ = {isa = PBXBuildFile; fileRef = 52DD53DC25F1122F004F7EC8 /* BeamExport.sqlite */; };
		52DEF1CA252B259700561493 /* CoreDataManagerTests.swift in Sources */ = {isa = PBXBuildFile; fileRef = 52DEF1C9252B259700561493 /* CoreDataManagerTests.swift */; };
		52DF49A625E42110009A651E /* BeamUITestsHelper.swift in Sources */ = {isa = PBXBuildFile; fileRef = 52DF49A525E42110009A651E /* BeamUITestsHelper.swift */; };
		52E04FD6252C7A4600AD9F56 /* writing_space.json in Resources */ = {isa = PBXBuildFile; fileRef = 52E04FD5252C7A4600AD9F56 /* writing_space.json */; };
		52E04FED252C814D00AD9F56 /* RoamImporterTests.swift in Sources */ = {isa = PBXBuildFile; fileRef = 52E04FEC252C814D00AD9F56 /* RoamImporterTests.swift */; };
		52F27FCB25B9B404006E09A2 /* ViewModelFetchedResults.swift in Sources */ = {isa = PBXBuildFile; fileRef = 52F27FB625B9B404006E09A2 /* ViewModelFetchedResults.swift */; };
		52FB30CA25E3D7B3001BF098 /* String+Title.swift in Sources */ = {isa = PBXBuildFile; fileRef = 52FB30C925E3D7B3001BF098 /* String+Title.swift */; };
		52FC002325E4244200ABECB0 /* MenuAvailableCommands.swift in Sources */ = {isa = PBXBuildFile; fileRef = 52FC002225E4244200ABECB0 /* MenuAvailableCommands.swift */; };
		52FC002425E4244200ABECB0 /* MenuAvailableCommands.swift in Sources */ = {isa = PBXBuildFile; fileRef = 52FC002225E4244200ABECB0 /* MenuAvailableCommands.swift */; };
		52FC003D25E426FE00ABECB0 /* BeamUITestsMenuGeneratorTests.swift in Sources */ = {isa = PBXBuildFile; fileRef = 52FC003C25E426FE00ABECB0 /* BeamUITestsMenuGeneratorTests.swift */; };
		562A8B3625B5D8B5004D3D8A /* String+NL.swift in Sources */ = {isa = PBXBuildFile; fileRef = 562A8B3525B5D8B5004D3D8A /* String+NL.swift */; };
		562A8B5225B5E3D8004D3D8A /* String+NLTests.swift in Sources */ = {isa = PBXBuildFile; fileRef = 562A8B5125B5E3D8004D3D8A /* String+NLTests.swift */; };
		562A8B7925B6ED03004D3D8A /* CoreMLTests.swift in Sources */ = {isa = PBXBuildFile; fileRef = 562A8B7825B6ED03004D3D8A /* CoreMLTests.swift */; };
		56A5BD3125CC680E00ED7C50 /* url.stopwords in Resources */ = {isa = PBXBuildFile; fileRef = 56A5BD3025CC680E00ED7C50 /* url.stopwords */; };
		56A5BD3725CCAFA400ED7C50 /* english.stopwords in Resources */ = {isa = PBXBuildFile; fileRef = 56A5BD3625CCAFA400ED7C50 /* english.stopwords */; };
		9611995E25A27A17005BEC82 /* BeamObjCBridge.m in Sources */ = {isa = PBXBuildFile; fileRef = 9611995D25A27A17005BEC82 /* BeamObjCBridge.m */; };
		961EC4F225B4511D009FA322 /* Layer.swift in Sources */ = {isa = PBXBuildFile; fileRef = 961EC4F125B4511D009FA322 /* Layer.swift */; };
		961EC50B25B495DB009FA322 /* ButtonLayer.swift in Sources */ = {isa = PBXBuildFile; fileRef = 961EC50A25B495DB009FA322 /* ButtonLayer.swift */; };
		961EC51725B5038E009FA322 /* ChevronButton.swift in Sources */ = {isa = PBXBuildFile; fileRef = 961EC51625B5038E009FA322 /* ChevronButton.swift */; };
		961EC58625B7A75A009FA322 /* LinkManager.swift in Sources */ = {isa = PBXBuildFile; fileRef = 961EC58525B7A75A009FA322 /* LinkManager.swift */; };
		964548A02523B3550064D062 /* CloudKit.framework in Frameworks */ = {isa = PBXBuildFile; fileRef = 9645489F2523B3550064D062 /* CloudKit.framework */; };
		965A78292514F147009980D4 /* AppDelegate.swift in Sources */ = {isa = PBXBuildFile; fileRef = 965A78282514F147009980D4 /* AppDelegate.swift */; };
		965A78332514F148009980D4 /* Preview Assets.xcassets in Resources */ = {isa = PBXBuildFile; fileRef = 965A78322514F148009980D4 /* Preview Assets.xcassets */; };
		965A78362514F148009980D4 /* Main.storyboard in Resources */ = {isa = PBXBuildFile; fileRef = 965A78342514F148009980D4 /* Main.storyboard */; };
		965A78422514F149009980D4 /* BeamTests.swift in Sources */ = {isa = PBXBuildFile; fileRef = 965A78412514F149009980D4 /* BeamTests.swift */; };
		965A784D2514F149009980D4 /* BeamUITests.swift in Sources */ = {isa = PBXBuildFile; fileRef = 965A784C2514F149009980D4 /* BeamUITests.swift */; };
		9674080625F237B2000AC2B8 /* String+URLTests.swift in Sources */ = {isa = PBXBuildFile; fileRef = 9674080525F237B2000AC2B8 /* String+URLTests.swift */; };
		9676142025CA989D00BDA862 /* WeakReference.swift in Sources */ = {isa = PBXBuildFile; fileRef = 9676141F25CA989D00BDA862 /* WeakReference.swift */; };
		9676143825CAAD5300BDA862 /* RWLock.swift in Sources */ = {isa = PBXBuildFile; fileRef = 9676143725CAAD5300BDA862 /* RWLock.swift */; };
		967B2685255465C5003F40E3 /* Html2MdTests.swift in Sources */ = {isa = PBXBuildFile; fileRef = 967B2684255465C5003F40E3 /* Html2MdTests.swift */; };
		969084CC25365AAE009D3C96 /* ParserTests.swift in Sources */ = {isa = PBXBuildFile; fileRef = 969084CB25365AAE009D3C96 /* ParserTests.swift */; };
		9691E3D825AD9F3300A13080 /* TextRoot.swift in Sources */ = {isa = PBXBuildFile; fileRef = 9691E3D725AD9F3300A13080 /* TextRoot.swift */; };
		9691E40225AE5D2C00A13080 /* NodeSelection.swift in Sources */ = {isa = PBXBuildFile; fileRef = 9691E40125AE5D2C00A13080 /* NodeSelection.swift */; };
		9691E41425AF61BA00A13080 /* BrowsingTree.swift in Sources */ = {isa = PBXBuildFile; fileRef = 9691E41325AF61BA00A13080 /* BrowsingTree.swift */; };
		9691E44425B1091300A13080 /* BrowsingSection.swift in Sources */ = {isa = PBXBuildFile; fileRef = 9691E44325B1091300A13080 /* BrowsingSection.swift */; };
		96929D2C26025F7200F8961C /* PointFrame.swift in Sources */ = {isa = PBXBuildFile; fileRef = 96929D2B26025F7200F8961C /* PointFrame.swift */; };
		96956D31258BF3F50069C9C1 /* LinkStore.swift in Sources */ = {isa = PBXBuildFile; fileRef = 96956D30258BF3F50069C9C1 /* LinkStore.swift */; };
		96988C8325BB0AF2000223A3 /* DestinationNotePicker.swift in Sources */ = {isa = PBXBuildFile; fileRef = 96988C8225BB0AF2000223A3 /* DestinationNotePicker.swift */; };
		96A3067C25F698FB0078A453 /* RefNoteTitle.swift in Sources */ = {isa = PBXBuildFile; fileRef = 96A3067B25F698FB0078A453 /* RefNoteTitle.swift */; };
		96A8B1DD25A38A3B006F749C /* String+Levenshtein.swift in Sources */ = {isa = PBXBuildFile; fileRef = 96A8B1DC25A38A3B006F749C /* String+Levenshtein.swift */; };
		96BBA79F25FBA573008276FC /* ReparentElement.swift in Sources */ = {isa = PBXBuildFile; fileRef = 96BBA78A25FBA573008276FC /* ReparentElement.swift */; };
		96C9AA3F259019E3007D3D98 /* LinkedReferenceNode.swift in Sources */ = {isa = PBXBuildFile; fileRef = 96C9AA3E259019E3007D3D98 /* LinkedReferenceNode.swift */; };
		96C9AA5725901AA9007D3D98 /* LinksSection.swift in Sources */ = {isa = PBXBuildFile; fileRef = 96C9AA5625901AA9007D3D98 /* LinksSection.swift */; };
		96C9AAB92593BB67007D3D98 /* Widget.swift in Sources */ = {isa = PBXBuildFile; fileRef = 96C9AAB82593BB67007D3D98 /* Widget.swift */; };
		96C9CC3E2535CE2C00D70AA6 /* LexerTests.swift in Sources */ = {isa = PBXBuildFile; fileRef = 96C9CC3D2535CE2C00D70AA6 /* LexerTests.swift */; };
		96CDA7192582379A00BC375C /* Index.swift in Sources */ = {isa = PBXBuildFile; fileRef = 96CDA7182582379A00BC375C /* Index.swift */; };
		96CDA7212582380D00BC375C /* PageRankTests.swift in Sources */ = {isa = PBXBuildFile; fileRef = 96CDA7202582380D00BC375C /* PageRankTests.swift */; };
		96CDA7282582736600BC375C /* PageRankFixtures.json in Resources */ = {isa = PBXBuildFile; fileRef = 96CDA7272582736600BC375C /* PageRankFixtures.json */; };
		96E1356F2546F03900133A24 /* TextNodeTests.swift in Sources */ = {isa = PBXBuildFile; fileRef = 96E1356E2546F03900133A24 /* TextNodeTests.swift */; };
		96E4505825995CA200BFF36F /* BreadCrumb.swift in Sources */ = {isa = PBXBuildFile; fileRef = 96E4505725995CA200BFF36F /* BreadCrumb.swift */; };
		96E4CEF9258D7E8200D6DE22 /* BeamTextTests.swift in Sources */ = {isa = PBXBuildFile; fileRef = 96E4CEF8258D7E8200D6DE22 /* BeamTextTests.swift */; };
		96E4CF30258DFB0800D6DE22 /* BeamText+NSAttributedString.swift in Sources */ = {isa = PBXBuildFile; fileRef = 96E4CF2F258DFB0800D6DE22 /* BeamText+NSAttributedString.swift */; };
		96E4CF72258E59F400D6DE22 /* BeamTextVisitor.swift in Sources */ = {isa = PBXBuildFile; fileRef = 96E4CF71258E59F400D6DE22 /* BeamTextVisitor.swift */; };
		96E4CF76258EC88300D6DE22 /* BeamTextTools.swift in Sources */ = {isa = PBXBuildFile; fileRef = 96E4CF75258EC88300D6DE22 /* BeamTextTools.swift */; };
		96F673D225B7207100E8175B /* StoredLink.swift in Sources */ = {isa = PBXBuildFile; fileRef = 96F673D125B7207100E8175B /* StoredLink.swift */; };
		96F93618258CFDD2006D8E53 /* BeamText.swift in Sources */ = {isa = PBXBuildFile; fileRef = 96F93617258CFDD2006D8E53 /* BeamText.swift */; };
		96F936632590FA59006D8E53 /* BTextEdit.swift in Sources */ = {isa = PBXBuildFile; fileRef = 96F936622590FA59006D8E53 /* BTextEdit.swift */; };
		96FACC522604B0EE0088DD67 /* DeleteElement.swift in Sources */ = {isa = PBXBuildFile; fileRef = 96FACC512604B0EE0088DD67 /* DeleteElement.swift */; };
		96FACC6C2604F2650088DD67 /* FocusElement.swift in Sources */ = {isa = PBXBuildFile; fileRef = 96FACC6B2604F2650088DD67 /* FocusElement.swift */; };
		96FACC8626050B1E0088DD67 /* SetSelection.swift in Sources */ = {isa = PBXBuildFile; fileRef = 96FACC8526050B1E0088DD67 /* SetSelection.swift */; };
		96FACC8A26079C7E0088DD67 /* InputText.swift in Sources */ = {isa = PBXBuildFile; fileRef = 96FACC8926079C7E0088DD67 /* InputText.swift */; };
		96FD761B25B1C43500B04ED3 /* BrowsingNodeWidget.swift in Sources */ = {isa = PBXBuildFile; fileRef = 96FD761A25B1C43500B04ED3 /* BrowsingNodeWidget.swift */; };
		A01030AA25F149EA00D740C5 /* TextEditorCommand.swift in Sources */ = {isa = PBXBuildFile; fileRef = A01030A925F149EA00D740C5 /* TextEditorCommand.swift */; };
		A0137B3525B6DFE100E65208 /* CommandManager.swift in Sources */ = {isa = PBXBuildFile; fileRef = A0137B3425B6DFE100E65208 /* CommandManager.swift */; };
		A01950AD25B838810025C5FD /* CommandManagerTests.swift in Sources */ = {isa = PBXBuildFile; fileRef = A06DF52525B7608000E2CB62 /* CommandManagerTests.swift */; };
		A0208F8225D6BB1C00CA054C /* AppDelegate+BeamTests.swift in Sources */ = {isa = PBXBuildFile; fileRef = A0208F8125D6BB1C00CA054C /* AppDelegate+BeamTests.swift */; };
		A03CE0EC25F954CB00D767B0 /* BeamElementHolder.swift in Sources */ = {isa = PBXBuildFile; fileRef = A03CE0EB25F954CB00D767B0 /* BeamElementHolder.swift */; };
		A0404F0C25E7ECDD00E347F3 /* CommandNodeTests.swift in Sources */ = {isa = PBXBuildFile; fileRef = A0404F0B25E7ECDD00E347F3 /* CommandNodeTests.swift */; };
		A04E849525DD1CEF0066CD44 /* InsertText.swift in Sources */ = {isa = PBXBuildFile; fileRef = A04E849425DD1CEF0066CD44 /* InsertText.swift */; };
		A050047525DA918A009CFEB6 /* NoteAutoSaveService.swift in Sources */ = {isa = PBXBuildFile; fileRef = A050047425DA918A009CFEB6 /* NoteAutoSaveService.swift */; };
		A050049F25DAEE73009CFEB6 /* ProgressIndicator.swift in Sources */ = {isa = PBXBuildFile; fileRef = A050049E25DAEE73009CFEB6 /* ProgressIndicator.swift */; };
		A0689E6D25DE623D00B19CBB /* DeleteText.swift in Sources */ = {isa = PBXBuildFile; fileRef = A0689E6C25DE623D00B19CBB /* DeleteText.swift */; };
		A0689E7125DE6B8700B19CBB /* CommandsTextTests.swift in Sources */ = {isa = PBXBuildFile; fileRef = A0689E7025DE6B8700B19CBB /* CommandsTextTests.swift */; };
		A0A6F2A525D1B74200EFC4BE /* Quick in Frameworks */ = {isa = PBXBuildFile; productRef = A0A6F2A425D1B74200EFC4BE /* Quick */; };
		A0A6F2A725D1B74800EFC4BE /* Nimble in Frameworks */ = {isa = PBXBuildFile; productRef = A0A6F2A625D1B74800EFC4BE /* Nimble */; };
		A0AA693325C41C9B0038F9A3 /* MouseHandler.swift in Sources */ = {isa = PBXBuildFile; fileRef = A0AA693225C41C9B0038F9A3 /* MouseHandler.swift */; };
		A0C0C2A725E5109F00BE34F0 /* InsertNode.swift in Sources */ = {isa = PBXBuildFile; fileRef = A0C0C2A625E5109F00BE34F0 /* InsertNode.swift */; };
		A0C63A6825FA249700FB4CCE /* BeamTextHolder.swift in Sources */ = {isa = PBXBuildFile; fileRef = A0C63A6725FA249700FB4CCE /* BeamTextHolder.swift */; };
		A0D1731425E4FC2D00FDE73C /* ReplaceText.swift in Sources */ = {isa = PBXBuildFile; fileRef = A0D1731325E4FC2D00FDE73C /* ReplaceText.swift */; };
		A0E15FFD25D1570D00F9D72F /* JournalUITests.swift in Sources */ = {isa = PBXBuildFile; fileRef = A0E15FFC25D1570D00F9D72F /* JournalUITests.swift */; };
		A0E3150525ED1ECB001A5E55 /* FormattingText.swift in Sources */ = {isa = PBXBuildFile; fileRef = A0E3150425ED1ECB001A5E55 /* FormattingText.swift */; };
		A0EE0B8F25E68EF3001F9D65 /* InsertEmptyNode.swift in Sources */ = {isa = PBXBuildFile; fileRef = A0EE0B8E25E68EF3001F9D65 /* InsertEmptyNode.swift */; };
		A50B372425FA180E00E5D34F /* NSApperance+Beam.swift in Sources */ = {isa = PBXBuildFile; fileRef = A50B372325FA180E00E5D34F /* NSApperance+Beam.swift */; };
		A520D8DF25F8DF8D00400720 /* TouchDownModifier.swift in Sources */ = {isa = PBXBuildFile; fileRef = A520D8DE25F8DF8D00400720 /* TouchDownModifier.swift */; };
		A5233DE525FB682700BE6F05 /* FaviconProvider.swift in Sources */ = {isa = PBXBuildFile; fileRef = A5233DE425FB682700BE6F05 /* FaviconProvider.swift */; };
		A545D2FB25F7B1D800E68F94 /* DestinationNoteAutocompleteList.swift in Sources */ = {isa = PBXBuildFile; fileRef = A545D2FA25F7B1D800E68F94 /* DestinationNoteAutocompleteList.swift */; };
		A545D30625F7D93B00E68F94 /* MathsTests.swift in Sources */ = {isa = PBXBuildFile; fileRef = A545D30525F7D93B00E68F94 /* MathsTests.swift */; };
		A5496C5B25F95E4F00B77024 /* OmniBarAutocompleteUITests.swift in Sources */ = {isa = PBXBuildFile; fileRef = A5496C5A25F95E4F00B77024 /* OmniBarAutocompleteUITests.swift */; };
		A5496C7325F95E7200B77024 /* OmniBarDestinationUITests.swift in Sources */ = {isa = PBXBuildFile; fileRef = A5496C7225F95E7200B77024 /* OmniBarDestinationUITests.swift */; };
		A552DF2925F0E22B00570C85 /* OmniBarFieldBackground.swift in Sources */ = {isa = PBXBuildFile; fileRef = A552DF2825F0E22B00570C85 /* OmniBarFieldBackground.swift */; };
		A552DF2D25F12A3600570C85 /* OmniBarButton.swift in Sources */ = {isa = PBXBuildFile; fileRef = A552DF2C25F12A3600570C85 /* OmniBarButton.swift */; };
		A552DF3325F1741900570C85 /* GlobalCenteringContainer.swift in Sources */ = {isa = PBXBuildFile; fileRef = A552DF3225F1741900570C85 /* GlobalCenteringContainer.swift */; };
		A5651A7726035D3A0035F12B /* AppDelegate+NSMenu.swift in Sources */ = {isa = PBXBuildFile; fileRef = A5651A7626035D3A0035F12B /* AppDelegate+NSMenu.swift */; };
		A5651AA02603800C0035F12B /* TextFormatterView.swift in Sources */ = {isa = PBXBuildFile; fileRef = A5651A9F2603800C0035F12B /* TextFormatterView.swift */; };
		A567157125F66F8600B46110 /* StyledText.swift in Sources */ = {isa = PBXBuildFile; fileRef = A567157025F66F8600B46110 /* StyledText.swift */; };
		A572629825FFADC5004416C0 /* MouseInteraction.swift in Sources */ = {isa = PBXBuildFile; fileRef = A572629725FFADC5004416C0 /* MouseInteraction.swift */; };
		BAA67192B5EB78981741C311 /* WebPage.swift in Sources */ = {isa = PBXBuildFile; fileRef = BAA67CEFFAFA38F29CF1C84F /* WebPage.swift */; };
		BAA67306ACF9DFF6FDF79D92 /* PointAndShoot.css in Resources */ = {isa = PBXBuildFile; fileRef = BAA67767634DB6949E8D9497 /* PointAndShoot.css */; };
		BAA673B8A6A97A06A2A1067E /* DevTools.js in Sources */ = {isa = PBXBuildFile; fileRef = BAA67203DD1BE4F55B2834D8 /* DevTools.js */; };
		BAA67549CA5950E9473E2E41 /* DevTools.js in Resources */ = {isa = PBXBuildFile; fileRef = BAA67203DD1BE4F55B2834D8 /* DevTools.js */; };
		BAA6754E90C28296EC8CA03F /* PointAndShoot.js in Resources */ = {isa = PBXBuildFile; fileRef = BAA67B75F9F87262CB9DCACD /* PointAndShoot.js */; };
		BAA675FA20895799E92B0D8F /* PointAndShoot.js in Sources */ = {isa = PBXBuildFile; fileRef = BAA67B75F9F87262CB9DCACD /* PointAndShoot.js */; };
		BAA67A1C810FF7C28A282C8D /* PointAndShoot.swift in Sources */ = {isa = PBXBuildFile; fileRef = BAA67913BA5B5E39B9EF7854 /* PointAndShoot.swift */; };
		BAA67B55BD18E1DC0A146065 /* ShootFrame.swift in Sources */ = {isa = PBXBuildFile; fileRef = BAA6715A58EEDB52378B859B /* ShootFrame.swift */; };
		A5D6250A26034B1C00A3E676 /* FormatterViewBackground.swift in Sources */ = {isa = PBXBuildFile; fileRef = A5D6250926034B1C00A3E676 /* FormatterViewBackground.swift */; };
/* End PBXBuildFile section */

/* Begin PBXContainerItemProxy section */
		52C60B9C258B6333008B7C10 /* PBXContainerItemProxy */ = {
			isa = PBXContainerItemProxy;
			containerPortal = 52C60B82258B6332008B7C10 /* Sparkle.xcodeproj */;
			proxyType = 2;
			remoteGlobalIDString = 8DC2EF5B0486A6940098B216;
			remoteInfo = Sparkle;
		};
		52C60BA0258B6333008B7C10 /* PBXContainerItemProxy */ = {
			isa = PBXContainerItemProxy;
			containerPortal = 52C60B82258B6332008B7C10 /* Sparkle.xcodeproj */;
			proxyType = 2;
			remoteGlobalIDString = 72B398D21D3D879300EE297F;
			remoteInfo = Autoupdate;
		};
		52C60BAA258B6333008B7C10 /* PBXContainerItemProxy */ = {
			isa = PBXContainerItemProxy;
			containerPortal = 52C60B82258B6332008B7C10 /* Sparkle.xcodeproj */;
			proxyType = 2;
			remoteGlobalIDString = 61B5F90209C4CEE200B25A18;
			remoteInfo = "Sparkle Test App";
		};
		52C60BAE258B6333008B7C10 /* PBXContainerItemProxy */ = {
			isa = PBXContainerItemProxy;
			containerPortal = 52C60B82258B6332008B7C10 /* Sparkle.xcodeproj */;
			proxyType = 2;
			remoteGlobalIDString = 612279D90DB5470200AB99EA;
			remoteInfo = "Sparkle Unit Tests";
		};
		52C60BB0258B6333008B7C10 /* PBXContainerItemProxy */ = {
			isa = PBXContainerItemProxy;
			containerPortal = 52C60B82258B6332008B7C10 /* Sparkle.xcodeproj */;
			proxyType = 2;
			remoteGlobalIDString = 5D06E8D00FD68C7C005AE3F6;
			remoteInfo = BinaryDelta;
		};
		52C60BB6258B6333008B7C10 /* PBXContainerItemProxy */ = {
			isa = PBXContainerItemProxy;
			containerPortal = 52C60B82258B6332008B7C10 /* Sparkle.xcodeproj */;
			proxyType = 2;
			remoteGlobalIDString = 726B2B5D1C645FC900388755;
			remoteInfo = "UI Tests";
		};
		52C60BB8258B6333008B7C10 /* PBXContainerItemProxy */ = {
			isa = PBXContainerItemProxy;
			containerPortal = 52C60B82258B6332008B7C10 /* Sparkle.xcodeproj */;
			proxyType = 2;
			remoteGlobalIDString = 7205C43E1E13049400E370AE;
			remoteInfo = generate_appcast;
		};
		52C60BBA258B6333008B7C10 /* PBXContainerItemProxy */ = {
			isa = PBXContainerItemProxy;
			containerPortal = 52C60B82258B6332008B7C10 /* Sparkle.xcodeproj */;
			proxyType = 2;
			remoteGlobalIDString = EA1E285E22B66487004AA304;
			remoteInfo = generate_keys;
		};
		52C60BBC258B6333008B7C10 /* PBXContainerItemProxy */ = {
			isa = PBXContainerItemProxy;
			containerPortal = 52C60B82258B6332008B7C10 /* Sparkle.xcodeproj */;
			proxyType = 2;
			remoteGlobalIDString = EA1E287622B666EB004AA304;
			remoteInfo = sign_update;
		};
		52C60BBE258B6333008B7C10 /* PBXContainerItemProxy */ = {
			isa = PBXContainerItemProxy;
			containerPortal = 52C60B82258B6332008B7C10 /* Sparkle.xcodeproj */;
			proxyType = 2;
			remoteGlobalIDString = EA1E280F22B64522004AA304;
			remoteInfo = bsdiff;
		};
		52C60BC0258B6333008B7C10 /* PBXContainerItemProxy */ = {
			isa = PBXContainerItemProxy;
			containerPortal = 52C60B82258B6332008B7C10 /* Sparkle.xcodeproj */;
			proxyType = 2;
			remoteGlobalIDString = EA1E282D22B660BE004AA304;
			remoteInfo = ed25519;
		};
		52DD243D258B681500651C84 /* PBXContainerItemProxy */ = {
			isa = PBXContainerItemProxy;
			containerPortal = 52C60B82258B6332008B7C10 /* Sparkle.xcodeproj */;
			proxyType = 2;
			remoteGlobalIDString = 72A5D59C1D6927730009E5AC;
			remoteInfo = SparkleCore;
		};
		52DD243F258B681500651C84 /* PBXContainerItemProxy */ = {
			isa = PBXContainerItemProxy;
			containerPortal = 52C60B82258B6332008B7C10 /* Sparkle.xcodeproj */;
			proxyType = 2;
			remoteGlobalIDString = 726E07AD1CAF08D6001A286B;
			remoteInfo = SparkleInstallerLauncher;
		};
		52DD2441258B681500651C84 /* PBXContainerItemProxy */ = {
			isa = PBXContainerItemProxy;
			containerPortal = 52C60B82258B6332008B7C10 /* Sparkle.xcodeproj */;
			proxyType = 2;
			remoteGlobalIDString = 724BB36C1D31D0B7005D534A;
			remoteInfo = SparkleInstallerConnection;
		};
		52DD2443258B681500651C84 /* PBXContainerItemProxy */ = {
			isa = PBXContainerItemProxy;
			containerPortal = 52C60B82258B6332008B7C10 /* Sparkle.xcodeproj */;
			proxyType = 2;
			remoteGlobalIDString = 724BB3931D333832005D534A;
			remoteInfo = SparkleInstallerStatus;
		};
		52DD2445258B681500651C84 /* PBXContainerItemProxy */ = {
			isa = PBXContainerItemProxy;
			containerPortal = 52C60B82258B6332008B7C10 /* Sparkle.xcodeproj */;
			proxyType = 2;
			remoteGlobalIDString = 726E07EF1CAF37BD001A286B;
			remoteInfo = SparkleDownloader;
		};
		52DD2447258B681500651C84 /* PBXContainerItemProxy */ = {
			isa = PBXContainerItemProxy;
			containerPortal = 52C60B82258B6332008B7C10 /* Sparkle.xcodeproj */;
			proxyType = 2;
			remoteGlobalIDString = 726E4A161C86C88F00C57C6A;
			remoteInfo = TestAppHelper;
		};
		52DD2449258B681500651C84 /* PBXContainerItemProxy */ = {
			isa = PBXContainerItemProxy;
			containerPortal = 52C60B82258B6332008B7C10 /* Sparkle.xcodeproj */;
			proxyType = 2;
			remoteGlobalIDString = 72D9549E1CBB415B006F28BD;
			remoteInfo = "sparkle-cli";
		};
		52DD244B258B681500651C84 /* PBXContainerItemProxy */ = {
			isa = PBXContainerItemProxy;
			containerPortal = 52C60B82258B6332008B7C10 /* Sparkle.xcodeproj */;
			proxyType = 2;
			remoteGlobalIDString = 721C24451CB753E6005440CB;
			remoteInfo = "Installer Progress";
		};
		52DD244F258B685E00651C84 /* PBXContainerItemProxy */ = {
			isa = PBXContainerItemProxy;
			containerPortal = 52C60B82258B6332008B7C10 /* Sparkle.xcodeproj */;
			proxyType = 1;
			remoteGlobalIDString = 724BB36B1D31D0B7005D534A;
			remoteInfo = SparkleInstallerConnection;
		};
		52DD2451258B685E00651C84 /* PBXContainerItemProxy */ = {
			isa = PBXContainerItemProxy;
			containerPortal = 52C60B82258B6332008B7C10 /* Sparkle.xcodeproj */;
			proxyType = 1;
			remoteGlobalIDString = 726E07AC1CAF08D6001A286B;
			remoteInfo = SparkleInstallerLauncher;
		};
		52DD2453258B685E00651C84 /* PBXContainerItemProxy */ = {
			isa = PBXContainerItemProxy;
			containerPortal = 52C60B82258B6332008B7C10 /* Sparkle.xcodeproj */;
			proxyType = 1;
			remoteGlobalIDString = 724BB3921D333832005D534A;
			remoteInfo = SparkleInstallerStatus;
		};
		965A783E2514F149009980D4 /* PBXContainerItemProxy */ = {
			isa = PBXContainerItemProxy;
			containerPortal = 965A781D2514F147009980D4 /* Project object */;
			proxyType = 1;
			remoteGlobalIDString = 965A78242514F147009980D4;
			remoteInfo = Beam;
		};
		965A78492514F149009980D4 /* PBXContainerItemProxy */ = {
			isa = PBXContainerItemProxy;
			containerPortal = 965A781D2514F147009980D4 /* Project object */;
			proxyType = 1;
			remoteGlobalIDString = 965A78242514F147009980D4;
			remoteInfo = Beam;
		};
/* End PBXContainerItemProxy section */

/* Begin PBXCopyFilesBuildPhase section */
		5259C3AA258A7DC300DD67E7 /* Embed Frameworks */ = {
			isa = PBXCopyFilesBuildPhase;
			buildActionMask = 2147483647;
			dstPath = "";
			dstSubfolderSpec = 10;
			files = (
				52C60BFB258B638F008B7C10 /* Sparkle.framework in Embed Frameworks */,
			);
			name = "Embed Frameworks";
			runOnlyForDeploymentPostprocessing = 0;
		};
		52C60BFF258B63A5008B7C10 /* Embed XPC Services */ = {
			isa = PBXCopyFilesBuildPhase;
			buildActionMask = 2147483647;
			dstPath = "$(CONTENTS_FOLDER_PATH)/XPCServices";
			dstSubfolderSpec = 16;
			files = (
				52DD2457258B687200651C84 /* org.sparkle-project.InstallerConnection.xpc in Embed XPC Services */,
				52DD2458258B687200651C84 /* org.sparkle-project.InstallerLauncher.xpc in Embed XPC Services */,
				52DD2459258B687200651C84 /* org.sparkle-project.InstallerStatus.xpc in Embed XPC Services */,
			);
			name = "Embed XPC Services";
			runOnlyForDeploymentPostprocessing = 0;
		};
/* End PBXCopyFilesBuildPhase section */

/* Begin PBXFileReference section */
		4100D96A25AEFEEA00EF04CB /* TextEdit+Shortcut.swift */ = {isa = PBXFileReference; lastKnownFileType = sourcecode.swift; path = "TextEdit+Shortcut.swift"; sourceTree = "<group>"; };
		4105CE2125A5ECA2009AB687 /* BidirectionalPopoverItem.swift */ = {isa = PBXFileReference; lastKnownFileType = sourcecode.swift; path = BidirectionalPopoverItem.swift; sourceTree = "<group>"; };
		4105CE7425A60681009AB687 /* FormatterTypeButton.swift */ = {isa = PBXFileReference; lastKnownFileType = sourcecode.swift; path = FormatterTypeButton.swift; sourceTree = "<group>"; };
		41221A352592771F00255197 /* TextEdit+Popover.swift */ = {isa = PBXFileReference; lastKnownFileType = sourcecode.swift; path = "TextEdit+Popover.swift"; sourceTree = "<group>"; };
		4131F16725BEC48C006473CD /* SpacerWidget.swift */ = {isa = PBXFileReference; lastKnownFileType = sourcecode.swift; path = SpacerWidget.swift; sourceTree = "<group>"; };
		414B9878259DE2E2002E81A3 /* BidirectionalPopoverActionItem.swift */ = {isa = PBXFileReference; lastKnownFileType = sourcecode.swift; path = BidirectionalPopoverActionItem.swift; sourceTree = "<group>"; };
		414B9879259DE2E2002E81A3 /* BidirectionalPopoverActionItem.xib */ = {isa = PBXFileReference; lastKnownFileType = file.xib; path = BidirectionalPopoverActionItem.xib; sourceTree = "<group>"; };
		414B989825A21BB0002E81A3 /* TextEdit+Formatter.swift */ = {isa = PBXFileReference; lastKnownFileType = sourcecode.swift; path = "TextEdit+Formatter.swift"; sourceTree = "<group>"; };
		414B98EF25A239F8002E81A3 /* FormatterView.swift */ = {isa = PBXFileReference; lastKnownFileType = sourcecode.swift; path = FormatterView.swift; sourceTree = "<group>"; };
		414B98F525A23A04002E81A3 /* TextFormatterView.xib */ = {isa = PBXFileReference; lastKnownFileType = file.xib; path = TextFormatterView.xib; sourceTree = "<group>"; };
		414B98F925A23A4F002E81A3 /* NSView+Xib.swift */ = {isa = PBXFileReference; lastKnownFileType = sourcecode.swift; path = "NSView+Xib.swift"; sourceTree = "<group>"; };
		414B98FD25A27930002E81A3 /* FormatterType.swift */ = {isa = PBXFileReference; lastKnownFileType = sourcecode.swift; path = FormatterType.swift; sourceTree = "<group>"; };
		4159E9D3259A1A81005FD355 /* BidirectionalPopover.swift */ = {isa = PBXFileReference; lastKnownFileType = sourcecode.swift; path = BidirectionalPopover.swift; sourceTree = "<group>"; };
		4159E9E1259A2575005FD355 /* BidirectionalPopover.xib */ = {isa = PBXFileReference; lastKnownFileType = file.xib; path = BidirectionalPopover.xib; sourceTree = "<group>"; };
		4159EA08259A3568005FD355 /* BidirectionalPopoverResultItem.swift */ = {isa = PBXFileReference; lastKnownFileType = sourcecode.swift; path = BidirectionalPopoverResultItem.swift; sourceTree = "<group>"; };
		4159EA09259A3568005FD355 /* BidirectionalPopoverResultItem.xib */ = {isa = PBXFileReference; lastKnownFileType = file.xib; path = BidirectionalPopoverResultItem.xib; sourceTree = "<group>"; };
		416C09F2259C919200AF2903 /* CATransaction+Beam.swift */ = {isa = PBXFileReference; lastKnownFileType = sourcecode.swift; path = "CATransaction+Beam.swift"; sourceTree = "<group>"; };
		4170C43025923B6A0072C781 /* Popover.swift */ = {isa = PBXFileReference; lastKnownFileType = sourcecode.swift; path = Popover.swift; sourceTree = "<group>"; };
		417628A425B05DFB0082FFDF /* NSBezierPath+CGPath.swift */ = {isa = PBXFileReference; lastKnownFileType = sourcecode.swift; path = "NSBezierPath+CGPath.swift"; sourceTree = "<group>"; };
		418170FE2581060A00317ED8 /* Colors.xcassets */ = {isa = PBXFileReference; lastKnownFileType = folder.assetcatalog; path = Colors.xcassets; sourceTree = "<group>"; };
		418171112581082200317ED8 /* Assets.xcassets */ = {isa = PBXFileReference; lastKnownFileType = folder.assetcatalog; path = Assets.xcassets; sourceTree = "<group>"; };
		4181712B25810CDC00317ED8 /* Constants.swift */ = {isa = PBXFileReference; fileEncoding = 4; lastKnownFileType = sourcecode.swift; path = Constants.swift; sourceTree = "<group>"; };
		4181712C25810CDC00317ED8 /* Beam.entitlements */ = {isa = PBXFileReference; fileEncoding = 4; lastKnownFileType = text.plist.entitlements; path = Beam.entitlements; sourceTree = "<group>"; };
		4181712D25810CDC00317ED8 /* Debug.xcconfig */ = {isa = PBXFileReference; fileEncoding = 4; lastKnownFileType = text.xcconfig; path = Debug.xcconfig; sourceTree = "<group>"; };
		4181712F25810CDC00317ED8 /* Beam.xcdatamodel */ = {isa = PBXFileReference; lastKnownFileType = wrapper.xcdatamodel; path = Beam.xcdatamodel; sourceTree = "<group>"; };
		4181713025810CDC00317ED8 /* Release.xcconfig */ = {isa = PBXFileReference; fileEncoding = 4; lastKnownFileType = text.xcconfig; path = Release.xcconfig; sourceTree = "<group>"; };
		4181713125810CDC00317ED8 /* Info.plist */ = {isa = PBXFileReference; fileEncoding = 4; lastKnownFileType = text.plist.xml; path = Info.plist; sourceTree = "<group>"; };
		4181715B2581107C00317ED8 /* Autocompleter.swift */ = {isa = PBXFileReference; fileEncoding = 4; lastKnownFileType = sourcecode.swift; path = Autocompleter.swift; sourceTree = "<group>"; };
		4181715E2581107C00317ED8 /* Me.swift */ = {isa = PBXFileReference; fileEncoding = 4; lastKnownFileType = sourcecode.swift; path = Me.swift; sourceTree = "<group>"; };
		4181715F2581107C00317ED8 /* Session.swift */ = {isa = PBXFileReference; fileEncoding = 4; lastKnownFileType = sourcecode.swift; path = Session.swift; sourceTree = "<group>"; };
		418171602581107C00317ED8 /* GraphqlParametersProtocol.swift */ = {isa = PBXFileReference; fileEncoding = 4; lastKnownFileType = sourcecode.swift; path = GraphqlParametersProtocol.swift; sourceTree = "<group>"; };
		418171612581107C00317ED8 /* User.swift */ = {isa = PBXFileReference; fileEncoding = 4; lastKnownFileType = sourcecode.swift; path = User.swift; sourceTree = "<group>"; };
		418171622581107C00317ED8 /* APIResponse.swift */ = {isa = PBXFileReference; fileEncoding = 4; lastKnownFileType = sourcecode.swift; path = APIResponse.swift; sourceTree = "<group>"; };
		418171632581107C00317ED8 /* UserSessionRequest.swift */ = {isa = PBXFileReference; fileEncoding = 4; lastKnownFileType = sourcecode.swift; path = UserSessionRequest.swift; sourceTree = "<group>"; };
		418171642581107C00317ED8 /* APIRequest.swift */ = {isa = PBXFileReference; fileEncoding = 4; lastKnownFileType = sourcecode.swift; path = APIRequest.swift; sourceTree = "<group>"; };
		418171682581107C00317ED8 /* sign_up.graphql */ = {isa = PBXFileReference; fileEncoding = 4; lastKnownFileType = text; path = sign_up.graphql; sourceTree = "<group>"; };
		418171692581107C00317ED8 /* forgot_password.graphql */ = {isa = PBXFileReference; fileEncoding = 4; lastKnownFileType = text; path = forgot_password.graphql; sourceTree = "<group>"; };
		4181716A2581107C00317ED8 /* sign_in.graphql */ = {isa = PBXFileReference; fileEncoding = 4; lastKnownFileType = text; path = sign_in.graphql; sourceTree = "<group>"; };
		4181716C2581107C00317ED8 /* BeamData.swift */ = {isa = PBXFileReference; fileEncoding = 4; lastKnownFileType = sourcecode.swift; path = BeamData.swift; sourceTree = "<group>"; };
		4181716D2581107C00317ED8 /* Score.swift */ = {isa = PBXFileReference; fileEncoding = 4; lastKnownFileType = sourcecode.swift; path = Score.swift; sourceTree = "<group>"; };
		4181716E2581107C00317ED8 /* SearchEngine.swift */ = {isa = PBXFileReference; fileEncoding = 4; lastKnownFileType = sourcecode.swift; path = SearchEngine.swift; sourceTree = "<group>"; };
		418171702581107C00317ED8 /* BeamElement.swift */ = {isa = PBXFileReference; fileEncoding = 4; lastKnownFileType = sourcecode.swift; path = BeamElement.swift; sourceTree = "<group>"; };
		418171732581107C00317ED8 /* RoamImporter.swift */ = {isa = PBXFileReference; fileEncoding = 4; lastKnownFileType = sourcecode.swift; path = RoamImporter.swift; sourceTree = "<group>"; };
		418171742581107C00317ED8 /* NavigationContext.swift */ = {isa = PBXFileReference; fileEncoding = 4; lastKnownFileType = sourcecode.swift; path = NavigationContext.swift; sourceTree = "<group>"; };
		418171752581107C00317ED8 /* Html2Md.swift */ = {isa = PBXFileReference; fileEncoding = 4; lastKnownFileType = sourcecode.swift; path = Html2Md.swift; sourceTree = "<group>"; };
		418171772581107C00317ED8 /* CoreDataManager.swift */ = {isa = PBXFileReference; fileEncoding = 4; lastKnownFileType = sourcecode.swift; path = CoreDataManager.swift; sourceTree = "<group>"; };
		418171782581107C00317ED8 /* NotificationName+Beam.swift */ = {isa = PBXFileReference; fileEncoding = 4; lastKnownFileType = sourcecode.swift; path = "NotificationName+Beam.swift"; sourceTree = "<group>"; };
		418171792581107C00317ED8 /* Document+CoreDataProperties.swift */ = {isa = PBXFileReference; fileEncoding = 4; lastKnownFileType = sourcecode.swift; path = "Document+CoreDataProperties.swift"; sourceTree = "<group>"; };
		4181717C2581107C00317ED8 /* TemporaryFile.swift */ = {isa = PBXFileReference; fileEncoding = 4; lastKnownFileType = sourcecode.swift; path = TemporaryFile.swift; sourceTree = "<group>"; };
		4181717F2581107C00317ED8 /* Document.swift */ = {isa = PBXFileReference; fileEncoding = 4; lastKnownFileType = sourcecode.swift; path = Document.swift; sourceTree = "<group>"; };
		418171802581107C00317ED8 /* NSManagedObject+initExtension.swift */ = {isa = PBXFileReference; fileEncoding = 4; lastKnownFileType = sourcecode.swift; path = "NSManagedObject+initExtension.swift"; sourceTree = "<group>"; };
		418171812581107C00317ED8 /* CoreDataManager+backupExtension.swift */ = {isa = PBXFileReference; fileEncoding = 4; lastKnownFileType = sourcecode.swift; path = "CoreDataManager+backupExtension.swift"; sourceTree = "<group>"; };
		418171822581107C00317ED8 /* BrowserTab.swift */ = {isa = PBXFileReference; fileEncoding = 4; lastKnownFileType = sourcecode.swift; path = BrowserTab.swift; sourceTree = "<group>"; };
		418171842581107C00317ED8 /* BeamNote.swift */ = {isa = PBXFileReference; fileEncoding = 4; lastKnownFileType = sourcecode.swift; path = BeamNote.swift; sourceTree = "<group>"; };
		418171852581107C00317ED8 /* BID.swift */ = {isa = PBXFileReference; fileEncoding = 4; lastKnownFileType = sourcecode.swift; path = BID.swift; sourceTree = "<group>"; };
		418171862581107C00317ED8 /* NoteBackForwardList.swift */ = {isa = PBXFileReference; fileEncoding = 4; lastKnownFileType = sourcecode.swift; path = NoteBackForwardList.swift; sourceTree = "<group>"; };
		418171872581107C00317ED8 /* PageRank.swift */ = {isa = PBXFileReference; fileEncoding = 4; lastKnownFileType = sourcecode.swift; path = PageRank.swift; sourceTree = "<group>"; };
		4181718B2581107C00317ED8 /* Readability.swift */ = {isa = PBXFileReference; fileEncoding = 4; lastKnownFileType = sourcecode.swift; path = Readability.swift; sourceTree = "<group>"; };
		4181718C2581107C00317ED8 /* EventsTracker.swift */ = {isa = PBXFileReference; fileEncoding = 4; lastKnownFileType = sourcecode.swift; path = EventsTracker.swift; sourceTree = "<group>"; };
		4181718D2581107C00317ED8 /* Logger.swift */ = {isa = PBXFileReference; fileEncoding = 4; lastKnownFileType = sourcecode.swift; path = Logger.swift; sourceTree = "<group>"; };
		4181718F2581107C00317ED8 /* NSContainerView.swift */ = {isa = PBXFileReference; fileEncoding = 4; lastKnownFileType = sourcecode.swift; path = NSContainerView.swift; sourceTree = "<group>"; };
		418171912581107C00317ED8 /* OverrideConsole.js */ = {isa = PBXFileReference; fileEncoding = 4; lastKnownFileType = sourcecode.javascript; path = OverrideConsole.js; sourceTree = "<group>"; };
		418171922581107C00317ED8 /* PerformanceDebug.swift */ = {isa = PBXFileReference; fileEncoding = 4; lastKnownFileType = sourcecode.swift; path = PerformanceDebug.swift; sourceTree = "<group>"; };
		418171942581107C00317ED8 /* Persistence.swift */ = {isa = PBXFileReference; fileEncoding = 4; lastKnownFileType = sourcecode.swift; path = Persistence.swift; sourceTree = "<group>"; };
		418171952581107C00317ED8 /* StandardStorable.swift */ = {isa = PBXFileReference; fileEncoding = 4; lastKnownFileType = sourcecode.swift; path = StandardStorable.swift; sourceTree = "<group>"; };
		418171962581107C00317ED8 /* Maths.swift */ = {isa = PBXFileReference; fileEncoding = 4; lastKnownFileType = sourcecode.swift; path = Maths.swift; sourceTree = "<group>"; };
		418171982581107C00317ED8 /* NSImage+Beam.swift */ = {isa = PBXFileReference; fileEncoding = 4; lastKnownFileType = sourcecode.swift; path = "NSImage+Beam.swift"; sourceTree = "<group>"; };
		418171992581107C00317ED8 /* OSLog+Beam.swift */ = {isa = PBXFileReference; fileEncoding = 4; lastKnownFileType = sourcecode.swift; path = "OSLog+Beam.swift"; sourceTree = "<group>"; };
		4181719A2581107C00317ED8 /* JSSourceLoader.swift */ = {isa = PBXFileReference; fileEncoding = 4; lastKnownFileType = sourcecode.swift; path = JSSourceLoader.swift; sourceTree = "<group>"; };
		4181719B2581107C00317ED8 /* Information.swift */ = {isa = PBXFileReference; fileEncoding = 4; lastKnownFileType = sourcecode.swift; path = Information.swift; sourceTree = "<group>"; };
		4181719D2581107C00317ED8 /* String+LoremIpsum.swift */ = {isa = PBXFileReference; fileEncoding = 4; lastKnownFileType = sourcecode.swift; path = "String+LoremIpsum.swift"; sourceTree = "<group>"; };
		4181719E2581107C00317ED8 /* NSView+Beam.swift */ = {isa = PBXFileReference; fileEncoding = 4; lastKnownFileType = sourcecode.swift; path = "NSView+Beam.swift"; sourceTree = "<group>"; };
		4181719F2581107C00317ED8 /* String+Ranges.swift */ = {isa = PBXFileReference; fileEncoding = 4; lastKnownFileType = sourcecode.swift; path = "String+Ranges.swift"; sourceTree = "<group>"; };
		418171A02581107C00317ED8 /* String+URL.swift */ = {isa = PBXFileReference; fileEncoding = 4; lastKnownFileType = sourcecode.swift; path = "String+URL.swift"; sourceTree = "<group>"; };
		418171A12581107C00317ED8 /* String+Regex.swift */ = {isa = PBXFileReference; fileEncoding = 4; lastKnownFileType = sourcecode.swift; path = "String+Regex.swift"; sourceTree = "<group>"; };
		418171A22581107C00317ED8 /* NSRange+Beam.swift */ = {isa = PBXFileReference; fileEncoding = 4; lastKnownFileType = sourcecode.swift; path = "NSRange+Beam.swift"; sourceTree = "<group>"; };
		418171A32581107C00317ED8 /* NSMutableAttributedString+Range.swift */ = {isa = PBXFileReference; fileEncoding = 4; lastKnownFileType = sourcecode.swift; path = "NSMutableAttributedString+Range.swift"; sourceTree = "<group>"; };
		418171A42581107C00317ED8 /* ClosedRange+Beam.swift */ = {isa = PBXFileReference; fileEncoding = 4; lastKnownFileType = sourcecode.swift; path = "ClosedRange+Beam.swift"; sourceTree = "<group>"; };
		418171A62581107C00317ED8 /* NSRect+Beam.swift */ = {isa = PBXFileReference; fileEncoding = 4; lastKnownFileType = sourcecode.swift; path = "NSRect+Beam.swift"; sourceTree = "<group>"; };
		418171A72581107C00317ED8 /* String+Localization.swift */ = {isa = PBXFileReference; fileEncoding = 4; lastKnownFileType = sourcecode.swift; path = "String+Localization.swift"; sourceTree = "<group>"; };
		418171AB2581107C00317ED8 /* AutocompleteList.swift */ = {isa = PBXFileReference; fileEncoding = 4; lastKnownFileType = sourcecode.swift; path = AutocompleteList.swift; sourceTree = "<group>"; };
		418171AD2581107C00317ED8 /* AutocompleteItem.swift */ = {isa = PBXFileReference; fileEncoding = 4; lastKnownFileType = sourcecode.swift; path = AutocompleteItem.swift; sourceTree = "<group>"; };
		418171AE2581107C00317ED8 /* BeamWindow.swift */ = {isa = PBXFileReference; fileEncoding = 4; lastKnownFileType = sourcecode.swift; path = BeamWindow.swift; sourceTree = "<group>"; };
		418171B82581107C00317ED8 /* TextEditOperations.swift */ = {isa = PBXFileReference; fileEncoding = 4; lastKnownFileType = sourcecode.swift; path = TextEditOperations.swift; sourceTree = "<group>"; };
		418171B92581107C00317ED8 /* TextNode.swift */ = {isa = PBXFileReference; fileEncoding = 4; lastKnownFileType = sourcecode.swift; path = TextNode.swift; sourceTree = "<group>"; };
		418171BB2581107C00317ED8 /* Lexer.swift */ = {isa = PBXFileReference; fileEncoding = 4; lastKnownFileType = sourcecode.swift; path = Lexer.swift; sourceTree = "<group>"; };
		418171BC2581107C00317ED8 /* Parser.swift */ = {isa = PBXFileReference; fileEncoding = 4; lastKnownFileType = sourcecode.swift; path = Parser.swift; sourceTree = "<group>"; };
		418171BE2581107C00317ED8 /* TextEditMovements.swift */ = {isa = PBXFileReference; fileEncoding = 4; lastKnownFileType = sourcecode.swift; path = TextEditMovements.swift; sourceTree = "<group>"; };
		418171BF2581107C00317ED8 /* TextEdit.swift */ = {isa = PBXFileReference; fileEncoding = 4; lastKnownFileType = sourcecode.swift; path = TextEdit.swift; sourceTree = "<group>"; };
		418171C02581107C00317ED8 /* TextEditCommands.swift */ = {isa = PBXFileReference; fileEncoding = 4; lastKnownFileType = sourcecode.swift; path = TextEditCommands.swift; sourceTree = "<group>"; };
		418171C12581107C00317ED8 /* Font.swift */ = {isa = PBXFileReference; fileEncoding = 4; lastKnownFileType = sourcecode.swift; path = Font.swift; sourceTree = "<group>"; };
		418171C42581107C00317ED8 /* ScrollableTextView.xib */ = {isa = PBXFileReference; fileEncoding = 4; lastKnownFileType = file.xib; path = ScrollableTextView.xib; sourceTree = "<group>"; };
		418171C72581107C00317ED8 /* ScrollableTextView.swift */ = {isa = PBXFileReference; fileEncoding = 4; lastKnownFileType = sourcecode.swift; path = ScrollableTextView.swift; sourceTree = "<group>"; };
		418171C82581107C00317ED8 /* SearchBar.swift */ = {isa = PBXFileReference; fileEncoding = 4; lastKnownFileType = sourcecode.swift; path = SearchBar.swift; sourceTree = "<group>"; };
		418171CD2581107C00317ED8 /* TextView.swift */ = {isa = PBXFileReference; fileEncoding = 4; lastKnownFileType = sourcecode.swift; path = TextView.swift; sourceTree = "<group>"; };
		418171D02581107C00317ED8 /* BrowserTabView.swift */ = {isa = PBXFileReference; fileEncoding = 4; lastKnownFileType = sourcecode.swift; path = BrowserTabView.swift; sourceTree = "<group>"; };
		418171D12581107C00317ED8 /* BrowserTabBar.swift */ = {isa = PBXFileReference; fileEncoding = 4; lastKnownFileType = sourcecode.swift; path = BrowserTabBar.swift; sourceTree = "<group>"; };
		418171D22581107C00317ED8 /* TabStats.swift */ = {isa = PBXFileReference; fileEncoding = 4; lastKnownFileType = sourcecode.swift; path = TabStats.swift; sourceTree = "<group>"; };
		418171D32581107C00317ED8 /* WebView.swift */ = {isa = PBXFileReference; fileEncoding = 4; lastKnownFileType = sourcecode.swift; path = WebView.swift; sourceTree = "<group>"; };
		418171D52581107C00317ED8 /* NoteView.swift */ = {isa = PBXFileReference; fileEncoding = 4; lastKnownFileType = sourcecode.swift; path = NoteView.swift; sourceTree = "<group>"; };
		418171D62581107C00317ED8 /* JournalView.swift */ = {isa = PBXFileReference; fileEncoding = 4; lastKnownFileType = sourcecode.swift; path = JournalView.swift; sourceTree = "<group>"; };
		418171D82581107C00317ED8 /* OmniBarSearchField.swift */ = {isa = PBXFileReference; fileEncoding = 4; lastKnownFileType = sourcecode.swift; path = OmniBarSearchField.swift; sourceTree = "<group>"; };
		418171D92581107C00317ED8 /* Chevrons.swift */ = {isa = PBXFileReference; fileEncoding = 4; lastKnownFileType = sourcecode.swift; path = Chevrons.swift; sourceTree = "<group>"; };
		418171DA2581107C00317ED8 /* OmniBar.swift */ = {isa = PBXFileReference; fileEncoding = 4; lastKnownFileType = sourcecode.swift; path = OmniBar.swift; sourceTree = "<group>"; };
		418171DC2581107C00317ED8 /* GlobalTabTitle.swift */ = {isa = PBXFileReference; fileEncoding = 4; lastKnownFileType = sourcecode.swift; path = GlobalTabTitle.swift; sourceTree = "<group>"; };
		418171E02581107C00317ED8 /* ContentView.swift */ = {isa = PBXFileReference; fileEncoding = 4; lastKnownFileType = sourcecode.swift; path = ContentView.swift; sourceTree = "<group>"; };
		418171E72581107C00317ED8 /* AuthenticationManager.swift */ = {isa = PBXFileReference; fileEncoding = 4; lastKnownFileType = sourcecode.swift; path = AuthenticationManager.swift; sourceTree = "<group>"; };
		418171E82581107C00317ED8 /* AccountManager.swift */ = {isa = PBXFileReference; fileEncoding = 4; lastKnownFileType = sourcecode.swift; path = AccountManager.swift; sourceTree = "<group>"; };
		418171E92581107C00317ED8 /* DocumentManager.swift */ = {isa = PBXFileReference; fileEncoding = 4; lastKnownFileType = sourcecode.swift; path = DocumentManager.swift; sourceTree = "<group>"; };
		418171EA2581107C00317ED8 /* LibrairiesManager.swift */ = {isa = PBXFileReference; fileEncoding = 4; lastKnownFileType = sourcecode.swift; path = LibrairiesManager.swift; sourceTree = "<group>"; };
		41817277258110D100317ED8 /* AppDelegate+CoreData.swift */ = {isa = PBXFileReference; fileEncoding = 4; lastKnownFileType = sourcecode.swift; path = "AppDelegate+CoreData.swift"; sourceTree = "<group>"; };
		4181727A258110D100317ED8 /* AppDelegate+URL.swift */ = {isa = PBXFileReference; fileEncoding = 4; lastKnownFileType = sourcecode.swift; path = "AppDelegate+URL.swift"; sourceTree = "<group>"; };
		418172A825811A3A00317ED8 /* BeamTextField.swift */ = {isa = PBXFileReference; fileEncoding = 4; lastKnownFileType = sourcecode.swift; path = BeamTextField.swift; sourceTree = "<group>"; };
		418172A925811A3A00317ED8 /* BeamTextFieldView.swift */ = {isa = PBXFileReference; fileEncoding = 4; lastKnownFileType = sourcecode.swift; path = BeamTextFieldView.swift; sourceTree = "<group>"; };
		418172B225811AAA00317ED8 /* Tick.swift */ = {isa = PBXFileReference; fileEncoding = 4; lastKnownFileType = sourcecode.swift; path = Tick.swift; sourceTree = "<group>"; };
		418172B325811AAA00317ED8 /* FrameAnimation.swift */ = {isa = PBXFileReference; fileEncoding = 4; lastKnownFileType = sourcecode.swift; path = FrameAnimation.swift; sourceTree = "<group>"; };
		418172CE25811AF800317ED8 /* Animation.swift */ = {isa = PBXFileReference; fileEncoding = 4; lastKnownFileType = sourcecode.swift; path = Animation.swift; sourceTree = "<group>"; };
		418172D525811B8700317ED8 /* RoundRectButtonStyle.swift */ = {isa = PBXFileReference; fileEncoding = 4; lastKnownFileType = sourcecode.swift; path = RoundRectButtonStyle.swift; sourceTree = "<group>"; };
		418172FD25811DB200317ED8 /* Readability.js */ = {isa = PBXFileReference; fileEncoding = 4; lastKnownFileType = sourcecode.javascript; path = Readability.js; sourceTree = "<group>"; };
		418172FE25811DB200317ED8 /* SelectionObserver.js */ = {isa = PBXFileReference; fileEncoding = 4; lastKnownFileType = sourcecode.javascript; path = SelectionObserver.js; sourceTree = "<group>"; };
		4181731625811E1800317ED8 /* CursorMovement.swift */ = {isa = PBXFileReference; lastKnownFileType = sourcecode.swift; path = CursorMovement.swift; sourceTree = "<group>"; };
		4181732C25811E9800317ED8 /* Icon.swift */ = {isa = PBXFileReference; fileEncoding = 4; lastKnownFileType = sourcecode.swift; path = Icon.swift; sourceTree = "<group>"; };
		4181733125811F4800317ED8 /* KeyCode.swift */ = {isa = PBXFileReference; lastKnownFileType = sourcecode.swift; path = KeyCode.swift; sourceTree = "<group>"; };
		4181733625811F6300317ED8 /* Mode.swift */ = {isa = PBXFileReference; lastKnownFileType = sourcecode.swift; path = Mode.swift; sourceTree = "<group>"; };
		4181734D2581204900317ED8 /* BeamState.swift */ = {isa = PBXFileReference; fileEncoding = 4; lastKnownFileType = sourcecode.swift; path = BeamState.swift; sourceTree = "<group>"; };
		418173B5258124D500317ED8 /* NSAttributedString+Beam.swift */ = {isa = PBXFileReference; lastKnownFileType = sourcecode.swift; path = "NSAttributedString+Beam.swift"; sourceTree = "<group>"; };
		418173BD2581251600317ED8 /* URL+Beam.swift */ = {isa = PBXFileReference; lastKnownFileType = sourcecode.swift; path = "URL+Beam.swift"; sourceTree = "<group>"; };
		418173C22581276F00317ED8 /* String+NSMutableAttributedString.swift */ = {isa = PBXFileReference; lastKnownFileType = sourcecode.swift; path = "String+NSMutableAttributedString.swift"; sourceTree = "<group>"; };
		4181744225812C5F00317ED8 /* NSColor+Beam.swift */ = {isa = PBXFileReference; lastKnownFileType = sourcecode.swift; path = "NSColor+Beam.swift"; sourceTree = "<group>"; };
		41855A3925D1334F00DA49DC /* BeamCollectionView.swift */ = {isa = PBXFileReference; lastKnownFileType = sourcecode.swift; path = BeamCollectionView.swift; sourceTree = "<group>"; };
		418EA94125D696EA005894AA /* HyperlinkFormatterView.swift */ = {isa = PBXFileReference; lastKnownFileType = sourcecode.swift; path = HyperlinkFormatterView.swift; sourceTree = "<group>"; };
		41A969FE2581394300E6594B /* Configuration.swift */ = {isa = PBXFileReference; fileEncoding = 4; lastKnownFileType = sourcecode.swift; path = Configuration.swift; sourceTree = "<group>"; };
		41B4277A25E52DCA00A8243F /* Localizable.stringsdict */ = {isa = PBXFileReference; lastKnownFileType = text.plist.stringsdict; path = Localizable.stringsdict; sourceTree = "<group>"; };
		41D169A125DC07250018E5F2 /* Inter-Bold.otf */ = {isa = PBXFileReference; lastKnownFileType = file; path = "Inter-Bold.otf"; sourceTree = "<group>"; };
		41D169A225DC07260018E5F2 /* Inter-Regular.otf */ = {isa = PBXFileReference; lastKnownFileType = file; path = "Inter-Regular.otf"; sourceTree = "<group>"; };
		41D169A325DC07260018E5F2 /* Inter-SemiBold.otf */ = {isa = PBXFileReference; lastKnownFileType = file; path = "Inter-SemiBold.otf"; sourceTree = "<group>"; };
		41D169A425DC07260018E5F2 /* Inter-Italic.otf */ = {isa = PBXFileReference; lastKnownFileType = file; path = "Inter-Italic.otf"; sourceTree = "<group>"; };
		41D169A525DC07260018E5F2 /* Inter-Medium.otf */ = {isa = PBXFileReference; lastKnownFileType = file; path = "Inter-Medium.otf"; sourceTree = "<group>"; };
		41EA89B725B838D40033EAB9 /* FormatterViewType.swift */ = {isa = PBXFileReference; lastKnownFileType = sourcecode.swift; path = FormatterViewType.swift; sourceTree = "<group>"; };
		41FAD34E25E5742800D78B36 /* CALayer+Animation.swift */ = {isa = PBXFileReference; lastKnownFileType = sourcecode.swift; path = "CALayer+Animation.swift"; sourceTree = "<group>"; };
		5204290A25A4B3D300DD677C /* document_updated_at.graphql */ = {isa = PBXFileReference; lastKnownFileType = text; path = document_updated_at.graphql; sourceTree = "<group>"; };
		5204FE3A25F128BD00FD22F8 /* DocumentStruct.swift */ = {isa = PBXFileReference; lastKnownFileType = sourcecode.swift; path = DocumentStruct.swift; sourceTree = "<group>"; };
		5206280B25922D6300D7CD9E /* delete_document.graphql */ = {isa = PBXFileReference; lastKnownFileType = text; path = delete_document.graphql; sourceTree = "<group>"; };
		5206280F25922D6C00D7CD9E /* update_document.graphql */ = {isa = PBXFileReference; lastKnownFileType = text; path = update_document.graphql; sourceTree = "<group>"; };
		5206281325922D7800D7CD9E /* document.graphql */ = {isa = PBXFileReference; lastKnownFileType = text; path = document.graphql; sourceTree = "<group>"; };
		5206281725922D8A00D7CD9E /* delete_all_documents.graphql */ = {isa = PBXFileReference; lastKnownFileType = text; path = delete_all_documents.graphql; sourceTree = "<group>"; };
		5206281B25922D9700D7CD9E /* import_documents.graphql */ = {isa = PBXFileReference; lastKnownFileType = text; path = import_documents.graphql; sourceTree = "<group>"; };
		5206282525923B6800D7CD9E /* DocumentRequest.swift */ = {isa = PBXFileReference; lastKnownFileType = sourcecode.swift; path = DocumentRequest.swift; sourceTree = "<group>"; };
		5206283D25923EB500D7CD9E /* DocumentAPIType.swift */ = {isa = PBXFileReference; lastKnownFileType = sourcecode.swift; path = DocumentAPIType.swift; sourceTree = "<group>"; };
		521EEDDC25937E9200BA2485 /* DocumentsWindow.swift */ = {isa = PBXFileReference; lastKnownFileType = sourcecode.swift; path = DocumentsWindow.swift; sourceTree = "<group>"; };
		521EEDE025937F5B00BA2485 /* DocumentsContentView.swift */ = {isa = PBXFileReference; lastKnownFileType = sourcecode.swift; path = DocumentsContentView.swift; sourceTree = "<group>"; };
		521EEDE425937F7F00BA2485 /* DocumentsList.swift */ = {isa = PBXFileReference; lastKnownFileType = sourcecode.swift; path = DocumentsList.swift; sourceTree = "<group>"; };
		521EEDE825937FAD00BA2485 /* DocumentRow.swift */ = {isa = PBXFileReference; lastKnownFileType = sourcecode.swift; path = DocumentRow.swift; sourceTree = "<group>"; };
		521EEDEC2593803F00BA2485 /* DocumentDetail.swift */ = {isa = PBXFileReference; lastKnownFileType = sourcecode.swift; path = DocumentDetail.swift; sourceTree = "<group>"; };
		521EEDF02593819000BA2485 /* Document+ResultsController.swift */ = {isa = PBXFileReference; lastKnownFileType = sourcecode.swift; path = "Document+ResultsController.swift"; sourceTree = "<group>"; };
		521EEDF62593824100BA2485 /* AppDelegate+Document.swift */ = {isa = PBXFileReference; lastKnownFileType = sourcecode.swift; path = "AppDelegate+Document.swift"; sourceTree = "<group>"; };
		521EEDFA2593927100BA2485 /* Int+ByteSize.swift */ = {isa = PBXFileReference; lastKnownFileType = sourcecode.swift; path = "Int+ByteSize.swift"; sourceTree = "<group>"; };
		522AFB2725CBFAB100F60647 /* DocumentManagerTestsHelper.swift */ = {isa = PBXFileReference; lastKnownFileType = sourcecode.swift; path = DocumentManagerTestsHelper.swift; sourceTree = "<group>"; };
		523FF66025C31D8800B4BD6E /* Data+String.swift */ = {isa = PBXFileReference; lastKnownFileType = sourcecode.swift; path = "Data+String.swift"; sourceTree = "<group>"; };
		523FF67825C31D9D00B4BD6E /* String+Data.swift */ = {isa = PBXFileReference; lastKnownFileType = sourcecode.swift; path = "String+Data.swift"; sourceTree = "<group>"; };
		5242684C25ED408500DB1D05 /* String+Split.swift */ = {isa = PBXFileReference; lastKnownFileType = sourcecode.swift; path = "String+Split.swift"; sourceTree = "<group>"; };
		524299C625A47D2600F4DBF5 /* AppDelegate+Preferences.swift */ = {isa = PBXFileReference; lastKnownFileType = sourcecode.swift; path = "AppDelegate+Preferences.swift"; sourceTree = "<group>"; };
		524299E225A480A300F4DBF5 /* AccountsView.swift */ = {isa = PBXFileReference; fileEncoding = 4; lastKnownFileType = sourcecode.swift; path = AccountsView.swift; sourceTree = "<group>"; };
		524299ED25A488E000F4DBF5 /* AdvancedPreferencesView.swift */ = {isa = PBXFileReference; lastKnownFileType = sourcecode.swift; path = AdvancedPreferencesView.swift; sourceTree = "<group>"; };
		524425F025C832110095422A /* AccountManagerTests.swift */ = {isa = PBXFileReference; lastKnownFileType = sourcecode.swift; path = AccountManagerTests.swift; sourceTree = "<group>"; };
		524520A325C8234500AC0007 /* BeamElement+Merge.swift */ = {isa = PBXFileReference; lastKnownFileType = sourcecode.swift; path = "BeamElement+Merge.swift"; sourceTree = "<group>"; };
		524B856C25D2DD0700BB7C7A /* NSMAnagedObjectContext+performAndWait.swift */ = {isa = PBXFileReference; lastKnownFileType = sourcecode.swift; path = "NSMAnagedObjectContext+performAndWait.swift"; sourceTree = "<group>"; };
		524CF6B125F27318007312F0 /* DocumentRequest+Encryption.swift */ = {isa = PBXFileReference; lastKnownFileType = sourcecode.swift; path = "DocumentRequest+Encryption.swift"; sourceTree = "<group>"; };
		524CF6C925F2735D007312F0 /* EncryptionManager.swift */ = {isa = PBXFileReference; lastKnownFileType = sourcecode.swift; path = EncryptionManager.swift; sourceTree = "<group>"; };
		524CF6CD25F27609007312F0 /* KeychainStorable.swift */ = {isa = PBXFileReference; lastKnownFileType = sourcecode.swift; path = KeychainStorable.swift; sourceTree = "<group>"; };
		524CF6D625F28F97007312F0 /* EncryptionManagerTests.swift */ = {isa = PBXFileReference; lastKnownFileType = sourcecode.swift; path = EncryptionManagerTests.swift; sourceTree = "<group>"; };
		524CF6DA25F29119007312F0 /* SymmetricKey+Serialize.swift */ = {isa = PBXFileReference; lastKnownFileType = sourcecode.swift; path = "SymmetricKey+Serialize.swift"; sourceTree = "<group>"; };
		525C233B25BAF8EF001B9625 /* libgit2.a */ = {isa = PBXFileReference; lastKnownFileType = archive.ar; name = libgit2.a; path = Extern/libgit2/build/libgit2.a; sourceTree = "<group>"; };
		525C235025BAFC6B001B9625 /* Merge.swift */ = {isa = PBXFileReference; lastKnownFileType = sourcecode.swift; path = Merge.swift; sourceTree = "<group>"; };
		525C235725BAFCAA001B9625 /* MergeTests.swift */ = {isa = PBXFileReference; lastKnownFileType = sourcecode.swift; path = MergeTests.swift; sourceTree = "<group>"; };
		526016CD25ADC10800634695 /* String+MD5.swift */ = {isa = PBXFileReference; lastKnownFileType = sourcecode.swift; path = "String+MD5.swift"; sourceTree = "<group>"; };
		5260172025ADCBE800634695 /* documents.graphql */ = {isa = PBXFileReference; lastKnownFileType = text; path = documents.graphql; sourceTree = "<group>"; };
		526017F325AE074E00634695 /* ConsoleWindow.swift */ = {isa = PBXFileReference; lastKnownFileType = sourcecode.swift; path = ConsoleWindow.swift; sourceTree = "<group>"; };
		526017F725AE078600634695 /* ConsoleContentView.swift */ = {isa = PBXFileReference; lastKnownFileType = sourcecode.swift; path = ConsoleContentView.swift; sourceTree = "<group>"; };
		526017FB25AE081E00634695 /* AppDelegate+Console.swift */ = {isa = PBXFileReference; lastKnownFileType = sourcecode.swift; path = "AppDelegate+Console.swift"; sourceTree = "<group>"; };
		5273C65725DA835400B00EC3 /* DocumentRequestTests.swift */ = {isa = PBXFileReference; fileEncoding = 4; lastKnownFileType = sourcecode.swift; path = DocumentRequestTests.swift; sourceTree = "<group>"; };
		5273C65825DA835400B00EC3 /* APIRequestTests.swift */ = {isa = PBXFileReference; fileEncoding = 4; lastKnownFileType = sourcecode.swift; path = APIRequestTests.swift; sourceTree = "<group>"; };
		5273C65925DA835400B00EC3 /* UserSessionRequestTests.swift */ = {isa = PBXFileReference; fileEncoding = 4; lastKnownFileType = sourcecode.swift; path = UserSessionRequestTests.swift; sourceTree = "<group>"; };
		5273C66C25DA857400B00EC3 /* BeamUITestsMenuGenerator.swift */ = {isa = PBXFileReference; lastKnownFileType = sourcecode.swift; path = BeamUITestsMenuGenerator.swift; sourceTree = "<group>"; };
		527DF48625710ECB00A0A56D /* DocumentManagerTests.swift */ = {isa = PBXFileReference; lastKnownFileType = sourcecode.swift; path = DocumentManagerTests.swift; sourceTree = "<group>"; };
		5281B01725C962EF00DF66D9 /* DocumentManagerNetworkTests.swift */ = {isa = PBXFileReference; lastKnownFileType = sourcecode.swift; path = DocumentManagerNetworkTests.swift; sourceTree = "<group>"; };
		5281B06325C98D2600DF66D9 /* PersistenceTests.swift */ = {isa = PBXFileReference; lastKnownFileType = sourcecode.swift; path = PersistenceTests.swift; sourceTree = "<group>"; };
		5281B07025C9900C00DF66D9 /* Test.xcconfig */ = {isa = PBXFileReference; lastKnownFileType = text.xcconfig; path = Test.xcconfig; sourceTree = "<group>"; };
		5281B07425C994BE00DF66D9 /* ConfigurationTests.swift */ = {isa = PBXFileReference; lastKnownFileType = sourcecode.swift; path = ConfigurationTests.swift; sourceTree = "<group>"; };
		5281B07B25C9989300DF66D9 /* 1_local.json */ = {isa = PBXFileReference; lastKnownFileType = text.json; path = 1_local.json; sourceTree = "<group>"; };
		5281B08125C9989E00DF66D9 /* 1_remote.json */ = {isa = PBXFileReference; lastKnownFileType = text.json; path = 1_remote.json; sourceTree = "<group>"; };
		5281B08525C998A900DF66D9 /* 1_merged.json */ = {isa = PBXFileReference; lastKnownFileType = text.json; path = 1_merged.json; sourceTree = "<group>"; };
		5281B08925C998E700DF66D9 /* 1_ancestor.json */ = {isa = PBXFileReference; lastKnownFileType = text.json; path = 1_ancestor.json; sourceTree = "<group>"; };
		5281B08F25C99D1C00DF66D9 /* 2_ancestor.json */ = {isa = PBXFileReference; lastKnownFileType = text.json; path = 2_ancestor.json; sourceTree = "<group>"; };
		5281B09325C99D3300DF66D9 /* 2_local.json */ = {isa = PBXFileReference; lastKnownFileType = text.json; path = 2_local.json; sourceTree = "<group>"; };
		5281B09725C99D4B00DF66D9 /* 2_remote.json */ = {isa = PBXFileReference; lastKnownFileType = text.json; path = 2_remote.json; sourceTree = "<group>"; };
		528286B525E806CD00C0CCEE /* NoteEditorUITests.swift */ = {isa = PBXFileReference; lastKnownFileType = sourcecode.swift; path = NoteEditorUITests.swift; sourceTree = "<group>"; };
		5287EC2E25C42B0100CE1DD9 /* String+UUID.swift */ = {isa = PBXFileReference; lastKnownFileType = sourcecode.swift; path = "String+UUID.swift"; sourceTree = "<group>"; };
		528910EC25FBBDE800492969 /* DocumentAPITypeTests.swift */ = {isa = PBXFileReference; lastKnownFileType = sourcecode.swift; path = DocumentAPITypeTests.swift; sourceTree = "<group>"; };
		5298649025D151D300D27A80 /* AutocompleteTests.swift */ = {isa = PBXFileReference; lastKnownFileType = sourcecode.swift; path = AutocompleteTests.swift; sourceTree = "<group>"; };
		529E1AD325D45CFA00DD25B8 /* APIRequestError.swift */ = {isa = PBXFileReference; lastKnownFileType = sourcecode.swift; path = APIRequestError.swift; sourceTree = "<group>"; };
		529E1EE525D3EDA300F8B500 /* BeamTestsHelper.swift */ = {isa = PBXFileReference; lastKnownFileType = sourcecode.swift; path = BeamTestsHelper.swift; sourceTree = "<group>"; };
		52A94E3B25E90094004BAC93 /* XCUIElement+clear.swift */ = {isa = PBXFileReference; lastKnownFileType = sourcecode.swift; path = "XCUIElement+clear.swift"; sourceTree = "<group>"; };
		52B5EF77252F520100914D52 /* CoreDataTests.swift */ = {isa = PBXFileReference; lastKnownFileType = sourcecode.swift; path = CoreDataTests.swift; sourceTree = "<group>"; };
		52BB69A825CD5A49007A1173 /* OmniBarUITests.swift */ = {isa = PBXFileReference; lastKnownFileType = sourcecode.swift; path = OmniBarUITests.swift; sourceTree = "<group>"; };
		52C3077A25C311950027C4B1 /* BeamDate.swift */ = {isa = PBXFileReference; lastKnownFileType = sourcecode.swift; path = BeamDate.swift; sourceTree = "<group>"; };
		52C3078125C311B00027C4B1 /* BeamDateTests.swift */ = {isa = PBXFileReference; lastKnownFileType = sourcecode.swift; path = BeamDateTests.swift; sourceTree = "<group>"; };
		52C3294125AC7A8E00EF11E7 /* DocumentTests.swift */ = {isa = PBXFileReference; lastKnownFileType = sourcecode.swift; path = DocumentTests.swift; sourceTree = "<group>"; };
		52C60B82258B6332008B7C10 /* Sparkle.xcodeproj */ = {isa = PBXFileReference; lastKnownFileType = "wrapper.pb-project"; name = Sparkle.xcodeproj; path = Extern/Sparkle/Sparkle.xcodeproj; sourceTree = "<group>"; };
		52DD53DC25F1122F004F7EC8 /* BeamExport.sqlite */ = {isa = PBXFileReference; lastKnownFileType = file; path = BeamExport.sqlite; sourceTree = "<group>"; };
		52DEF1C9252B259700561493 /* CoreDataManagerTests.swift */ = {isa = PBXFileReference; lastKnownFileType = sourcecode.swift; path = CoreDataManagerTests.swift; sourceTree = "<group>"; };
		52DF49A525E42110009A651E /* BeamUITestsHelper.swift */ = {isa = PBXFileReference; lastKnownFileType = sourcecode.swift; path = BeamUITestsHelper.swift; sourceTree = "<group>"; };
		52E04FD5252C7A4600AD9F56 /* writing_space.json */ = {isa = PBXFileReference; fileEncoding = 4; lastKnownFileType = text.json; path = writing_space.json; sourceTree = "<group>"; };
		52E04FEC252C814D00AD9F56 /* RoamImporterTests.swift */ = {isa = PBXFileReference; lastKnownFileType = sourcecode.swift; path = RoamImporterTests.swift; sourceTree = "<group>"; };
		52F27FB625B9B404006E09A2 /* ViewModelFetchedResults.swift */ = {isa = PBXFileReference; fileEncoding = 4; lastKnownFileType = sourcecode.swift; path = ViewModelFetchedResults.swift; sourceTree = "<group>"; };
		52FB30C925E3D7B3001BF098 /* String+Title.swift */ = {isa = PBXFileReference; lastKnownFileType = sourcecode.swift; path = "String+Title.swift"; sourceTree = "<group>"; };
		52FC002225E4244200ABECB0 /* MenuAvailableCommands.swift */ = {isa = PBXFileReference; lastKnownFileType = sourcecode.swift; path = MenuAvailableCommands.swift; sourceTree = "<group>"; };
		52FC003C25E426FE00ABECB0 /* BeamUITestsMenuGeneratorTests.swift */ = {isa = PBXFileReference; lastKnownFileType = sourcecode.swift; path = BeamUITestsMenuGeneratorTests.swift; sourceTree = "<group>"; };
		562A8B3525B5D8B5004D3D8A /* String+NL.swift */ = {isa = PBXFileReference; lastKnownFileType = sourcecode.swift; path = "String+NL.swift"; sourceTree = "<group>"; };
		562A8B5125B5E3D8004D3D8A /* String+NLTests.swift */ = {isa = PBXFileReference; lastKnownFileType = sourcecode.swift; path = "String+NLTests.swift"; sourceTree = "<group>"; };
		562A8B7825B6ED03004D3D8A /* CoreMLTests.swift */ = {isa = PBXFileReference; lastKnownFileType = sourcecode.swift; path = CoreMLTests.swift; sourceTree = "<group>"; };
		56A5BD3025CC680E00ED7C50 /* url.stopwords */ = {isa = PBXFileReference; lastKnownFileType = text; path = url.stopwords; sourceTree = "<group>"; };
		56A5BD3625CCAFA400ED7C50 /* english.stopwords */ = {isa = PBXFileReference; lastKnownFileType = text; path = english.stopwords; sourceTree = "<group>"; };
		9611995C25A27A17005BEC82 /* Beam-Bridging-Header.h */ = {isa = PBXFileReference; lastKnownFileType = sourcecode.c.h; path = "Beam-Bridging-Header.h"; sourceTree = "<group>"; };
		9611995D25A27A17005BEC82 /* BeamObjCBridge.m */ = {isa = PBXFileReference; lastKnownFileType = sourcecode.c.objc; path = BeamObjCBridge.m; sourceTree = "<group>"; };
		961EC4F125B4511D009FA322 /* Layer.swift */ = {isa = PBXFileReference; lastKnownFileType = sourcecode.swift; path = Layer.swift; sourceTree = "<group>"; };
		961EC50A25B495DB009FA322 /* ButtonLayer.swift */ = {isa = PBXFileReference; lastKnownFileType = sourcecode.swift; path = ButtonLayer.swift; sourceTree = "<group>"; };
		961EC51625B5038E009FA322 /* ChevronButton.swift */ = {isa = PBXFileReference; lastKnownFileType = sourcecode.swift; path = ChevronButton.swift; sourceTree = "<group>"; };
		961EC58525B7A75A009FA322 /* LinkManager.swift */ = {isa = PBXFileReference; lastKnownFileType = sourcecode.swift; path = LinkManager.swift; sourceTree = "<group>"; };
		9645489F2523B3550064D062 /* CloudKit.framework */ = {isa = PBXFileReference; lastKnownFileType = wrapper.framework; name = CloudKit.framework; path = System/Library/Frameworks/CloudKit.framework; sourceTree = SDKROOT; };
		965A78252514F147009980D4 /* Beam.app */ = {isa = PBXFileReference; explicitFileType = wrapper.application; includeInIndex = 0; path = Beam.app; sourceTree = BUILT_PRODUCTS_DIR; };
		965A78282514F147009980D4 /* AppDelegate.swift */ = {isa = PBXFileReference; lastKnownFileType = sourcecode.swift; path = AppDelegate.swift; sourceTree = "<group>"; };
		965A78322514F148009980D4 /* Preview Assets.xcassets */ = {isa = PBXFileReference; lastKnownFileType = folder.assetcatalog; path = "Preview Assets.xcassets"; sourceTree = "<group>"; };
		965A78352514F148009980D4 /* Base */ = {isa = PBXFileReference; lastKnownFileType = file.storyboard; name = Base; path = Base.lproj/Main.storyboard; sourceTree = "<group>"; };
		965A783D2514F149009980D4 /* BeamTests.xctest */ = {isa = PBXFileReference; explicitFileType = wrapper.cfbundle; includeInIndex = 0; path = BeamTests.xctest; sourceTree = BUILT_PRODUCTS_DIR; };
		965A78412514F149009980D4 /* BeamTests.swift */ = {isa = PBXFileReference; lastKnownFileType = sourcecode.swift; path = BeamTests.swift; sourceTree = "<group>"; };
		965A78432514F149009980D4 /* Info.plist */ = {isa = PBXFileReference; lastKnownFileType = text.plist.xml; path = Info.plist; sourceTree = "<group>"; };
		965A78482514F149009980D4 /* BeamUITests.xctest */ = {isa = PBXFileReference; explicitFileType = wrapper.cfbundle; includeInIndex = 0; path = BeamUITests.xctest; sourceTree = BUILT_PRODUCTS_DIR; };
		965A784C2514F149009980D4 /* BeamUITests.swift */ = {isa = PBXFileReference; lastKnownFileType = sourcecode.swift; path = BeamUITests.swift; sourceTree = "<group>"; };
		965A784E2514F149009980D4 /* Info.plist */ = {isa = PBXFileReference; lastKnownFileType = text.plist.xml; path = Info.plist; sourceTree = "<group>"; };
		9674080525F237B2000AC2B8 /* String+URLTests.swift */ = {isa = PBXFileReference; lastKnownFileType = sourcecode.swift; path = "String+URLTests.swift"; sourceTree = "<group>"; };
		9676141F25CA989D00BDA862 /* WeakReference.swift */ = {isa = PBXFileReference; lastKnownFileType = sourcecode.swift; path = WeakReference.swift; sourceTree = "<group>"; };
		9676143725CAAD5300BDA862 /* RWLock.swift */ = {isa = PBXFileReference; lastKnownFileType = sourcecode.swift; path = RWLock.swift; sourceTree = "<group>"; };
		967B2684255465C5003F40E3 /* Html2MdTests.swift */ = {isa = PBXFileReference; lastKnownFileType = sourcecode.swift; path = Html2MdTests.swift; sourceTree = "<group>"; };
		969084CB25365AAE009D3C96 /* ParserTests.swift */ = {isa = PBXFileReference; lastKnownFileType = sourcecode.swift; path = ParserTests.swift; sourceTree = "<group>"; };
		9691E3D725AD9F3300A13080 /* TextRoot.swift */ = {isa = PBXFileReference; fileEncoding = 4; lastKnownFileType = sourcecode.swift; path = TextRoot.swift; sourceTree = "<group>"; };
		9691E40125AE5D2C00A13080 /* NodeSelection.swift */ = {isa = PBXFileReference; lastKnownFileType = sourcecode.swift; path = NodeSelection.swift; sourceTree = "<group>"; };
		9691E41325AF61BA00A13080 /* BrowsingTree.swift */ = {isa = PBXFileReference; lastKnownFileType = sourcecode.swift; path = BrowsingTree.swift; sourceTree = "<group>"; };
		9691E44325B1091300A13080 /* BrowsingSection.swift */ = {isa = PBXFileReference; lastKnownFileType = sourcecode.swift; path = BrowsingSection.swift; sourceTree = "<group>"; };
		96929D2B26025F7200F8961C /* PointFrame.swift */ = {isa = PBXFileReference; lastKnownFileType = sourcecode.swift; path = PointFrame.swift; sourceTree = "<group>"; };
		96956D30258BF3F50069C9C1 /* LinkStore.swift */ = {isa = PBXFileReference; lastKnownFileType = sourcecode.swift; path = LinkStore.swift; sourceTree = "<group>"; };
		96988C8225BB0AF2000223A3 /* DestinationNotePicker.swift */ = {isa = PBXFileReference; lastKnownFileType = sourcecode.swift; path = DestinationNotePicker.swift; sourceTree = "<group>"; };
		96A3067B25F698FB0078A453 /* RefNoteTitle.swift */ = {isa = PBXFileReference; lastKnownFileType = sourcecode.swift; path = RefNoteTitle.swift; sourceTree = "<group>"; };
		96A8B1DC25A38A3B006F749C /* String+Levenshtein.swift */ = {isa = PBXFileReference; lastKnownFileType = sourcecode.swift; path = "String+Levenshtein.swift"; sourceTree = "<group>"; };
		96BBA78A25FBA573008276FC /* ReparentElement.swift */ = {isa = PBXFileReference; fileEncoding = 4; lastKnownFileType = sourcecode.swift; path = ReparentElement.swift; sourceTree = "<group>"; };
		96C9AA3E259019E3007D3D98 /* LinkedReferenceNode.swift */ = {isa = PBXFileReference; lastKnownFileType = sourcecode.swift; path = LinkedReferenceNode.swift; sourceTree = "<group>"; };
		96C9AA5625901AA9007D3D98 /* LinksSection.swift */ = {isa = PBXFileReference; lastKnownFileType = sourcecode.swift; path = LinksSection.swift; sourceTree = "<group>"; };
		96C9AAB82593BB67007D3D98 /* Widget.swift */ = {isa = PBXFileReference; lastKnownFileType = sourcecode.swift; path = Widget.swift; sourceTree = "<group>"; };
		96C9CC3D2535CE2C00D70AA6 /* LexerTests.swift */ = {isa = PBXFileReference; lastKnownFileType = sourcecode.swift; path = LexerTests.swift; sourceTree = "<group>"; };
		96CDA7182582379A00BC375C /* Index.swift */ = {isa = PBXFileReference; fileEncoding = 4; lastKnownFileType = sourcecode.swift; path = Index.swift; sourceTree = "<group>"; };
		96CDA7202582380D00BC375C /* PageRankTests.swift */ = {isa = PBXFileReference; lastKnownFileType = sourcecode.swift; path = PageRankTests.swift; sourceTree = "<group>"; };
		96CDA7272582736600BC375C /* PageRankFixtures.json */ = {isa = PBXFileReference; fileEncoding = 4; lastKnownFileType = text.json; path = PageRankFixtures.json; sourceTree = "<group>"; };
		96E1356E2546F03900133A24 /* TextNodeTests.swift */ = {isa = PBXFileReference; lastKnownFileType = sourcecode.swift; path = TextNodeTests.swift; sourceTree = "<group>"; };
		96E4505725995CA200BFF36F /* BreadCrumb.swift */ = {isa = PBXFileReference; fileEncoding = 4; lastKnownFileType = sourcecode.swift; path = BreadCrumb.swift; sourceTree = "<group>"; };
		96E4CEF8258D7E8200D6DE22 /* BeamTextTests.swift */ = {isa = PBXFileReference; lastKnownFileType = sourcecode.swift; path = BeamTextTests.swift; sourceTree = "<group>"; };
		96E4CF2F258DFB0800D6DE22 /* BeamText+NSAttributedString.swift */ = {isa = PBXFileReference; lastKnownFileType = sourcecode.swift; path = "BeamText+NSAttributedString.swift"; sourceTree = "<group>"; };
		96E4CF71258E59F400D6DE22 /* BeamTextVisitor.swift */ = {isa = PBXFileReference; lastKnownFileType = sourcecode.swift; path = BeamTextVisitor.swift; sourceTree = "<group>"; };
		96E4CF75258EC88300D6DE22 /* BeamTextTools.swift */ = {isa = PBXFileReference; lastKnownFileType = sourcecode.swift; path = BeamTextTools.swift; sourceTree = "<group>"; };
		96F673D125B7207100E8175B /* StoredLink.swift */ = {isa = PBXFileReference; lastKnownFileType = sourcecode.swift; path = StoredLink.swift; sourceTree = "<group>"; };
		96F93617258CFDD2006D8E53 /* BeamText.swift */ = {isa = PBXFileReference; lastKnownFileType = sourcecode.swift; path = BeamText.swift; sourceTree = "<group>"; };
		96F936622590FA59006D8E53 /* BTextEdit.swift */ = {isa = PBXFileReference; lastKnownFileType = sourcecode.swift; path = BTextEdit.swift; sourceTree = "<group>"; };
		96FACC512604B0EE0088DD67 /* DeleteElement.swift */ = {isa = PBXFileReference; lastKnownFileType = sourcecode.swift; path = DeleteElement.swift; sourceTree = "<group>"; };
		96FACC6B2604F2650088DD67 /* FocusElement.swift */ = {isa = PBXFileReference; lastKnownFileType = sourcecode.swift; path = FocusElement.swift; sourceTree = "<group>"; };
		96FACC8526050B1E0088DD67 /* SetSelection.swift */ = {isa = PBXFileReference; lastKnownFileType = sourcecode.swift; path = SetSelection.swift; sourceTree = "<group>"; };
		96FACC8926079C7E0088DD67 /* InputText.swift */ = {isa = PBXFileReference; lastKnownFileType = sourcecode.swift; path = InputText.swift; sourceTree = "<group>"; };
		96FD761A25B1C43500B04ED3 /* BrowsingNodeWidget.swift */ = {isa = PBXFileReference; lastKnownFileType = sourcecode.swift; path = BrowsingNodeWidget.swift; sourceTree = "<group>"; };
		A01030A925F149EA00D740C5 /* TextEditorCommand.swift */ = {isa = PBXFileReference; lastKnownFileType = sourcecode.swift; path = TextEditorCommand.swift; sourceTree = "<group>"; };
		A0137B3425B6DFE100E65208 /* CommandManager.swift */ = {isa = PBXFileReference; lastKnownFileType = sourcecode.swift; path = CommandManager.swift; sourceTree = "<group>"; usesTabs = 0; };
		A0208F8125D6BB1C00CA054C /* AppDelegate+BeamTests.swift */ = {isa = PBXFileReference; lastKnownFileType = sourcecode.swift; path = "AppDelegate+BeamTests.swift"; sourceTree = "<group>"; };
		A03CE0EB25F954CB00D767B0 /* BeamElementHolder.swift */ = {isa = PBXFileReference; lastKnownFileType = sourcecode.swift; path = BeamElementHolder.swift; sourceTree = "<group>"; };
		A0404F0B25E7ECDD00E347F3 /* CommandNodeTests.swift */ = {isa = PBXFileReference; lastKnownFileType = sourcecode.swift; path = CommandNodeTests.swift; sourceTree = "<group>"; };
		A04E849425DD1CEF0066CD44 /* InsertText.swift */ = {isa = PBXFileReference; lastKnownFileType = sourcecode.swift; path = InsertText.swift; sourceTree = "<group>"; };
		A050047425DA918A009CFEB6 /* NoteAutoSaveService.swift */ = {isa = PBXFileReference; lastKnownFileType = sourcecode.swift; path = NoteAutoSaveService.swift; sourceTree = "<group>"; };
		A050049E25DAEE73009CFEB6 /* ProgressIndicator.swift */ = {isa = PBXFileReference; lastKnownFileType = sourcecode.swift; path = ProgressIndicator.swift; sourceTree = "<group>"; };
		A0689E6C25DE623D00B19CBB /* DeleteText.swift */ = {isa = PBXFileReference; lastKnownFileType = sourcecode.swift; path = DeleteText.swift; sourceTree = "<group>"; };
		A0689E7025DE6B8700B19CBB /* CommandsTextTests.swift */ = {isa = PBXFileReference; lastKnownFileType = sourcecode.swift; path = CommandsTextTests.swift; sourceTree = "<group>"; };
		A06DF52525B7608000E2CB62 /* CommandManagerTests.swift */ = {isa = PBXFileReference; lastKnownFileType = sourcecode.swift; name = CommandManagerTests.swift; path = Classes/CommandManagerTests.swift; sourceTree = "<group>"; };
		A0AA693225C41C9B0038F9A3 /* MouseHandler.swift */ = {isa = PBXFileReference; lastKnownFileType = sourcecode.swift; path = MouseHandler.swift; sourceTree = "<group>"; };
		A0C0C2A625E5109F00BE34F0 /* InsertNode.swift */ = {isa = PBXFileReference; lastKnownFileType = sourcecode.swift; path = InsertNode.swift; sourceTree = "<group>"; };
		A0C63A6725FA249700FB4CCE /* BeamTextHolder.swift */ = {isa = PBXFileReference; lastKnownFileType = sourcecode.swift; path = BeamTextHolder.swift; sourceTree = "<group>"; };
		A0D1731325E4FC2D00FDE73C /* ReplaceText.swift */ = {isa = PBXFileReference; lastKnownFileType = sourcecode.swift; path = ReplaceText.swift; sourceTree = "<group>"; };
		A0E15FFC25D1570D00F9D72F /* JournalUITests.swift */ = {isa = PBXFileReference; lastKnownFileType = sourcecode.swift; path = JournalUITests.swift; sourceTree = "<group>"; };
		A0E3150425ED1ECB001A5E55 /* FormattingText.swift */ = {isa = PBXFileReference; lastKnownFileType = sourcecode.swift; path = FormattingText.swift; sourceTree = "<group>"; };
		A0EE0B8E25E68EF3001F9D65 /* InsertEmptyNode.swift */ = {isa = PBXFileReference; lastKnownFileType = sourcecode.swift; path = InsertEmptyNode.swift; sourceTree = "<group>"; };
		A50B372325FA180E00E5D34F /* NSApperance+Beam.swift */ = {isa = PBXFileReference; lastKnownFileType = sourcecode.swift; path = "NSApperance+Beam.swift"; sourceTree = "<group>"; };
		A520D8DE25F8DF8D00400720 /* TouchDownModifier.swift */ = {isa = PBXFileReference; lastKnownFileType = sourcecode.swift; path = TouchDownModifier.swift; sourceTree = "<group>"; };
		A5233DE425FB682700BE6F05 /* FaviconProvider.swift */ = {isa = PBXFileReference; lastKnownFileType = sourcecode.swift; path = FaviconProvider.swift; sourceTree = "<group>"; };
		A545D2FA25F7B1D800E68F94 /* DestinationNoteAutocompleteList.swift */ = {isa = PBXFileReference; lastKnownFileType = sourcecode.swift; path = DestinationNoteAutocompleteList.swift; sourceTree = "<group>"; };
		A545D2FE25F7D92700E68F94 /* BeamTests-Bridging-Header.h */ = {isa = PBXFileReference; lastKnownFileType = sourcecode.c.h; path = "BeamTests-Bridging-Header.h"; sourceTree = "<group>"; };
		A545D30525F7D93B00E68F94 /* MathsTests.swift */ = {isa = PBXFileReference; lastKnownFileType = sourcecode.swift; path = MathsTests.swift; sourceTree = "<group>"; };
		A5496C5A25F95E4F00B77024 /* OmniBarAutocompleteUITests.swift */ = {isa = PBXFileReference; lastKnownFileType = sourcecode.swift; path = OmniBarAutocompleteUITests.swift; sourceTree = "<group>"; };
		A5496C7225F95E7200B77024 /* OmniBarDestinationUITests.swift */ = {isa = PBXFileReference; lastKnownFileType = sourcecode.swift; path = OmniBarDestinationUITests.swift; sourceTree = "<group>"; };
		A552DF2825F0E22B00570C85 /* OmniBarFieldBackground.swift */ = {isa = PBXFileReference; lastKnownFileType = sourcecode.swift; path = OmniBarFieldBackground.swift; sourceTree = "<group>"; };
		A552DF2C25F12A3600570C85 /* OmniBarButton.swift */ = {isa = PBXFileReference; lastKnownFileType = sourcecode.swift; path = OmniBarButton.swift; sourceTree = "<group>"; };
		A552DF3225F1741900570C85 /* GlobalCenteringContainer.swift */ = {isa = PBXFileReference; lastKnownFileType = sourcecode.swift; path = GlobalCenteringContainer.swift; sourceTree = "<group>"; };
		A5651A7626035D3A0035F12B /* AppDelegate+NSMenu.swift */ = {isa = PBXFileReference; lastKnownFileType = sourcecode.swift; path = "AppDelegate+NSMenu.swift"; sourceTree = "<group>"; };
		A5651A9F2603800C0035F12B /* TextFormatterView.swift */ = {isa = PBXFileReference; lastKnownFileType = sourcecode.swift; path = TextFormatterView.swift; sourceTree = "<group>"; };
		A567157025F66F8600B46110 /* StyledText.swift */ = {isa = PBXFileReference; lastKnownFileType = sourcecode.swift; path = StyledText.swift; sourceTree = "<group>"; };
		A572629725FFADC5004416C0 /* MouseInteraction.swift */ = {isa = PBXFileReference; lastKnownFileType = sourcecode.swift; path = MouseInteraction.swift; sourceTree = "<group>"; };
		BAA6715A58EEDB52378B859B /* ShootFrame.swift */ = {isa = PBXFileReference; fileEncoding = 4; lastKnownFileType = sourcecode.swift; path = ShootFrame.swift; sourceTree = "<group>"; };
		BAA67203DD1BE4F55B2834D8 /* DevTools.js */ = {isa = PBXFileReference; fileEncoding = 4; lastKnownFileType = sourcecode.javascript; path = DevTools.js; sourceTree = "<group>"; };
		BAA67767634DB6949E8D9497 /* PointAndShoot.css */ = {isa = PBXFileReference; fileEncoding = 4; lastKnownFileType = text.css; path = PointAndShoot.css; sourceTree = "<group>"; };
		BAA67913BA5B5E39B9EF7854 /* PointAndShoot.swift */ = {isa = PBXFileReference; fileEncoding = 4; lastKnownFileType = sourcecode.swift; path = PointAndShoot.swift; sourceTree = "<group>"; };
		BAA67B75F9F87262CB9DCACD /* PointAndShoot.js */ = {isa = PBXFileReference; fileEncoding = 4; lastKnownFileType = sourcecode.javascript; path = PointAndShoot.js; sourceTree = "<group>"; };
		BAA67CEFFAFA38F29CF1C84F /* WebPage.swift */ = {isa = PBXFileReference; fileEncoding = 4; lastKnownFileType = sourcecode.swift; path = WebPage.swift; sourceTree = "<group>"; };
		A5D6250926034B1C00A3E676 /* FormatterViewBackground.swift */ = {isa = PBXFileReference; lastKnownFileType = sourcecode.swift; path = FormatterViewBackground.swift; sourceTree = "<group>"; };
/* End PBXFileReference section */

/* Begin PBXFrameworksBuildPhase section */
		965A78222514F147009980D4 /* Frameworks */ = {
			isa = PBXFrameworksBuildPhase;
			buildActionMask = 2147483647;
			files = (
				525C233C25BAF8EF001B9625 /* libgit2.a in Frameworks */,
				964548A02523B3550064D062 /* CloudKit.framework in Frameworks */,
				52C60BFA258B638F008B7C10 /* Sparkle.framework in Frameworks */,
			);
			runOnlyForDeploymentPostprocessing = 0;
		};
		965A783A2514F149009980D4 /* Frameworks */ = {
			isa = PBXFrameworksBuildPhase;
			buildActionMask = 2147483647;
			files = (
			);
			runOnlyForDeploymentPostprocessing = 0;
		};
		965A78452514F149009980D4 /* Frameworks */ = {
			isa = PBXFrameworksBuildPhase;
			buildActionMask = 2147483647;
			files = (
			);
			runOnlyForDeploymentPostprocessing = 0;
		};
/* End PBXFrameworksBuildPhase section */

/* Begin PBXGroup section */
		24EFBA757ACC5310A2D800B2 /* Frameworks */ = {
			isa = PBXGroup;
			children = (
				525C233B25BAF8EF001B9625 /* libgit2.a */,
				52C60B82258B6332008B7C10 /* Sparkle.xcodeproj */,
				9645489F2523B3550064D062 /* CloudKit.framework */,
			);
			name = Frameworks;
			sourceTree = "<group>";
		};
		414B98EE25A239C6002E81A3 /* FormatterView */ = {
			isa = PBXGroup;
			children = (
				414B98EF25A239F8002E81A3 /* FormatterView.swift */,
				A5D6250926034B1C00A3E676 /* FormatterViewBackground.swift */,
				A5651AA9260382290035F12B /* Text */,
				A5651A9E26037F5C0035F12B /* Hyperlink */,
			);
			path = FormatterView;
			sourceTree = "<group>";
		};
		4159E9BD259A1A4C005FD355 /* Core */ = {
			isa = PBXGroup;
			children = (
				4170C41B25923ADA0072C781 /* Popover */,
			);
			path = Core;
			sourceTree = "<group>";
		};
		4159E9D2259A1A56005FD355 /* BidirectionalPopover */ = {
			isa = PBXGroup;
			children = (
				4159E9D3259A1A81005FD355 /* BidirectionalPopover.swift */,
				4159E9E1259A2575005FD355 /* BidirectionalPopover.xib */,
				4105CE2125A5ECA2009AB687 /* BidirectionalPopoverItem.swift */,
				4159EA08259A3568005FD355 /* BidirectionalPopoverResultItem.swift */,
				4159EA09259A3568005FD355 /* BidirectionalPopoverResultItem.xib */,
				414B9878259DE2E2002E81A3 /* BidirectionalPopoverActionItem.swift */,
				414B9879259DE2E2002E81A3 /* BidirectionalPopoverActionItem.xib */,
				96988C8225BB0AF2000223A3 /* DestinationNotePicker.swift */,
				A545D2FA25F7B1D800E68F94 /* DestinationNoteAutocompleteList.swift */,
			);
			path = BidirectionalPopover;
			sourceTree = "<group>";
		};
		4170C41B25923ADA0072C781 /* Popover */ = {
			isa = PBXGroup;
			children = (
				4170C43025923B6A0072C781 /* Popover.swift */,
			);
			path = Popover;
			sourceTree = "<group>";
		};
		41816FD02581046F00317ED8 /* Assets */ = {
			isa = PBXGroup;
			children = (
				56A5BD1A25CC590500ED7C50 /* NaturalLanguage */,
				41D1698625DBFDBB0018E5F2 /* Fonts */,
				418171112581082200317ED8 /* Assets.xcassets */,
				418170FE2581060A00317ED8 /* Colors.xcassets */,
			);
			path = Assets;
			sourceTree = "<group>";
		};
		41816FD62581047500317ED8 /* Classes */ = {
			isa = PBXGroup;
			children = (
				A04E849325DD1CDD0066CD44 /* Commands */,
				4159E9BD259A1A4C005FD355 /* Core */,
				4181716B2581107C00317ED8 /* Models */,
				418171A92581107C00317ED8 /* Views */,
				418172A625811A3A00317ED8 /* Components */,
				418171E62581107C00317ED8 /* Managers */,
				418171592581107C00317ED8 /* Services */,
				4181734C2581204900317ED8 /* Stores */,
				418171882581107C00317ED8 /* Helpers */,
			);
			path = Classes;
			sourceTree = "<group>";
		};
		4181712A25810CDC00317ED8 /* Configuration */ = {
			isa = PBXGroup;
			children = (
				4181713125810CDC00317ED8 /* Info.plist */,
				41A969FE2581394300E6594B /* Configuration.swift */,
				4181712B25810CDC00317ED8 /* Constants.swift */,
				4181712D25810CDC00317ED8 /* Debug.xcconfig */,
				4181713025810CDC00317ED8 /* Release.xcconfig */,
				5281B07025C9900C00DF66D9 /* Test.xcconfig */,
				4181712C25810CDC00317ED8 /* Beam.entitlements */,
			);
			path = Configuration;
			sourceTree = "<group>";
		};
		418171592581107C00317ED8 /* Services */ = {
			isa = PBXGroup;
			children = (
				4181715C2581107C00317ED8 /* API */,
				4181715A2581107C00317ED8 /* Network */,
			);
			path = Services;
			sourceTree = "<group>";
		};
		4181715A2581107C00317ED8 /* Network */ = {
			isa = PBXGroup;
			children = (
				4181715B2581107C00317ED8 /* Autocompleter.swift */,
				A5233DE425FB682700BE6F05 /* FaviconProvider.swift */,
			);
			path = Network;
			sourceTree = "<group>";
		};
		4181715C2581107C00317ED8 /* API */ = {
			isa = PBXGroup;
			children = (
				4181715D2581107C00317ED8 /* GraphqlRequestsTypes */,
				418171662581107C00317ED8 /* GraphqlRequests */,
				418171622581107C00317ED8 /* APIResponse.swift */,
				418171632581107C00317ED8 /* UserSessionRequest.swift */,
				418171642581107C00317ED8 /* APIRequest.swift */,
				529E1AD325D45CFA00DD25B8 /* APIRequestError.swift */,
				5206282525923B6800D7CD9E /* DocumentRequest.swift */,
				524CF6B125F27318007312F0 /* DocumentRequest+Encryption.swift */,
			);
			path = API;
			sourceTree = "<group>";
		};
		4181715D2581107C00317ED8 /* GraphqlRequestsTypes */ = {
			isa = PBXGroup;
			children = (
				4181715E2581107C00317ED8 /* Me.swift */,
				4181715F2581107C00317ED8 /* Session.swift */,
				418171602581107C00317ED8 /* GraphqlParametersProtocol.swift */,
				418171612581107C00317ED8 /* User.swift */,
				5206283D25923EB500D7CD9E /* DocumentAPIType.swift */,
			);
			path = GraphqlRequestsTypes;
			sourceTree = "<group>";
		};
		418171662581107C00317ED8 /* GraphqlRequests */ = {
			isa = PBXGroup;
			children = (
				520627F625922D4900D7CD9E /* Documents */,
				418171672581107C00317ED8 /* UserSession */,
			);
			path = GraphqlRequests;
			sourceTree = "<group>";
		};
		418171672581107C00317ED8 /* UserSession */ = {
			isa = PBXGroup;
			children = (
				418171682581107C00317ED8 /* sign_up.graphql */,
				418171692581107C00317ED8 /* forgot_password.graphql */,
				4181716A2581107C00317ED8 /* sign_in.graphql */,
			);
			path = UserSession;
			sourceTree = "<group>";
		};
		4181716B2581107C00317ED8 /* Models */ = {
			isa = PBXGroup;
			children = (
				418171712581107C00317ED8 /* Importers */,
				418171762581107C00317ED8 /* CoreData */,
				4181716C2581107C00317ED8 /* BeamData.swift */,
				4181734D2581204900317ED8 /* BeamState.swift */,
				4181716D2581107C00317ED8 /* Score.swift */,
				4181716E2581107C00317ED8 /* SearchEngine.swift */,
				418171742581107C00317ED8 /* NavigationContext.swift */,
				418171752581107C00317ED8 /* Html2Md.swift */,
				418171822581107C00317ED8 /* BrowserTab.swift */,
				418171702581107C00317ED8 /* BeamElement.swift */,
				524520A325C8234500AC0007 /* BeamElement+Merge.swift */,
				A03CE0EB25F954CB00D767B0 /* BeamElementHolder.swift */,
				418171842581107C00317ED8 /* BeamNote.swift */,
				418171852581107C00317ED8 /* BID.swift */,
				418171862581107C00317ED8 /* NoteBackForwardList.swift */,
				96CDA7182582379A00BC375C /* Index.swift */,
				418171872581107C00317ED8 /* PageRank.swift */,
				96956D30258BF3F50069C9C1 /* LinkStore.swift */,
				96F93617258CFDD2006D8E53 /* BeamText.swift */,
				A0C63A6725FA249700FB4CCE /* BeamTextHolder.swift */,
				96E4CF75258EC88300D6DE22 /* BeamTextTools.swift */,
				9691E41325AF61BA00A13080 /* BrowsingTree.swift */,
				A050047425DA918A009CFEB6 /* NoteAutoSaveService.swift */,
				A572629725FFADC5004416C0 /* MouseInteraction.swift */,
				BAA67913BA5B5E39B9EF7854 /* PointAndShoot.swift */,
				BAA67CEFFAFA38F29CF1C84F /* WebPage.swift */,
			);
			path = Models;
			sourceTree = "<group>";
		};
		418171712581107C00317ED8 /* Importers */ = {
			isa = PBXGroup;
			children = (
				418171722581107C00317ED8 /* Roam */,
			);
			path = Importers;
			sourceTree = "<group>";
		};
		418171722581107C00317ED8 /* Roam */ = {
			isa = PBXGroup;
			children = (
				418171732581107C00317ED8 /* RoamImporter.swift */,
			);
			path = Roam;
			sourceTree = "<group>";
		};
		418171762581107C00317ED8 /* CoreData */ = {
			isa = PBXGroup;
			children = (
				4181717F2581107C00317ED8 /* Document.swift */,
				521EEDF02593819000BA2485 /* Document+ResultsController.swift */,
				418171792581107C00317ED8 /* Document+CoreDataProperties.swift */,
				96F673D125B7207100E8175B /* StoredLink.swift */,
			);
			path = CoreData;
			sourceTree = "<group>";
		};
		418171882581107C00317ED8 /* Helpers */ = {
			isa = PBXGroup;
			children = (
				5273C66B25DA856900B00EC3 /* UITests */,
				52C3076525C30FA40027C4B1 /* Date */,
				525C234F25BAFC34001B9625 /* Merge */,
				418172B025811AAA00317ED8 /* Animator */,
				4181719C2581107C00317ED8 /* Extensions */,
				4181731525811E0300317ED8 /* Enum */,
				418172D425811B8700317ED8 /* UI */,
				418171892581107C00317ED8 /* Utils */,
			);
			path = Helpers;
			sourceTree = "<group>";
		};
		418171892581107C00317ED8 /* Utils */ = {
			isa = PBXGroup;
			children = (
				418171932581107C00317ED8 /* Persistence */,
				418172FC25811DB200317ED8 /* Web */,
				4181718B2581107C00317ED8 /* Readability.swift */,
				4181718C2581107C00317ED8 /* EventsTracker.swift */,
				4181718D2581107C00317ED8 /* Logger.swift */,
				4181718F2581107C00317ED8 /* NSContainerView.swift */,
				4181732C25811E9800317ED8 /* Icon.swift */,
				418171922581107C00317ED8 /* PerformanceDebug.swift */,
				418171962581107C00317ED8 /* Maths.swift */,
				4181719A2581107C00317ED8 /* JSSourceLoader.swift */,
				4181719B2581107C00317ED8 /* Information.swift */,
				4105CE7425A60681009AB687 /* FormatterTypeButton.swift */,
				9676141F25CA989D00BDA862 /* WeakReference.swift */,
				9676143725CAAD5300BDA862 /* RWLock.swift */,
				41855A3925D1334F00DA49DC /* BeamCollectionView.swift */,
			);
			path = Utils;
			sourceTree = "<group>";
		};
		418171932581107C00317ED8 /* Persistence */ = {
			isa = PBXGroup;
			children = (
				418171942581107C00317ED8 /* Persistence.swift */,
				418171952581107C00317ED8 /* StandardStorable.swift */,
				524CF6CD25F27609007312F0 /* KeychainStorable.swift */,
			);
			path = Persistence;
			sourceTree = "<group>";
		};
		4181719C2581107C00317ED8 /* Extensions */ = {
			isa = PBXGroup;
			children = (
				41817276258110D100317ED8 /* AppDelegate+Beam */,
				418173992581238E00317ED8 /* String+Beam */,
				418171A42581107C00317ED8 /* ClosedRange+Beam.swift */,
				418171992581107C00317ED8 /* OSLog+Beam.swift */,
				418171982581107C00317ED8 /* NSImage+Beam.swift */,
				4181719E2581107C00317ED8 /* NSView+Beam.swift */,
				418171A22581107C00317ED8 /* NSRange+Beam.swift */,
				418171A62581107C00317ED8 /* NSRect+Beam.swift */,
				418171A32581107C00317ED8 /* NSMutableAttributedString+Range.swift */,
				418171782581107C00317ED8 /* NotificationName+Beam.swift */,
				418171812581107C00317ED8 /* CoreDataManager+backupExtension.swift */,
				418171802581107C00317ED8 /* NSManagedObject+initExtension.swift */,
				418173B5258124D500317ED8 /* NSAttributedString+Beam.swift */,
				418173BD2581251600317ED8 /* URL+Beam.swift */,
				4181744225812C5F00317ED8 /* NSColor+Beam.swift */,
				A50B372325FA180E00E5D34F /* NSApperance+Beam.swift */,
				521EEDFA2593927100BA2485 /* Int+ByteSize.swift */,
				416C09F2259C919200AF2903 /* CATransaction+Beam.swift */,
				414B98F925A23A4F002E81A3 /* NSView+Xib.swift */,
				417628A425B05DFB0082FFDF /* NSBezierPath+CGPath.swift */,
				523FF66025C31D8800B4BD6E /* Data+String.swift */,
				41FAD34E25E5742800D78B36 /* CALayer+Animation.swift */,
				524B856C25D2DD0700BB7C7A /* NSMAnagedObjectContext+performAndWait.swift */,
				524CF6DA25F29119007312F0 /* SymmetricKey+Serialize.swift */,
			);
			path = Extensions;
			sourceTree = "<group>";
		};
		418171A92581107C00317ED8 /* Views */ = {
			isa = PBXGroup;
			children = (
				524299CC25A47EA900F4DBF5 /* Preferences */,
				418171E02581107C00317ED8 /* ContentView.swift */,
				418171AE2581107C00317ED8 /* BeamWindow.swift */,
				418171CF2581107C00317ED8 /* Browser */,
				418171D42581107C00317ED8 /* Notes */,
				418173F7258128A500317ED8 /* Journal */,
			);
			path = Views;
			sourceTree = "<group>";
		};
		418171AA2581107C00317ED8 /* Autocomplete */ = {
			isa = PBXGroup;
			children = (
				418171AB2581107C00317ED8 /* AutocompleteList.swift */,
				418171AD2581107C00317ED8 /* AutocompleteItem.swift */,
			);
			path = Autocomplete;
			sourceTree = "<group>";
		};
		418171B72581107C00317ED8 /* TextEditor */ = {
			isa = PBXGroup;
			children = (
				96A3066625F698B10078A453 /* References */,
				9691E42E25B108D200A13080 /* BrowsingSections */,
				961EC50925B495CA009FA322 /* Layers */,
				418171BA2581107C00317ED8 /* Markdown */,
				96C9AAB82593BB67007D3D98 /* Widget.swift */,
				418171B92581107C00317ED8 /* TextNode.swift */,
				9691E3D725AD9F3300A13080 /* TextRoot.swift */,
				418171BF2581107C00317ED8 /* TextEdit.swift */,
				4100D96A25AEFEEA00EF04CB /* TextEdit+Shortcut.swift */,
				418171BE2581107C00317ED8 /* TextEditMovements.swift */,
				418171B82581107C00317ED8 /* TextEditOperations.swift */,
				418171C02581107C00317ED8 /* TextEditCommands.swift */,
				418171C12581107C00317ED8 /* Font.swift */,
				96E4CF2F258DFB0800D6DE22 /* BeamText+NSAttributedString.swift */,
				41221A352592771F00255197 /* TextEdit+Popover.swift */,
				414B989825A21BB0002E81A3 /* TextEdit+Formatter.swift */,
				96F936622590FA59006D8E53 /* BTextEdit.swift */,
				9691E40125AE5D2C00A13080 /* NodeSelection.swift */,
				4131F16725BEC48C006473CD /* SpacerWidget.swift */,
			);
			path = TextEditor;
			sourceTree = "<group>";
		};
		418171BA2581107C00317ED8 /* Markdown */ = {
			isa = PBXGroup;
			children = (
				418171BB2581107C00317ED8 /* Lexer.swift */,
				418171BC2581107C00317ED8 /* Parser.swift */,
				96E4CF71258E59F400D6DE22 /* BeamTextVisitor.swift */,
			);
			path = Markdown;
			sourceTree = "<group>";
		};
		418171C32581107C00317ED8 /* NotesList */ = {
			isa = PBXGroup;
			children = (
				418171C42581107C00317ED8 /* ScrollableTextView.xib */,
				418171C72581107C00317ED8 /* ScrollableTextView.swift */,
				418171C82581107C00317ED8 /* SearchBar.swift */,
				418171CD2581107C00317ED8 /* TextView.swift */,
			);
			path = NotesList;
			sourceTree = "<group>";
		};
		418171CF2581107C00317ED8 /* Browser */ = {
			isa = PBXGroup;
			children = (
				418171D12581107C00317ED8 /* BrowserTabBar.swift */,
				418171D02581107C00317ED8 /* BrowserTabView.swift */,
				418171D22581107C00317ED8 /* TabStats.swift */,
				418171D32581107C00317ED8 /* WebView.swift */,
				96929D2B26025F7200F8961C /* PointFrame.swift */,
				BAA6715A58EEDB52378B859B /* ShootFrame.swift */,
			);
			path = Browser;
			sourceTree = "<group>";
		};
		418171D42581107C00317ED8 /* Notes */ = {
			isa = PBXGroup;
			children = (
				418171D52581107C00317ED8 /* NoteView.swift */,
			);
			path = Notes;
			sourceTree = "<group>";
		};
		418171D72581107C00317ED8 /* OmniBar */ = {
			isa = PBXGroup;
			children = (
				418171DA2581107C00317ED8 /* OmniBar.swift */,
				418171D82581107C00317ED8 /* OmniBarSearchField.swift */,
				A552DF2C25F12A3600570C85 /* OmniBarButton.swift */,
				A552DF2825F0E22B00570C85 /* OmniBarFieldBackground.swift */,
				A552DF3225F1741900570C85 /* GlobalCenteringContainer.swift */,
				418171D92581107C00317ED8 /* Chevrons.swift */,
				418171DC2581107C00317ED8 /* GlobalTabTitle.swift */,
			);
			path = OmniBar;
			sourceTree = "<group>";
		};
		418171E62581107C00317ED8 /* Managers */ = {
			isa = PBXGroup;
			children = (
				418171E72581107C00317ED8 /* AuthenticationManager.swift */,
				418171772581107C00317ED8 /* CoreDataManager.swift */,
				418171E82581107C00317ED8 /* AccountManager.swift */,
				418171E92581107C00317ED8 /* DocumentManager.swift */,
				418171EA2581107C00317ED8 /* LibrairiesManager.swift */,
				A0137B3425B6DFE100E65208 /* CommandManager.swift */,
				961EC58525B7A75A009FA322 /* LinkManager.swift */,
				A0AA693225C41C9B0038F9A3 /* MouseHandler.swift */,
				5204FE3A25F128BD00FD22F8 /* DocumentStruct.swift */,
				524CF6C925F2735D007312F0 /* EncryptionManager.swift */,
			);
			path = Managers;
			sourceTree = "<group>";
		};
		41817276258110D100317ED8 /* AppDelegate+Beam */ = {
			isa = PBXGroup;
			children = (
				41817277258110D100317ED8 /* AppDelegate+CoreData.swift */,
				524299C625A47D2600F4DBF5 /* AppDelegate+Preferences.swift */,
				521EEDF62593824100BA2485 /* AppDelegate+Document.swift */,
				4181727A258110D100317ED8 /* AppDelegate+URL.swift */,
				526017FB25AE081E00634695 /* AppDelegate+Console.swift */,
				A0208F8125D6BB1C00CA054C /* AppDelegate+BeamTests.swift */,
				A5651A7626035D3A0035F12B /* AppDelegate+NSMenu.swift */,
			);
			path = "AppDelegate+Beam";
			sourceTree = "<group>";
		};
		418172A625811A3A00317ED8 /* Components */ = {
			isa = PBXGroup;
			children = (
				526017DE25AE073800634695 /* Console */,
				418171AA2581107C00317ED8 /* Autocomplete */,
				4159E9D2259A1A56005FD355 /* BidirectionalPopover */,
				414B98EE25A239C6002E81A3 /* FormatterView */,
				418172A725811A3A00317ED8 /* BeamTextField */,
				521EEDC725937E7B00BA2485 /* DocumentsList */,
				418171D72581107C00317ED8 /* OmniBar */,
				418171C32581107C00317ED8 /* NotesList */,
				418171B72581107C00317ED8 /* TextEditor */,
				A050049E25DAEE73009CFEB6 /* ProgressIndicator.swift */,
			);
			path = Components;
			sourceTree = "<group>";
		};
		418172A725811A3A00317ED8 /* BeamTextField */ = {
			isa = PBXGroup;
			children = (
				418172A825811A3A00317ED8 /* BeamTextField.swift */,
				418172A925811A3A00317ED8 /* BeamTextFieldView.swift */,
			);
			path = BeamTextField;
			sourceTree = "<group>";
		};
		418172B025811AAA00317ED8 /* Animator */ = {
			isa = PBXGroup;
			children = (
				418172CE25811AF800317ED8 /* Animation.swift */,
				418172B325811AAA00317ED8 /* FrameAnimation.swift */,
				418172B225811AAA00317ED8 /* Tick.swift */,
			);
			path = Animator;
			sourceTree = "<group>";
		};
		418172D425811B8700317ED8 /* UI */ = {
			isa = PBXGroup;
			children = (
				418172D525811B8700317ED8 /* RoundRectButtonStyle.swift */,
				A567157025F66F8600B46110 /* StyledText.swift */,
				A520D8DE25F8DF8D00400720 /* TouchDownModifier.swift */,
			);
			path = UI;
			sourceTree = "<group>";
		};
		418172FC25811DB200317ED8 /* Web */ = {
			isa = PBXGroup;
			children = (
				418172FD25811DB200317ED8 /* Readability.js */,
				418171912581107C00317ED8 /* OverrideConsole.js */,
				418172FE25811DB200317ED8 /* SelectionObserver.js */,
				BAA67B75F9F87262CB9DCACD /* PointAndShoot.js */,
				BAA67767634DB6949E8D9497 /* PointAndShoot.css */,
				BAA67203DD1BE4F55B2834D8 /* DevTools.js */,
			);
			path = Web;
			sourceTree = "<group>";
		};
		4181731525811E0300317ED8 /* Enum */ = {
			isa = PBXGroup;
			children = (
				4181731625811E1800317ED8 /* CursorMovement.swift */,
				4181733125811F4800317ED8 /* KeyCode.swift */,
				4181733625811F6300317ED8 /* Mode.swift */,
				414B98FD25A27930002E81A3 /* FormatterType.swift */,
				41EA89B725B838D40033EAB9 /* FormatterViewType.swift */,
			);
			path = Enum;
			sourceTree = "<group>";
		};
		4181734C2581204900317ED8 /* Stores */ = {
			isa = PBXGroup;
			children = (
				4181717C2581107C00317ED8 /* TemporaryFile.swift */,
			);
			path = Stores;
			sourceTree = "<group>";
		};
		418173992581238E00317ED8 /* String+Beam */ = {
			isa = PBXGroup;
			children = (
				4181719D2581107C00317ED8 /* String+LoremIpsum.swift */,
				4181719F2581107C00317ED8 /* String+Ranges.swift */,
				418171A02581107C00317ED8 /* String+URL.swift */,
				418171A12581107C00317ED8 /* String+Regex.swift */,
				418171A72581107C00317ED8 /* String+Localization.swift */,
				418173C22581276F00317ED8 /* String+NSMutableAttributedString.swift */,
				526016CD25ADC10800634695 /* String+MD5.swift */,
				96A8B1DC25A38A3B006F749C /* String+Levenshtein.swift */,
				562A8B3525B5D8B5004D3D8A /* String+NL.swift */,
				523FF67825C31D9D00B4BD6E /* String+Data.swift */,
				5287EC2E25C42B0100CE1DD9 /* String+UUID.swift */,
				52FB30C925E3D7B3001BF098 /* String+Title.swift */,
				5242684C25ED408500DB1D05 /* String+Split.swift */,
			);
			path = "String+Beam";
			sourceTree = "<group>";
		};
		418173F7258128A500317ED8 /* Journal */ = {
			isa = PBXGroup;
			children = (
				418171D62581107C00317ED8 /* JournalView.swift */,
			);
			path = Journal;
			sourceTree = "<group>";
		};
		41B4277925E52DB000A8243F /* i18n */ = {
			isa = PBXGroup;
			children = (
				41B4277A25E52DCA00A8243F /* Localizable.stringsdict */,
			);
			path = i18n;
			sourceTree = "<group>";
		};
		41D1698625DBFDBB0018E5F2 /* Fonts */ = {
			isa = PBXGroup;
			children = (
				41D169A125DC07250018E5F2 /* Inter-Bold.otf */,
				41D169A425DC07260018E5F2 /* Inter-Italic.otf */,
				41D169A525DC07260018E5F2 /* Inter-Medium.otf */,
				41D169A225DC07260018E5F2 /* Inter-Regular.otf */,
				41D169A325DC07260018E5F2 /* Inter-SemiBold.otf */,
			);
			path = Fonts;
			sourceTree = "<group>";
		};
		520627F625922D4900D7CD9E /* Documents */ = {
			isa = PBXGroup;
			children = (
				5206280B25922D6300D7CD9E /* delete_document.graphql */,
				5206280F25922D6C00D7CD9E /* update_document.graphql */,
				5206281325922D7800D7CD9E /* document.graphql */,
				5260172025ADCBE800634695 /* documents.graphql */,
				5204290A25A4B3D300DD677C /* document_updated_at.graphql */,
				5206281725922D8A00D7CD9E /* delete_all_documents.graphql */,
				5206281B25922D9700D7CD9E /* import_documents.graphql */,
			);
			path = Documents;
			sourceTree = "<group>";
		};
		521EEDC725937E7B00BA2485 /* DocumentsList */ = {
			isa = PBXGroup;
			children = (
				52F27FB625B9B404006E09A2 /* ViewModelFetchedResults.swift */,
				521EEDDC25937E9200BA2485 /* DocumentsWindow.swift */,
				521EEDE025937F5B00BA2485 /* DocumentsContentView.swift */,
				521EEDE425937F7F00BA2485 /* DocumentsList.swift */,
				521EEDE825937FAD00BA2485 /* DocumentRow.swift */,
				521EEDEC2593803F00BA2485 /* DocumentDetail.swift */,
			);
			path = DocumentsList;
			sourceTree = "<group>";
		};
		524299CC25A47EA900F4DBF5 /* Preferences */ = {
			isa = PBXGroup;
			children = (
				524299E225A480A300F4DBF5 /* AccountsView.swift */,
				524299ED25A488E000F4DBF5 /* AdvancedPreferencesView.swift */,
			);
			path = Preferences;
			sourceTree = "<group>";
		};
		525C234F25BAFC34001B9625 /* Merge */ = {
			isa = PBXGroup;
			children = (
				525C235025BAFC6B001B9625 /* Merge.swift */,
			);
			path = Merge;
			sourceTree = "<group>";
		};
		525C235625BAFC9E001B9625 /* Helpers */ = {
			isa = PBXGroup;
			children = (
				52FC003B25E426F100ABECB0 /* UITests */,
				5281B06225C98D0A00DF66D9 /* Utils */,
				525C235725BAFCAA001B9625 /* MergeTests.swift */,
				A545D30525F7D93B00E68F94 /* MathsTests.swift */,
				529E1EE525D3EDA300F8B500 /* BeamTestsHelper.swift */,
				A545D2FE25F7D92700E68F94 /* BeamTests-Bridging-Header.h */,
			);
			path = Helpers;
			sourceTree = "<group>";
		};
		526017DE25AE073800634695 /* Console */ = {
			isa = PBXGroup;
			children = (
				526017F325AE074E00634695 /* ConsoleWindow.swift */,
				526017F725AE078600634695 /* ConsoleContentView.swift */,
			);
			path = Console;
			sourceTree = "<group>";
		};
		5273C65625DA834600B00EC3 /* API */ = {
			isa = PBXGroup;
			children = (
				528910D725FBBDD000492969 /* GraphqlRequestsTypes */,
				5273C65825DA835400B00EC3 /* APIRequestTests.swift */,
				5273C65725DA835400B00EC3 /* DocumentRequestTests.swift */,
				5273C65925DA835400B00EC3 /* UserSessionRequestTests.swift */,
			);
			path = API;
			sourceTree = "<group>";
		};
		5273C66B25DA856900B00EC3 /* UITests */ = {
			isa = PBXGroup;
			children = (
				5273C66C25DA857400B00EC3 /* BeamUITestsMenuGenerator.swift */,
				52FC002225E4244200ABECB0 /* MenuAvailableCommands.swift */,
			);
			path = UITests;
			sourceTree = "<group>";
		};
		527DF48525710EAE00A0A56D /* Managers */ = {
			isa = PBXGroup;
			children = (
				52DEF1C9252B259700561493 /* CoreDataManagerTests.swift */,
				5281B07A25C9987100DF66D9 /* Fixtures */,
				527DF48625710ECB00A0A56D /* DocumentManagerTests.swift */,
				522AFB2725CBFAB100F60647 /* DocumentManagerTestsHelper.swift */,
				5281B01725C962EF00DF66D9 /* DocumentManagerNetworkTests.swift */,
				524425F025C832110095422A /* AccountManagerTests.swift */,
				524CF6D625F28F97007312F0 /* EncryptionManagerTests.swift */,
			);
			path = Managers;
			sourceTree = "<group>";
		};
		5281B06225C98D0A00DF66D9 /* Utils */ = {
			isa = PBXGroup;
			children = (
				5281B06325C98D2600DF66D9 /* PersistenceTests.swift */,
			);
			path = Utils;
			sourceTree = "<group>";
		};
		5281B07325C994B500DF66D9 /* Configuration */ = {
			isa = PBXGroup;
			children = (
				5281B07425C994BE00DF66D9 /* ConfigurationTests.swift */,
			);
			path = Configuration;
			sourceTree = "<group>";
		};
		5281B07A25C9987100DF66D9 /* Fixtures */ = {
			isa = PBXGroup;
			children = (
				5281B08925C998E700DF66D9 /* 1_ancestor.json */,
				5281B07B25C9989300DF66D9 /* 1_local.json */,
				5281B08125C9989E00DF66D9 /* 1_remote.json */,
				5281B08525C998A900DF66D9 /* 1_merged.json */,
				5281B08F25C99D1C00DF66D9 /* 2_ancestor.json */,
				5281B09325C99D3300DF66D9 /* 2_local.json */,
				5281B09725C99D4B00DF66D9 /* 2_remote.json */,
				52DD53DC25F1122F004F7EC8 /* BeamExport.sqlite */,
			);
			path = Fixtures;
			sourceTree = "<group>";
		};
		528910D725FBBDD000492969 /* GraphqlRequestsTypes */ = {
			isa = PBXGroup;
			children = (
				528910EC25FBBDE800492969 /* DocumentAPITypeTests.swift */,
			);
			path = GraphqlRequestsTypes;
			sourceTree = "<group>";
		};
		5298647A25D151AD00D27A80 /* Services */ = {
			isa = PBXGroup;
			children = (
				5273C65625DA834600B00EC3 /* API */,
				5298648F25D151B600D27A80 /* Network */,
			);
			path = Services;
			sourceTree = "<group>";
		};
		5298648F25D151B600D27A80 /* Network */ = {
			isa = PBXGroup;
			children = (
				5298649025D151D300D27A80 /* AutocompleteTests.swift */,
			);
			path = Network;
			sourceTree = "<group>";
		};
		52A43D92252C790200178F3B /* DataModel */ = {
			isa = PBXGroup;
			children = (
				52A43D93252C790A00178F3B /* Importers */,
				52B5EF77252F520100914D52 /* CoreDataTests.swift */,
				52C3294125AC7A8E00EF11E7 /* DocumentTests.swift */,
			);
			path = DataModel;
			sourceTree = "<group>";
		};
		52A43D93252C790A00178F3B /* Importers */ = {
			isa = PBXGroup;
			children = (
				52A43D94252C791600178F3B /* Fixtures */,
				52E04FEC252C814D00AD9F56 /* RoamImporterTests.swift */,
			);
			path = Importers;
			sourceTree = "<group>";
		};
		52A43D94252C791600178F3B /* Fixtures */ = {
			isa = PBXGroup;
			children = (
				52E04FD5252C7A4600AD9F56 /* writing_space.json */,
			);
			path = Fixtures;
			sourceTree = "<group>";
		};
		52A94E2625E90084004BAC93 /* Extensions */ = {
			isa = PBXGroup;
			children = (
				52A94E3B25E90094004BAC93 /* XCUIElement+clear.swift */,
			);
			path = Extensions;
			sourceTree = "<group>";
		};
		52C3076525C30FA40027C4B1 /* Date */ = {
			isa = PBXGroup;
			children = (
				52C3077A25C311950027C4B1 /* BeamDate.swift */,
			);
			path = Date;
			sourceTree = "<group>";
		};
		52C3078025C311A50027C4B1 /* Date */ = {
			isa = PBXGroup;
			children = (
				52C3078125C311B00027C4B1 /* BeamDateTests.swift */,
			);
			path = Date;
			sourceTree = "<group>";
		};
		52C60B83258B6332008B7C10 /* Products */ = {
			isa = PBXGroup;
			children = (
				52C60B9D258B6333008B7C10 /* Sparkle.framework */,
				52DD243E258B681500651C84 /* SparkleCore.framework */,
				52C60BA1258B6333008B7C10 /* Autoupdate */,
				52DD2440258B681500651C84 /* org.sparkle-project.InstallerLauncher.xpc */,
				52DD2442258B681500651C84 /* org.sparkle-project.InstallerConnection.xpc */,
				52DD2444258B681500651C84 /* org.sparkle-project.InstallerStatus.xpc */,
				52DD2446258B681500651C84 /* org.sparkle-project.Downloader.xpc */,
				52C60BAB258B6333008B7C10 /* Sparkle Test App.app */,
				52DD2448258B681500651C84 /* TestAppHelper.xpc */,
				52C60BAF258B6333008B7C10 /* Sparkle Unit Tests.xctest */,
				52C60BB1258B6333008B7C10 /* BinaryDelta */,
				52DD244A258B681500651C84 /* sparkle.app */,
				52DD244C258B681500651C84 /* Updater.app */,
				52C60BB7258B6333008B7C10 /* UI Tests.xctest */,
				52C60BB9258B6333008B7C10 /* generate_appcast */,
				52C60BBB258B6333008B7C10 /* generate_keys */,
				52C60BBD258B6333008B7C10 /* sign_update */,
				52C60BBF258B6333008B7C10 /* libbsdiff.a */,
				52C60BC1258B6333008B7C10 /* libed25519.a */,
			);
			name = Products;
			sourceTree = "<group>";
		};
		52DF49A425E420FB009A651E /* Helpers */ = {
			isa = PBXGroup;
			children = (
				52A94E2625E90084004BAC93 /* Extensions */,
				52DF49A525E42110009A651E /* BeamUITestsHelper.swift */,
			);
			path = Helpers;
			sourceTree = "<group>";
		};
		52FC003B25E426F100ABECB0 /* UITests */ = {
			isa = PBXGroup;
			children = (
				52FC003C25E426FE00ABECB0 /* BeamUITestsMenuGeneratorTests.swift */,
			);
			path = UITests;
			sourceTree = "<group>";
		};
		562A8B4D25B5E36B004D3D8A /* Classes */ = {
			isa = PBXGroup;
			children = (
				5298647A25D151AD00D27A80 /* Services */,
				562A8B4E25B5E37D004D3D8A /* Helpers */,
			);
			path = Classes;
			sourceTree = "<group>";
		};
		562A8B4E25B5E37D004D3D8A /* Helpers */ = {
			isa = PBXGroup;
			children = (
				52C3078025C311A50027C4B1 /* Date */,
				562A8B4F25B5E385004D3D8A /* Extensions */,
			);
			path = Helpers;
			sourceTree = "<group>";
		};
		562A8B4F25B5E385004D3D8A /* Extensions */ = {
			isa = PBXGroup;
			children = (
				562A8B5025B5E38D004D3D8A /* String+Beam */,
			);
			path = Extensions;
			sourceTree = "<group>";
		};
		562A8B5025B5E38D004D3D8A /* String+Beam */ = {
			isa = PBXGroup;
			children = (
				562A8B5125B5E3D8004D3D8A /* String+NLTests.swift */,
				9674080525F237B2000AC2B8 /* String+URLTests.swift */,
			);
			path = "String+Beam";
			sourceTree = "<group>";
		};
		562A8B6325B6ECEB004D3D8A /* CoreML */ = {
			isa = PBXGroup;
			children = (
				562A8B7825B6ED03004D3D8A /* CoreMLTests.swift */,
			);
			path = CoreML;
			sourceTree = "<group>";
		};
		56A5BD1A25CC590500ED7C50 /* NaturalLanguage */ = {
			isa = PBXGroup;
			children = (
				56A5BD2F25CC591600ED7C50 /* Stopwords */,
			);
			path = NaturalLanguage;
			sourceTree = "<group>";
		};
		56A5BD2F25CC591600ED7C50 /* Stopwords */ = {
			isa = PBXGroup;
			children = (
				56A5BD3025CC680E00ED7C50 /* url.stopwords */,
				56A5BD3625CCAFA400ED7C50 /* english.stopwords */,
			);
			path = Stopwords;
			sourceTree = "<group>";
		};
		9611994725A279EC005BEC82 /* ObjCBridge */ = {
			isa = PBXGroup;
			children = (
				9611995D25A27A17005BEC82 /* BeamObjCBridge.m */,
				9611995C25A27A17005BEC82 /* Beam-Bridging-Header.h */,
			);
			path = ObjCBridge;
			sourceTree = "<group>";
		};
		961EC50925B495CA009FA322 /* Layers */ = {
			isa = PBXGroup;
			children = (
				961EC4F125B4511D009FA322 /* Layer.swift */,
				961EC50A25B495DB009FA322 /* ButtonLayer.swift */,
				961EC51625B5038E009FA322 /* ChevronButton.swift */,
			);
			path = Layers;
			sourceTree = "<group>";
		};
		965A781C2514F147009980D4 = {
			isa = PBXGroup;
			children = (
				965A78272514F147009980D4 /* Beam */,
				965A78402514F149009980D4 /* BeamTests */,
				965A784B2514F149009980D4 /* BeamUITests */,
				965A78262514F147009980D4 /* Products */,
				24EFBA757ACC5310A2D800B2 /* Frameworks */,
			);
			sourceTree = "<group>";
		};
		965A78262514F147009980D4 /* Products */ = {
			isa = PBXGroup;
			children = (
				965A78252514F147009980D4 /* Beam.app */,
				965A783D2514F149009980D4 /* BeamTests.xctest */,
				965A78482514F149009980D4 /* BeamUITests.xctest */,
			);
			name = Products;
			sourceTree = "<group>";
		};
		965A78272514F147009980D4 /* Beam */ = {
			isa = PBXGroup;
			children = (
				9611994725A279EC005BEC82 /* ObjCBridge */,
				965A78282514F147009980D4 /* AppDelegate.swift */,
				965A78342514F148009980D4 /* Main.storyboard */,
				4181712E25810CDC00317ED8 /* Beam.xcdatamodeld */,
				4181712A25810CDC00317ED8 /* Configuration */,
				41816FD62581047500317ED8 /* Classes */,
				41B4277925E52DB000A8243F /* i18n */,
				41816FD02581046F00317ED8 /* Assets */,
				965A78312514F148009980D4 /* Preview Content */,
			);
			path = Beam;
			sourceTree = "<group>";
		};
		965A78312514F148009980D4 /* Preview Content */ = {
			isa = PBXGroup;
			children = (
				965A78322514F148009980D4 /* Preview Assets.xcassets */,
			);
			path = "Preview Content";
			sourceTree = "<group>";
		};
		965A78402514F149009980D4 /* BeamTests */ = {
			isa = PBXGroup;
			children = (
				5281B07325C994B500DF66D9 /* Configuration */,
				525C235625BAFC9E001B9625 /* Helpers */,
				562A8B6325B6ECEB004D3D8A /* CoreML */,
				562A8B4D25B5E36B004D3D8A /* Classes */,
				96CDA7252582732500BC375C /* Indexer */,
				527DF48525710EAE00A0A56D /* Managers */,
				52A43D92252C790200178F3B /* DataModel */,
				965A78412514F149009980D4 /* BeamTests.swift */,
				965A78432514F149009980D4 /* Info.plist */,
				96C9CC3D2535CE2C00D70AA6 /* LexerTests.swift */,
				969084CB25365AAE009D3C96 /* ParserTests.swift */,
				96E1356E2546F03900133A24 /* TextNodeTests.swift */,
				967B2684255465C5003F40E3 /* Html2MdTests.swift */,
				96E4CEF8258D7E8200D6DE22 /* BeamTextTests.swift */,
				A06DF52525B7608000E2CB62 /* CommandManagerTests.swift */,
				A0689E7025DE6B8700B19CBB /* CommandsTextTests.swift */,
				A0404F0B25E7ECDD00E347F3 /* CommandNodeTests.swift */,
			);
			path = BeamTests;
			sourceTree = "<group>";
		};
		965A784B2514F149009980D4 /* BeamUITests */ = {
			isa = PBXGroup;
			children = (
				52DF49A425E420FB009A651E /* Helpers */,
				965A784E2514F149009980D4 /* Info.plist */,
				965A784C2514F149009980D4 /* BeamUITests.swift */,
				A0E15FFC25D1570D00F9D72F /* JournalUITests.swift */,
				52BB69A825CD5A49007A1173 /* OmniBarUITests.swift */,
				A5496C7225F95E7200B77024 /* OmniBarDestinationUITests.swift */,
				A5496C5A25F95E4F00B77024 /* OmniBarAutocompleteUITests.swift */,
				528286B525E806CD00C0CCEE /* NoteEditorUITests.swift */,
			);
			path = BeamUITests;
			sourceTree = "<group>";
		};
		9691E42E25B108D200A13080 /* BrowsingSections */ = {
			isa = PBXGroup;
			children = (
				9691E44325B1091300A13080 /* BrowsingSection.swift */,
				96FD761A25B1C43500B04ED3 /* BrowsingNodeWidget.swift */,
			);
			path = BrowsingSections;
			sourceTree = "<group>";
		};
		96A3066625F698B10078A453 /* References */ = {
			isa = PBXGroup;
			children = (
				96C9AA5625901AA9007D3D98 /* LinksSection.swift */,
				96E4505725995CA200BFF36F /* BreadCrumb.swift */,
				96C9AA3E259019E3007D3D98 /* LinkedReferenceNode.swift */,
				96A3067B25F698FB0078A453 /* RefNoteTitle.swift */,
			);
			path = References;
			sourceTree = "<group>";
		};
		96CDA7252582732500BC375C /* Indexer */ = {
			isa = PBXGroup;
			children = (
				96CDA7262582734400BC375C /* Fixtures */,
				96CDA7202582380D00BC375C /* PageRankTests.swift */,
			);
			path = Indexer;
			sourceTree = "<group>";
		};
		96CDA7262582734400BC375C /* Fixtures */ = {
			isa = PBXGroup;
			children = (
				96CDA7272582736600BC375C /* PageRankFixtures.json */,
			);
			path = Fixtures;
			sourceTree = "<group>";
		};
		A04E849325DD1CDD0066CD44 /* Commands */ = {
			isa = PBXGroup;
			children = (
				A04E849425DD1CEF0066CD44 /* InsertText.swift */,
				A0689E6C25DE623D00B19CBB /* DeleteText.swift */,
				A0D1731325E4FC2D00FDE73C /* ReplaceText.swift */,
				A0E3150425ED1ECB001A5E55 /* FormattingText.swift */,
				A0C0C2A625E5109F00BE34F0 /* InsertNode.swift */,
				96FACC512604B0EE0088DD67 /* DeleteElement.swift */,
				A0EE0B8E25E68EF3001F9D65 /* InsertEmptyNode.swift */,
				A01030A925F149EA00D740C5 /* TextEditorCommand.swift */,
				96BBA78A25FBA573008276FC /* ReparentElement.swift */,
				96FACC6B2604F2650088DD67 /* FocusElement.swift */,
				96FACC8526050B1E0088DD67 /* SetSelection.swift */,
				96FACC8926079C7E0088DD67 /* InputText.swift */,
			);
			path = Commands;
			sourceTree = "<group>";
		};
		A5651A9E26037F5C0035F12B /* Hyperlink */ = {
			isa = PBXGroup;
			children = (
				418EA94125D696EA005894AA /* HyperlinkFormatterView.swift */,
			);
			path = Hyperlink;
			sourceTree = "<group>";
		};
		A5651AA9260382290035F12B /* Text */ = {
			isa = PBXGroup;
			children = (
				A5651A9F2603800C0035F12B /* TextFormatterView.swift */,
				414B98F525A23A04002E81A3 /* TextFormatterView.xib */,
			);
			path = Text;
			sourceTree = "<group>";
		};
/* End PBXGroup section */

/* Begin PBXNativeTarget section */
		965A78242514F147009980D4 /* Beam */ = {
			isa = PBXNativeTarget;
			buildConfigurationList = 965A78512514F149009980D4 /* Build configuration list for PBXNativeTarget "Beam" */;
			buildPhases = (
				5205F34425BB1BFE00D3CDB4 /* Build libgit2 */,
				521ED51025B9E43F00FBFA99 /* SwiftLint */,
				520582C0257E351800E0533A /* Env variable Injector */,
				965A78212514F147009980D4 /* Sources */,
				520DDA94257E4CEE00FF8152 /* Clean Configuration.swift from variable Injector */,
				965A78222514F147009980D4 /* Frameworks */,
				965A78232514F147009980D4 /* Resources */,
				5259C3AA258A7DC300DD67E7 /* Embed Frameworks */,
				52C60BFF258B63A5008B7C10 /* Embed XPC Services */,
				5259C3FE258A837300DD67E7 /* Sparkle Signing */,
			);
			buildRules = (
			);
			dependencies = (
				52DD2450258B685E00651C84 /* PBXTargetDependency */,
				52DD2452258B685E00651C84 /* PBXTargetDependency */,
				52DD2454258B685E00651C84 /* PBXTargetDependency */,
			);
			name = Beam;
			packageProductDependencies = (
				9631C746251CE997009B40C4,
				96474E3E254D9ADB00A920B3,
				524299AE25A47CA500F4DBF5,
				527FB71425B9A93400959146,
				527FB71925B9A97A00959146,
				527FB71E25B9A9B600959146,
				527FB72325B9AAA200959146,
				52BB698A25CD4E1E007A1173,
				52E5297125CD980B00307858,
				52E5297325CD980B00307858,
				523E91CB25D17004001124E0,
				524CF6D225F276D1007312F0,
			);
			productName = Beam;
			productReference = 965A78252514F147009980D4 /* Beam.app */;
			productType = "com.apple.product-type.application";
		};
		965A783C2514F149009980D4 /* BeamTests */ = {
			isa = PBXNativeTarget;
			buildConfigurationList = 965A78542514F149009980D4 /* Build configuration list for PBXNativeTarget "BeamTests" */;
			buildPhases = (
				965A78392514F149009980D4 /* Sources */,
				965A783A2514F149009980D4 /* Frameworks */,
				965A783B2514F149009980D4 /* Resources */,
			);
			buildRules = (
			);
			dependencies = (
				965A783F2514F149009980D4 /* PBXTargetDependency */,
			);
			name = BeamTests;
			packageProductDependencies = (
				5239C11525C2C4AE009C51E1,
				5239C12E25C2C4C6009C51E1,
			);
			productName = BeamTests;
			productReference = 965A783D2514F149009980D4 /* BeamTests.xctest */;
			productType = "com.apple.product-type.bundle.unit-test";
		};
		965A78472514F149009980D4 /* BeamUITests */ = {
			isa = PBXNativeTarget;
			buildConfigurationList = 965A78572514F149009980D4 /* Build configuration list for PBXNativeTarget "BeamUITests" */;
			buildPhases = (
				965A78442514F149009980D4 /* Sources */,
				965A78452514F149009980D4 /* Frameworks */,
				965A78462514F149009980D4 /* Resources */,
			);
			buildRules = (
			);
			dependencies = (
				A0A6F2A325D1B73A00EFC4BE /* PBXTargetDependency */,
				A0A6F2A125D1B73400EFC4BE /* PBXTargetDependency */,
				965A784A2514F149009980D4 /* PBXTargetDependency */,
			);
			name = BeamUITests;
			packageProductDependencies = (
				A0A6F2A425D1B74200EFC4BE,
				A0A6F2A625D1B74800EFC4BE,
			);
			productName = BeamUITests;
			productReference = 965A78482514F149009980D4 /* BeamUITests.xctest */;
			productType = "com.apple.product-type.bundle.ui-testing";
		};
/* End PBXNativeTarget section */

/* Begin PBXProject section */
		965A781D2514F147009980D4 /* Project object */ = {
			isa = PBXProject;
			attributes = {
				BuildIndependentTargetsInParallel = YES;
				LastSwiftUpdateCheck = 1200;
				LastUpgradeCheck = 1230;
				TargetAttributes = {
					965A78242514F147009980D4 = {
						CreatedOnToolsVersion = 12.0;
						LastSwiftMigration = 1230;
					};
					965A783C2514F149009980D4 = {
						CreatedOnToolsVersion = 12.0;
						LastSwiftMigration = 1240;
						TestTargetID = 965A78242514F147009980D4;
					};
					965A78472514F149009980D4 = {
						CreatedOnToolsVersion = 12.0;
						TestTargetID = 965A78242514F147009980D4;
					};
				};
			};
			buildConfigurationList = 965A78202514F147009980D4 /* Build configuration list for PBXProject "Beam" */;
			compatibilityVersion = "Xcode 9.3";
			developmentRegion = en;
			hasScannedForEncodings = 0;
			knownRegions = (
				en,
				Base,
			);
			mainGroup = 965A781C2514F147009980D4;
			packageReferences = (
				9631C745251CE997009B40C4,
				96474E3D254D9ADB00A920B3,
				524299AD25A47CA500F4DBF5,
				527FB71325B9A93400959146,
				527FB71825B9A97A00959146,
				527FB71D25B9A9B600959146,
				527FB72225B9AAA200959146,
				5239C11425C2C4AE009C51E1,
				5239C12D25C2C4C6009C51E1,
				52BB698925CD4E1E007A1173,
				52E5297025CD980A00307858,
				523E91CA25D17004001124E0,
				524CF6D125F276D1007312F0,
			);
			productRefGroup = 965A78262514F147009980D4 /* Products */;
			projectDirPath = "";
			projectReferences = (
				{
					ProductGroup = 52C60B83258B6332008B7C10 /* Products */;
					ProjectRef = 52C60B82258B6332008B7C10 /* Sparkle.xcodeproj */;
				},
			);
			projectRoot = "";
			targets = (
				965A78242514F147009980D4 /* Beam */,
				965A783C2514F149009980D4 /* BeamTests */,
				965A78472514F149009980D4 /* BeamUITests */,
			);
		};
/* End PBXProject section */

/* Begin PBXReferenceProxy section */
		52C60B9D258B6333008B7C10 /* Sparkle.framework */ = {
			isa = PBXReferenceProxy;
			fileType = wrapper.framework;
			path = Sparkle.framework;
			remoteRef = 52C60B9C258B6333008B7C10 /* PBXContainerItemProxy */;
			sourceTree = BUILT_PRODUCTS_DIR;
		};
		52C60BA1258B6333008B7C10 /* Autoupdate */ = {
			isa = PBXReferenceProxy;
			fileType = "compiled.mach-o.executable";
			path = Autoupdate;
			remoteRef = 52C60BA0258B6333008B7C10 /* PBXContainerItemProxy */;
			sourceTree = BUILT_PRODUCTS_DIR;
		};
		52C60BAB258B6333008B7C10 /* Sparkle Test App.app */ = {
			isa = PBXReferenceProxy;
			fileType = wrapper.application;
			path = "Sparkle Test App.app";
			remoteRef = 52C60BAA258B6333008B7C10 /* PBXContainerItemProxy */;
			sourceTree = BUILT_PRODUCTS_DIR;
		};
		52C60BAF258B6333008B7C10 /* Sparkle Unit Tests.xctest */ = {
			isa = PBXReferenceProxy;
			fileType = wrapper.cfbundle;
			path = "Sparkle Unit Tests.xctest";
			remoteRef = 52C60BAE258B6333008B7C10 /* PBXContainerItemProxy */;
			sourceTree = BUILT_PRODUCTS_DIR;
		};
		52C60BB1258B6333008B7C10 /* BinaryDelta */ = {
			isa = PBXReferenceProxy;
			fileType = "compiled.mach-o.executable";
			path = BinaryDelta;
			remoteRef = 52C60BB0258B6333008B7C10 /* PBXContainerItemProxy */;
			sourceTree = BUILT_PRODUCTS_DIR;
		};
		52C60BB7258B6333008B7C10 /* UI Tests.xctest */ = {
			isa = PBXReferenceProxy;
			fileType = wrapper.cfbundle;
			path = "UI Tests.xctest";
			remoteRef = 52C60BB6258B6333008B7C10 /* PBXContainerItemProxy */;
			sourceTree = BUILT_PRODUCTS_DIR;
		};
		52C60BB9258B6333008B7C10 /* generate_appcast */ = {
			isa = PBXReferenceProxy;
			fileType = "compiled.mach-o.executable";
			path = generate_appcast;
			remoteRef = 52C60BB8258B6333008B7C10 /* PBXContainerItemProxy */;
			sourceTree = BUILT_PRODUCTS_DIR;
		};
		52C60BBB258B6333008B7C10 /* generate_keys */ = {
			isa = PBXReferenceProxy;
			fileType = "compiled.mach-o.executable";
			path = generate_keys;
			remoteRef = 52C60BBA258B6333008B7C10 /* PBXContainerItemProxy */;
			sourceTree = BUILT_PRODUCTS_DIR;
		};
		52C60BBD258B6333008B7C10 /* sign_update */ = {
			isa = PBXReferenceProxy;
			fileType = "compiled.mach-o.executable";
			path = sign_update;
			remoteRef = 52C60BBC258B6333008B7C10 /* PBXContainerItemProxy */;
			sourceTree = BUILT_PRODUCTS_DIR;
		};
		52C60BBF258B6333008B7C10 /* libbsdiff.a */ = {
			isa = PBXReferenceProxy;
			fileType = archive.ar;
			path = libbsdiff.a;
			remoteRef = 52C60BBE258B6333008B7C10 /* PBXContainerItemProxy */;
			sourceTree = BUILT_PRODUCTS_DIR;
		};
		52C60BC1258B6333008B7C10 /* libed25519.a */ = {
			isa = PBXReferenceProxy;
			fileType = archive.ar;
			path = libed25519.a;
			remoteRef = 52C60BC0258B6333008B7C10 /* PBXContainerItemProxy */;
			sourceTree = BUILT_PRODUCTS_DIR;
		};
		52DD243E258B681500651C84 /* SparkleCore.framework */ = {
			isa = PBXReferenceProxy;
			fileType = wrapper.framework;
			path = SparkleCore.framework;
			remoteRef = 52DD243D258B681500651C84 /* PBXContainerItemProxy */;
			sourceTree = BUILT_PRODUCTS_DIR;
		};
		52DD2440258B681500651C84 /* org.sparkle-project.InstallerLauncher.xpc */ = {
			isa = PBXReferenceProxy;
			fileType = "wrapper.xpc-service";
			path = "org.sparkle-project.InstallerLauncher.xpc";
			remoteRef = 52DD243F258B681500651C84 /* PBXContainerItemProxy */;
			sourceTree = BUILT_PRODUCTS_DIR;
		};
		52DD2442258B681500651C84 /* org.sparkle-project.InstallerConnection.xpc */ = {
			isa = PBXReferenceProxy;
			fileType = "wrapper.xpc-service";
			path = "org.sparkle-project.InstallerConnection.xpc";
			remoteRef = 52DD2441258B681500651C84 /* PBXContainerItemProxy */;
			sourceTree = BUILT_PRODUCTS_DIR;
		};
		52DD2444258B681500651C84 /* org.sparkle-project.InstallerStatus.xpc */ = {
			isa = PBXReferenceProxy;
			fileType = "wrapper.xpc-service";
			path = "org.sparkle-project.InstallerStatus.xpc";
			remoteRef = 52DD2443258B681500651C84 /* PBXContainerItemProxy */;
			sourceTree = BUILT_PRODUCTS_DIR;
		};
		52DD2446258B681500651C84 /* org.sparkle-project.Downloader.xpc */ = {
			isa = PBXReferenceProxy;
			fileType = "wrapper.xpc-service";
			path = "org.sparkle-project.Downloader.xpc";
			remoteRef = 52DD2445258B681500651C84 /* PBXContainerItemProxy */;
			sourceTree = BUILT_PRODUCTS_DIR;
		};
		52DD2448258B681500651C84 /* TestAppHelper.xpc */ = {
			isa = PBXReferenceProxy;
			fileType = "wrapper.xpc-service";
			path = TestAppHelper.xpc;
			remoteRef = 52DD2447258B681500651C84 /* PBXContainerItemProxy */;
			sourceTree = BUILT_PRODUCTS_DIR;
		};
		52DD244A258B681500651C84 /* sparkle.app */ = {
			isa = PBXReferenceProxy;
			fileType = wrapper.application;
			path = sparkle.app;
			remoteRef = 52DD2449258B681500651C84 /* PBXContainerItemProxy */;
			sourceTree = BUILT_PRODUCTS_DIR;
		};
		52DD244C258B681500651C84 /* Updater.app */ = {
			isa = PBXReferenceProxy;
			fileType = wrapper.application;
			path = Updater.app;
			remoteRef = 52DD244B258B681500651C84 /* PBXContainerItemProxy */;
			sourceTree = BUILT_PRODUCTS_DIR;
		};
/* End PBXReferenceProxy section */

/* Begin PBXResourcesBuildPhase section */
		965A78232514F147009980D4 /* Resources */ = {
			isa = PBXResourcesBuildPhase;
			buildActionMask = 2147483647;
			files = (
				965A78362514F148009980D4 /* Main.storyboard in Resources */,
				5204290B25A4B3D300DD677C /* document_updated_at.graphql in Resources */,
				5206281C25922D9700D7CD9E /* import_documents.graphql in Resources */,
				5206280C25922D6300D7CD9E /* delete_document.graphql in Resources */,
				5206281825922D8A00D7CD9E /* delete_all_documents.graphql in Resources */,
				41D169A725DC07260018E5F2 /* Inter-Regular.otf in Resources */,
				5206281025922D6C00D7CD9E /* update_document.graphql in Resources */,
				56A5BD3725CCAFA400ED7C50 /* english.stopwords in Resources */,
				414B98F625A23A04002E81A3 /* TextFormatterView.xib in Resources */,
				4159E9E2259A2575005FD355 /* BidirectionalPopover.xib in Resources */,
				418171F42581107C00317ED8 /* sign_up.graphql in Resources */,
				418171F62581107C00317ED8 /* sign_in.graphql in Resources */,
				41D169A925DC07260018E5F2 /* Inter-Italic.otf in Resources */,
				4159EA0B259A3568005FD355 /* BidirectionalPopoverResultItem.xib in Resources */,
				418170FF2581060A00317ED8 /* Colors.xcassets in Resources */,
				41D169A825DC07260018E5F2 /* Inter-SemiBold.otf in Resources */,
				41D169AA25DC07260018E5F2 /* Inter-Medium.otf in Resources */,
				418172172581107C00317ED8 /* OverrideConsole.js in Resources */,
				418172FF25811DB200317ED8 /* Readability.js in Resources */,
				414B987B259DE2E2002E81A3 /* BidirectionalPopoverActionItem.xib in Resources */,
				41D169A625DC07260018E5F2 /* Inter-Bold.otf in Resources */,
				418171122581082200317ED8 /* Assets.xcassets in Resources */,
				56A5BD3125CC680E00ED7C50 /* url.stopwords in Resources */,
				41B4277B25E52DCA00A8243F /* Localizable.stringsdict in Resources */,
				4181730025811DB200317ED8 /* SelectionObserver.js in Resources */,
				5206281425922D7800D7CD9E /* document.graphql in Resources */,
				965A78332514F148009980D4 /* Preview Assets.xcassets in Resources */,
				418172412581107C00317ED8 /* ScrollableTextView.xib in Resources */,
				5260172125ADCBE800634695 /* documents.graphql in Resources */,
				418171F52581107C00317ED8 /* forgot_password.graphql in Resources */,
				BAA6754E90C28296EC8CA03F /* PointAndShoot.js in Resources */,
				BAA67306ACF9DFF6FDF79D92 /* PointAndShoot.css in Resources */,
				BAA67549CA5950E9473E2E41 /* DevTools.js in Resources */,
			);
			runOnlyForDeploymentPostprocessing = 0;
		};
		965A783B2514F149009980D4 /* Resources */ = {
			isa = PBXResourcesBuildPhase;
			buildActionMask = 2147483647;
			files = (
				5281B09425C99D3300DF66D9 /* 2_local.json in Resources */,
				5281B08A25C998E700DF66D9 /* 1_ancestor.json in Resources */,
				96CDA7282582736600BC375C /* PageRankFixtures.json in Resources */,
				5281B08625C998A900DF66D9 /* 1_merged.json in Resources */,
				5281B08225C9989E00DF66D9 /* 1_remote.json in Resources */,
				5281B09025C99D1C00DF66D9 /* 2_ancestor.json in Resources */,
				52DD53F125F1122F004F7EC8 /* BeamExport.sqlite in Resources */,
				5281B09825C99D4B00DF66D9 /* 2_remote.json in Resources */,
				5281B07C25C9989300DF66D9 /* 1_local.json in Resources */,
				52E04FD6252C7A4600AD9F56 /* writing_space.json in Resources */,
			);
			runOnlyForDeploymentPostprocessing = 0;
		};
		965A78462514F149009980D4 /* Resources */ = {
			isa = PBXResourcesBuildPhase;
			buildActionMask = 2147483647;
			files = (
			);
			runOnlyForDeploymentPostprocessing = 0;
		};
/* End PBXResourcesBuildPhase section */

/* Begin PBXShellScriptBuildPhase section */
		520582C0257E351800E0533A /* Env variable Injector */ = {
			isa = PBXShellScriptBuildPhase;
			buildActionMask = 12;
			files = (
			);
			inputFileListPaths = (
			);
			inputPaths = (
			);
			name = "Env variable Injector";
			outputFileListPaths = (
			);
			outputPaths = (
			);
			runOnlyForDeploymentPostprocessing = 0;
			shellPath = /bin/sh;
			shellScript = "if [ $ENABLE_PREVIEWS == \"NO\" ]\nthen\n    # your code to execute here\n    PATH=${PATH}:/opt/homebrew/bin\n    direnv allow ..\n    eval \"$(direnv export bash)\"\n\n    git checkout ${SRCROOT}/Beam/Configuration/Configuration.swift\n\n    if which variable-injector >/dev/null; then\n      variable-injector --file ${SRCROOT}/Beam/Configuration/Configuration.swift # --verbose # Pass your paramenters\n    else\n      echo \"Warning: Swift Variable Injector not installed, download from https://github.com/penso/variable-injector\"\n    fi\n\nelse\n  echo \"Skipping the script because of SwiftUI preview mode\"\nfi\n";
			showEnvVarsInLog = 0;
		};
		5205F34425BB1BFE00D3CDB4 /* Build libgit2 */ = {
			isa = PBXShellScriptBuildPhase;
			buildActionMask = 12;
			files = (
			);
			inputFileListPaths = (
			);
			inputPaths = (
			);
			name = "Build libgit2";
			outputFileListPaths = (
			);
			outputPaths = (
			);
			runOnlyForDeploymentPostprocessing = 0;
			shellPath = /bin/sh;
			shellScript = "./scripts/build_libgit2.sh\n";
		};
		520DDA94257E4CEE00FF8152 /* Clean Configuration.swift from variable Injector */ = {
			isa = PBXShellScriptBuildPhase;
			buildActionMask = 12;
			files = (
			);
			inputFileListPaths = (
			);
			inputPaths = (
			);
			name = "Clean Configuration.swift from variable Injector";
			outputFileListPaths = (
			);
			outputPaths = (
			);
			runOnlyForDeploymentPostprocessing = 0;
			shellPath = /bin/sh;
			shellScript = "git checkout ${SRCROOT}/Beam/Configuration/Configuration.swift\n";
			showEnvVarsInLog = 0;
		};
		521ED51025B9E43F00FBFA99 /* SwiftLint */ = {
			isa = PBXShellScriptBuildPhase;
			buildActionMask = 12;
			files = (
			);
			inputFileListPaths = (
			);
			inputPaths = (
			);
			name = SwiftLint;
			outputFileListPaths = (
			);
			outputPaths = (
			);
			runOnlyForDeploymentPostprocessing = 0;
			shellPath = /bin/sh;
			shellScript = "PATH=${PATH}:/opt/homebrew/bin\nif which swiftlint >/dev/null; then\n  swiftlint --lenient\nelse\n  echo \"warning: SwiftLint not installed, download from https://github.com/realm/SwiftLint\"\nfi\n";
		};
		5259C3FE258A837300DD67E7 /* Sparkle Signing */ = {
			isa = PBXShellScriptBuildPhase;
			buildActionMask = 12;
			files = (
			);
			inputFileListPaths = (
			);
			inputPaths = (
			);
			name = "Sparkle Signing";
			outputFileListPaths = (
			);
			outputPaths = (
			);
			runOnlyForDeploymentPostprocessing = 0;
			shellPath = /bin/sh;
			shellScript = "scripts/codesign-sparkle-autoupdate.sh\n";
		};
/* End PBXShellScriptBuildPhase section */

/* Begin PBXSourcesBuildPhase section */
		965A78212514F147009980D4 /* Sources */ = {
			isa = PBXSourcesBuildPhase;
			buildActionMask = 2147483647;
			files = (
				96FD761B25B1C43500B04ED3 /* BrowsingNodeWidget.swift in Sources */,
				521EEDFB2593927100BA2485 /* Int+ByteSize.swift in Sources */,
				4181720E2581107C00317ED8 /* NoteBackForwardList.swift in Sources */,
				A552DF2925F0E22B00570C85 /* OmniBarFieldBackground.swift in Sources */,
				417628A525B05DFB0082FFDF /* NSBezierPath+CGPath.swift in Sources */,
				418172592581107C00317ED8 /* ContentView.swift in Sources */,
				418173B6258124D500317ED8 /* NSAttributedString+Beam.swift in Sources */,
				96E4505825995CA200BFF36F /* BreadCrumb.swift in Sources */,
				418171EF2581107C00317ED8 /* User.swift in Sources */,
				4181732D25811E9800317ED8 /* Icon.swift in Sources */,
				4181722E2581107C00317ED8 /* AutocompleteItem.swift in Sources */,
				4181721A2581107C00317ED8 /* StandardStorable.swift in Sources */,
				96C9AA3F259019E3007D3D98 /* LinkedReferenceNode.swift in Sources */,
				4181731725811E1800317ED8 /* CursorMovement.swift in Sources */,
				418172522581107C00317ED8 /* OmniBarSearchField.swift in Sources */,
				418172392581107C00317ED8 /* Lexer.swift in Sources */,
				521EEDF72593824100BA2485 /* AppDelegate+Document.swift in Sources */,
				418172532581107C00317ED8 /* Chevrons.swift in Sources */,
				5206282625923B6800D7CD9E /* DocumentRequest.swift in Sources */,
				A0208F8225D6BB1C00CA054C /* AppDelegate+BeamTests.swift in Sources */,
				4181733725811F6300317ED8 /* Mode.swift in Sources */,
				A50B372425FA180E00E5D34F /* NSApperance+Beam.swift in Sources */,
				4181723F2581107C00317ED8 /* Font.swift in Sources */,
				4181722C2581107C00317ED8 /* AutocompleteList.swift in Sources */,
				4181727B258110D100317ED8 /* AppDelegate+CoreData.swift in Sources */,
				96988C8325BB0AF2000223A3 /* DestinationNotePicker.swift in Sources */,
				A572629825FFADC5004416C0 /* MouseInteraction.swift in Sources */,
				96E4CF72258E59F400D6DE22 /* BeamTextVisitor.swift in Sources */,
				A5D6250A26034B1C00A3E676 /* FormatterViewBackground.swift in Sources */,
				418172272581107C00317ED8 /* NSMutableAttributedString+Range.swift in Sources */,
				9676142025CA989D00BDA862 /* WeakReference.swift in Sources */,
				4131F16825BEC48C006473CD /* SpacerWidget.swift in Sources */,
				4181723A2581107C00317ED8 /* Parser.swift in Sources */,
				524520A425C8234500AC0007 /* BeamElement+Merge.swift in Sources */,
				4181724A2581107C00317ED8 /* TextView.swift in Sources */,
				526017FC25AE081E00634695 /* AppDelegate+Console.swift in Sources */,
				4181722B2581107C00317ED8 /* String+Localization.swift in Sources */,
				A567157125F66F8600B46110 /* StyledText.swift in Sources */,
				96956D31258BF3F50069C9C1 /* LinkStore.swift in Sources */,
				418172012581107C00317ED8 /* Document+CoreDataProperties.swift in Sources */,
				418171EE2581107C00317ED8 /* GraphqlParametersProtocol.swift in Sources */,
				524CF6CE25F27609007312F0 /* KeychainStorable.swift in Sources */,
				521EEDDD25937E9200BA2485 /* DocumentsWindow.swift in Sources */,
				418172122581107C00317ED8 /* EventsTracker.swift in Sources */,
				414B98FE25A27930002E81A3 /* FormatterType.swift in Sources */,
				5273C66D25DA857400B00EC3 /* BeamUITestsMenuGenerator.swift in Sources */,
				4181720A2581107C00317ED8 /* BrowserTab.swift in Sources */,
				523FF67925C31D9D00B4BD6E /* String+Data.swift in Sources */,
				5206283E25923EB500D7CD9E /* DocumentAPIType.swift in Sources */,
				418172D625811B8700317ED8 /* RoundRectButtonStyle.swift in Sources */,
				96FACC8626050B1E0088DD67 /* SetSelection.swift in Sources */,
				4181722A2581107C00317ED8 /* NSRect+Beam.swift in Sources */,
				96FACC6C2604F2650088DD67 /* FocusElement.swift in Sources */,
				418172252581107C00317ED8 /* String+Regex.swift in Sources */,
				418172132581107C00317ED8 /* Logger.swift in Sources */,
				96A8B1DD25A38A3B006F749C /* String+Levenshtein.swift in Sources */,
				418171F92581107C00317ED8 /* SearchEngine.swift in Sources */,
				A0EE0B8F25E68EF3001F9D65 /* InsertEmptyNode.swift in Sources */,
				4181734E2581204900317ED8 /* BeamState.swift in Sources */,
				52FC002325E4244200ABECB0 /* MenuAvailableCommands.swift in Sources */,
				418172562581107C00317ED8 /* GlobalTabTitle.swift in Sources */,
				961EC51725B5038E009FA322 /* ChevronButton.swift in Sources */,
				418171FE2581107C00317ED8 /* Html2Md.swift in Sources */,
				A03CE0EC25F954CB00D767B0 /* BeamElementHolder.swift in Sources */,
				96C9AAB92593BB67007D3D98 /* Widget.swift in Sources */,
				524B856D25D2DD0700BB7C7A /* NSMAnagedObjectContext+performAndWait.swift in Sources */,
				418172B625811AAA00317ED8 /* FrameAnimation.swift in Sources */,
				A01030AA25F149EA00D740C5 /* TextEditorCommand.swift in Sources */,
				418172042581107C00317ED8 /* TemporaryFile.swift in Sources */,
				523FF66125C31D8800B4BD6E /* Data+String.swift in Sources */,
				418172AA25811A3A00317ED8 /* BeamTextField.swift in Sources */,
				96BBA79F25FBA573008276FC /* ReparentElement.swift in Sources */,
				4181720D2581107C00317ED8 /* BID.swift in Sources */,
				9676143825CAAD5300BDA862 /* RWLock.swift in Sources */,
				418172152581107C00317ED8 /* NSContainerView.swift in Sources */,
				9691E44425B1091300A13080 /* BrowsingSection.swift in Sources */,
				521EEDF12593819000BA2485 /* Document+ResultsController.swift in Sources */,
				A04E849525DD1CEF0066CD44 /* InsertText.swift in Sources */,
<<<<<<< HEAD
				96929D2C26025F7200F8961C /* PointFrame.swift in Sources */,
				A01290B725E5B8DD0063F3A0 /* DeleteNode.swift in Sources */,
=======
				96FACC8A26079C7E0088DD67 /* InputText.swift in Sources */,
>>>>>>> d51ecae0
				418172002581107C00317ED8 /* NotificationName+Beam.swift in Sources */,
				418172112581107C00317ED8 /* Readability.swift in Sources */,
				418171F12581107C00317ED8 /* UserSessionRequest.swift in Sources */,
				A0689E6D25DE623D00B19CBB /* DeleteText.swift in Sources */,
				418172242581107C00317ED8 /* String+URL.swift in Sources */,
				5287EC2F25C42B0100CE1DD9 /* String+UUID.swift in Sources */,
				526017F825AE078600634695 /* ConsoleContentView.swift in Sources */,
				A050049F25DAEE73009CFEB6 /* ProgressIndicator.swift in Sources */,
				418172192581107C00317ED8 /* Persistence.swift in Sources */,
				418172282581107C00317ED8 /* ClosedRange+Beam.swift in Sources */,
				96CDA7192582379A00BC375C /* Index.swift in Sources */,
				41221A362592771F00255197 /* TextEdit+Popover.swift in Sources */,
				96E4CF30258DFB0800D6DE22 /* BeamText+NSAttributedString.swift in Sources */,
				41855A3A25D1334F00DA49DC /* BeamCollectionView.swift in Sources */,
				418172232581107C00317ED8 /* String+Ranges.swift in Sources */,
				52FB30CA25E3D7B3001BF098 /* String+Title.swift in Sources */,
				521EEDE525937F7F00BA2485 /* DocumentsList.swift in Sources */,
				418172CF25811AF800317ED8 /* Animation.swift in Sources */,
				4159EA0A259A3568005FD355 /* BidirectionalPopoverResultItem.swift in Sources */,
				A0E3150525ED1ECB001A5E55 /* FormattingText.swift in Sources */,
				4170C43125923B6A0072C781 /* Popover.swift in Sources */,
				418171EC2581107C00317ED8 /* Me.swift in Sources */,
				418171FB2581107C00317ED8 /* BeamElement.swift in Sources */,
				4181724E2581107C00317ED8 /* TabStats.swift in Sources */,
				4181724F2581107C00317ED8 /* WebView.swift in Sources */,
				96C9AA5725901AA9007D3D98 /* LinksSection.swift in Sources */,
				414B98FA25A23A4F002E81A3 /* NSView+Xib.swift in Sources */,
				418171F02581107C00317ED8 /* APIResponse.swift in Sources */,
				418172262581107C00317ED8 /* NSRange+Beam.swift in Sources */,
				418172222581107C00317ED8 /* NSView+Beam.swift in Sources */,
				4159E9D4259A1A81005FD355 /* BidirectionalPopover.swift in Sources */,
				4181744325812C5F00317ED8 /* NSColor+Beam.swift in Sources */,
				4181721E2581107C00317ED8 /* OSLog+Beam.swift in Sources */,
				418171F72581107C00317ED8 /* BeamData.swift in Sources */,
				418172442581107C00317ED8 /* ScrollableTextView.swift in Sources */,
				418171EB2581107C00317ED8 /* Autocompleter.swift in Sources */,
				418172212581107C00317ED8 /* String+LoremIpsum.swift in Sources */,
				418172082581107C00317ED8 /* NSManagedObject+initExtension.swift in Sources */,
				52F27FCB25B9B404006E09A2 /* ViewModelFetchedResults.swift in Sources */,
				5242684D25ED408500DB1D05 /* String+Split.swift in Sources */,
				524CF6DB25F29119007312F0 /* SymmetricKey+Serialize.swift in Sources */,
				418173C32581276F00317ED8 /* String+NSMutableAttributedString.swift in Sources */,
				A5233DE525FB682700BE6F05 /* FaviconProvider.swift in Sources */,
				9691E41425AF61BA00A13080 /* BrowsingTree.swift in Sources */,
				4181723D2581107C00317ED8 /* TextEdit.swift in Sources */,
				9691E40225AE5D2C00A13080 /* NodeSelection.swift in Sources */,
				5204FE3B25F128BD00FD22F8 /* DocumentStruct.swift in Sources */,
				4181720F2581107C00317ED8 /* PageRank.swift in Sources */,
				418172AB25811A3A00317ED8 /* BeamTextFieldView.swift in Sources */,
				965A78292514F147009980D4 /* AppDelegate.swift in Sources */,
				418171F82581107C00317ED8 /* Score.swift in Sources */,
				418172092581107C00317ED8 /* CoreDataManager+backupExtension.swift in Sources */,
				4181721B2581107C00317ED8 /* Maths.swift in Sources */,
				4181725D2581107C00317ED8 /* AuthenticationManager.swift in Sources */,
				4181721F2581107C00317ED8 /* JSSourceLoader.swift in Sources */,
				A552DF3325F1741900570C85 /* GlobalCenteringContainer.swift in Sources */,
				96E4CF76258EC88300D6DE22 /* BeamTextTools.swift in Sources */,
				4181723E2581107C00317ED8 /* TextEditCommands.swift in Sources */,
				96F936632590FA59006D8E53 /* BTextEdit.swift in Sources */,
				521EEDED2593803F00BA2485 /* DocumentDetail.swift in Sources */,
				A520D8DF25F8DF8D00400720 /* TouchDownModifier.swift in Sources */,
				418171ED2581107C00317ED8 /* Session.swift in Sources */,
				4181713325810CDC00317ED8 /* Constants.swift in Sources */,
				96FACC522604B0EE0088DD67 /* DeleteElement.swift in Sources */,
				4181725E2581107C00317ED8 /* AccountManager.swift in Sources */,
				418171FF2581107C00317ED8 /* CoreDataManager.swift in Sources */,
				A0D1731425E4FC2D00FDE73C /* ReplaceText.swift in Sources */,
				A0AA693325C41C9B0038F9A3 /* MouseHandler.swift in Sources */,
				A0C63A6825FA249700FB4CCE /* BeamTextHolder.swift in Sources */,
				418171F22581107C00317ED8 /* APIRequest.swift in Sources */,
				529E1AD425D45CFA00DD25B8 /* APIRequestError.swift in Sources */,
				524CF6B225F27318007312F0 /* DocumentRequest+Encryption.swift in Sources */,
				524CF6CA25F2735D007312F0 /* EncryptionManager.swift in Sources */,
				96F673D225B7207100E8175B /* StoredLink.swift in Sources */,
				418EA94225D696EA005894AA /* HyperlinkFormatterView.swift in Sources */,
				418172B525811AAA00317ED8 /* Tick.swift in Sources */,
				526016CE25ADC10800634695 /* String+MD5.swift in Sources */,
				418173BE2581251600317ED8 /* URL+Beam.swift in Sources */,
				4181713525810CDC00317ED8 /* Beam.xcdatamodeld in Sources */,
				9611995E25A27A17005BEC82 /* BeamObjCBridge.m in Sources */,
				416C09F3259C919200AF2903 /* CATransaction+Beam.swift in Sources */,
				418172382581107C00317ED8 /* TextNode.swift in Sources */,
				418172502581107C00317ED8 /* NoteView.swift in Sources */,
				414B989925A21BB0002E81A3 /* TextEdit+Formatter.swift in Sources */,
				4181725F2581107C00317ED8 /* DocumentManager.swift in Sources */,
				96F93618258CFDD2006D8E53 /* BeamText.swift in Sources */,
				A050047525DA918A009CFEB6 /* NoteAutoSaveService.swift in Sources */,
				524299E725A480A300F4DBF5 /* AccountsView.swift in Sources */,
				418172072581107C00317ED8 /* Document.swift in Sources */,
				4100D96B25AEFEEA00EF04CB /* TextEdit+Shortcut.swift in Sources */,
				41EA89B825B838D40033EAB9 /* FormatterViewType.swift in Sources */,
				A0C0C2A725E5109F00BE34F0 /* InsertNode.swift in Sources */,
				41FAD34F25E5742800D78B36 /* CALayer+Animation.swift in Sources */,
				524299EE25A488E000F4DBF5 /* AdvancedPreferencesView.swift in Sources */,
				418171FC2581107C00317ED8 /* RoamImporter.swift in Sources */,
				41A969FF2581394300E6594B /* Configuration.swift in Sources */,
				4181723C2581107C00317ED8 /* TextEditMovements.swift in Sources */,
				418172202581107C00317ED8 /* Information.swift in Sources */,
				562A8B3625B5D8B5004D3D8A /* String+NL.swift in Sources */,
				4181727E258110D100317ED8 /* AppDelegate+URL.swift in Sources */,
				4181724D2581107C00317ED8 /* BrowserTabBar.swift in Sources */,
				961EC50B25B495DB009FA322 /* ButtonLayer.swift in Sources */,
				418172542581107C00317ED8 /* OmniBar.swift in Sources */,
				4181721D2581107C00317ED8 /* NSImage+Beam.swift in Sources */,
				414B987A259DE2E2002E81A3 /* BidirectionalPopoverActionItem.swift in Sources */,
				524299C725A47D2600F4DBF5 /* AppDelegate+Preferences.swift in Sources */,
				418172452581107C00317ED8 /* SearchBar.swift in Sources */,
				418172182581107C00317ED8 /* PerformanceDebug.swift in Sources */,
				4105CE2225A5ECA2009AB687 /* BidirectionalPopoverItem.swift in Sources */,
				4181722F2581107C00317ED8 /* BeamWindow.swift in Sources */,
				418172602581107C00317ED8 /* LibrairiesManager.swift in Sources */,
				4181733225811F4800317ED8 /* KeyCode.swift in Sources */,
				96A3067C25F698FB0078A453 /* RefNoteTitle.swift in Sources */,
				A5651AA02603800C0035F12B /* TextFormatterView.swift in Sources */,
				9691E3D825AD9F3300A13080 /* TextRoot.swift in Sources */,
				A5651A7726035D3A0035F12B /* AppDelegate+NSMenu.swift in Sources */,
				4181724C2581107C00317ED8 /* BrowserTabView.swift in Sources */,
				521EEDE125937F5B00BA2485 /* DocumentsContentView.swift in Sources */,
				A545D2FB25F7B1D800E68F94 /* DestinationNoteAutocompleteList.swift in Sources */,
				418172512581107C00317ED8 /* JournalView.swift in Sources */,
				4105CE7525A60681009AB687 /* FormatterTypeButton.swift in Sources */,
				961EC58625B7A75A009FA322 /* LinkManager.swift in Sources */,
				418171FD2581107C00317ED8 /* NavigationContext.swift in Sources */,
				A0137B3525B6DFE100E65208 /* CommandManager.swift in Sources */,
				418172372581107C00317ED8 /* TextEditOperations.swift in Sources */,
				521EEDE925937FAD00BA2485 /* DocumentRow.swift in Sources */,
				414B98F025A239F8002E81A3 /* FormatterView.swift in Sources */,
				525C235125BAFC6B001B9625 /* Merge.swift in Sources */,
				526017F425AE074E00634695 /* ConsoleWindow.swift in Sources */,
				52C3077B25C311950027C4B1 /* BeamDate.swift in Sources */,
				961EC4F225B4511D009FA322 /* Layer.swift in Sources */,
				4181720C2581107C00317ED8 /* BeamNote.swift in Sources */,
				A552DF2D25F12A3600570C85 /* OmniBarButton.swift in Sources */,
				BAA675FA20895799E92B0D8F /* PointAndShoot.js in Sources */,
				BAA673B8A6A97A06A2A1067E /* DevTools.js in Sources */,
				BAA67B55BD18E1DC0A146065 /* ShootFrame.swift in Sources */,
				BAA67A1C810FF7C28A282C8D /* PointAndShoot.swift in Sources */,
				BAA67192B5EB78981741C311 /* WebPage.swift in Sources */,
			);
			runOnlyForDeploymentPostprocessing = 0;
		};
		965A78392514F149009980D4 /* Sources */ = {
			isa = PBXSourcesBuildPhase;
			buildActionMask = 2147483647;
			files = (
				525C235825BAFCAA001B9625 /* MergeTests.swift in Sources */,
				965A78422514F149009980D4 /* BeamTests.swift in Sources */,
				529E1EE625D3EDA300F8B500 /* BeamTestsHelper.swift in Sources */,
				52FC003D25E426FE00ABECB0 /* BeamUITestsMenuGeneratorTests.swift in Sources */,
				5298649125D151D300D27A80 /* AutocompleteTests.swift in Sources */,
				562A8B7925B6ED03004D3D8A /* CoreMLTests.swift in Sources */,
				52E04FED252C814D00AD9F56 /* RoamImporterTests.swift in Sources */,
				52B5EF78252F520100914D52 /* CoreDataTests.swift in Sources */,
				5281B06425C98D2600DF66D9 /* PersistenceTests.swift in Sources */,
				9674080625F237B2000AC2B8 /* String+URLTests.swift in Sources */,
				52DEF1CA252B259700561493 /* CoreDataManagerTests.swift in Sources */,
				52C3294225AC7A8E00EF11E7 /* DocumentTests.swift in Sources */,
				967B2685255465C5003F40E3 /* Html2MdTests.swift in Sources */,
				528910ED25FBBDE800492969 /* DocumentAPITypeTests.swift in Sources */,
				562A8B5225B5E3D8004D3D8A /* String+NLTests.swift in Sources */,
				A0404F0C25E7ECDD00E347F3 /* CommandNodeTests.swift in Sources */,
				A0689E7125DE6B8700B19CBB /* CommandsTextTests.swift in Sources */,
				524CF6D725F28F97007312F0 /* EncryptionManagerTests.swift in Sources */,
				527DF48725710ECB00A0A56D /* DocumentManagerTests.swift in Sources */,
				A01950AD25B838810025C5FD /* CommandManagerTests.swift in Sources */,
				524425F125C832110095422A /* AccountManagerTests.swift in Sources */,
				96E1356F2546F03900133A24 /* TextNodeTests.swift in Sources */,
				522AFB2825CBFAB100F60647 /* DocumentManagerTestsHelper.swift in Sources */,
				969084CC25365AAE009D3C96 /* ParserTests.swift in Sources */,
				96CDA7212582380D00BC375C /* PageRankTests.swift in Sources */,
				5273C65A25DA835500B00EC3 /* DocumentRequestTests.swift in Sources */,
				96C9CC3E2535CE2C00D70AA6 /* LexerTests.swift in Sources */,
				5281B07525C994BE00DF66D9 /* ConfigurationTests.swift in Sources */,
				5273C65B25DA835500B00EC3 /* APIRequestTests.swift in Sources */,
				A545D30625F7D93B00E68F94 /* MathsTests.swift in Sources */,
				52C3078225C311B00027C4B1 /* BeamDateTests.swift in Sources */,
				5281B01825C962EF00DF66D9 /* DocumentManagerNetworkTests.swift in Sources */,
				5273C65C25DA835500B00EC3 /* UserSessionRequestTests.swift in Sources */,
				96E4CEF9258D7E8200D6DE22 /* BeamTextTests.swift in Sources */,
			);
			runOnlyForDeploymentPostprocessing = 0;
		};
		965A78442514F149009980D4 /* Sources */ = {
			isa = PBXSourcesBuildPhase;
			buildActionMask = 2147483647;
			files = (
				A0E15FFD25D1570D00F9D72F /* JournalUITests.swift in Sources */,
				A5496C5B25F95E4F00B77024 /* OmniBarAutocompleteUITests.swift in Sources */,
				52FC002425E4244200ABECB0 /* MenuAvailableCommands.swift in Sources */,
				52DF49A625E42110009A651E /* BeamUITestsHelper.swift in Sources */,
				52BB69A925CD5A49007A1173 /* OmniBarUITests.swift in Sources */,
				965A784D2514F149009980D4 /* BeamUITests.swift in Sources */,
				528286B625E806CD00C0CCEE /* NoteEditorUITests.swift in Sources */,
				5242685025ED40F500DB1D05 /* String+Split.swift in Sources */,
				52A94E3C25E90094004BAC93 /* XCUIElement+clear.swift in Sources */,
				A5496C7325F95E7200B77024 /* OmniBarDestinationUITests.swift in Sources */,
			);
			runOnlyForDeploymentPostprocessing = 0;
		};
/* End PBXSourcesBuildPhase section */

/* Begin PBXTargetDependency section */
		52DD2450258B685E00651C84 /* PBXTargetDependency */ = {
			isa = PBXTargetDependency;
			name = SparkleInstallerConnection;
			targetProxy = 52DD244F258B685E00651C84 /* PBXContainerItemProxy */;
		};
		52DD2452258B685E00651C84 /* PBXTargetDependency */ = {
			isa = PBXTargetDependency;
			name = SparkleInstallerLauncher;
			targetProxy = 52DD2451258B685E00651C84 /* PBXContainerItemProxy */;
		};
		52DD2454258B685E00651C84 /* PBXTargetDependency */ = {
			isa = PBXTargetDependency;
			name = SparkleInstallerStatus;
			targetProxy = 52DD2453258B685E00651C84 /* PBXContainerItemProxy */;
		};
		965A783F2514F149009980D4 /* PBXTargetDependency */ = {
			isa = PBXTargetDependency;
			target = 965A78242514F147009980D4 /* Beam */;
			targetProxy = 965A783E2514F149009980D4 /* PBXContainerItemProxy */;
		};
		965A784A2514F149009980D4 /* PBXTargetDependency */ = {
			isa = PBXTargetDependency;
			target = 965A78242514F147009980D4 /* Beam */;
			targetProxy = 965A78492514F149009980D4 /* PBXContainerItemProxy */;
		};
		A0A6F2A125D1B73400EFC4BE /* PBXTargetDependency */ = {
			isa = PBXTargetDependency;
			productRef = A0A6F2A025D1B73400EFC4BE;
		};
		A0A6F2A325D1B73A00EFC4BE /* PBXTargetDependency */ = {
			isa = PBXTargetDependency;
			productRef = A0A6F2A225D1B73A00EFC4BE;
		};
/* End PBXTargetDependency section */

/* Begin PBXVariantGroup section */
		965A78342514F148009980D4 /* Main.storyboard */ = {
			isa = PBXVariantGroup;
			children = (
				965A78352514F148009980D4 /* Base */,
			);
			name = Main.storyboard;
			sourceTree = "<group>";
		};
/* End PBXVariantGroup section */

/* Begin XCBuildConfiguration section */
		5281B06C25C98FE000DF66D9 /* Test */ = {
			isa = XCBuildConfiguration;
			baseConfigurationReference = 5281B07025C9900C00DF66D9 /* Test.xcconfig */;
			buildSettings = {
				ALWAYS_SEARCH_USER_PATHS = NO;
				CLANG_ANALYZER_NONNULL = YES;
				CLANG_ANALYZER_NUMBER_OBJECT_CONVERSION = YES_AGGRESSIVE;
				CLANG_CXX_LANGUAGE_STANDARD = "gnu++14";
				CLANG_CXX_LIBRARY = "libc++";
				CLANG_ENABLE_MODULES = YES;
				CLANG_ENABLE_OBJC_ARC = YES;
				CLANG_ENABLE_OBJC_WEAK = YES;
				CLANG_WARN_BLOCK_CAPTURE_AUTORELEASING = YES;
				CLANG_WARN_BOOL_CONVERSION = YES;
				CLANG_WARN_COMMA = YES;
				CLANG_WARN_CONSTANT_CONVERSION = YES;
				CLANG_WARN_DEPRECATED_OBJC_IMPLEMENTATIONS = YES;
				CLANG_WARN_DIRECT_OBJC_ISA_USAGE = YES_ERROR;
				CLANG_WARN_DOCUMENTATION_COMMENTS = YES;
				CLANG_WARN_EMPTY_BODY = YES;
				CLANG_WARN_ENUM_CONVERSION = YES;
				CLANG_WARN_INFINITE_RECURSION = YES;
				CLANG_WARN_INT_CONVERSION = YES;
				CLANG_WARN_NON_LITERAL_NULL_CONVERSION = YES;
				CLANG_WARN_OBJC_IMPLICIT_RETAIN_SELF = YES;
				CLANG_WARN_OBJC_LITERAL_CONVERSION = YES;
				CLANG_WARN_OBJC_ROOT_CLASS = YES_ERROR;
				CLANG_WARN_QUOTED_INCLUDE_IN_FRAMEWORK_HEADER = YES;
				CLANG_WARN_RANGE_LOOP_ANALYSIS = YES;
				CLANG_WARN_STRICT_PROTOTYPES = YES;
				CLANG_WARN_SUSPICIOUS_MOVE = YES;
				CLANG_WARN_UNGUARDED_AVAILABILITY = YES_AGGRESSIVE;
				CLANG_WARN_UNREACHABLE_CODE = YES;
				CLANG_WARN__DUPLICATE_METHOD_MATCH = YES;
				COPY_PHASE_STRIP = NO;
				DEBUG_INFORMATION_FORMAT = dwarf;
				ENABLE_STRICT_OBJC_MSGSEND = YES;
				ENABLE_TESTABILITY = YES;
				GCC_C_LANGUAGE_STANDARD = gnu11;
				GCC_DYNAMIC_NO_PIC = NO;
				GCC_NO_COMMON_BLOCKS = YES;
				GCC_OPTIMIZATION_LEVEL = 0;
				GCC_PREPROCESSOR_DEFINITIONS = (
					"DEBUG=1",
					"$(inherited)",
				);
				GCC_WARN_64_TO_32_BIT_CONVERSION = YES;
				GCC_WARN_ABOUT_RETURN_TYPE = YES_ERROR;
				GCC_WARN_UNDECLARED_SELECTOR = YES;
				GCC_WARN_UNINITIALIZED_AUTOS = YES_AGGRESSIVE;
				GCC_WARN_UNUSED_FUNCTION = YES;
				GCC_WARN_UNUSED_VARIABLE = YES;
				MACOSX_DEPLOYMENT_TARGET = 10.15;
				MTL_ENABLE_DEBUG_INFO = INCLUDE_SOURCE;
				MTL_FAST_MATH = YES;
				ONLY_ACTIVE_ARCH = YES;
				OTHER_CODE_SIGN_FLAGS = "--timestamp";
				OTHER_SWIFT_FLAGS = "$(CUSTOM_OTHER_SWIFT_FLAGS)";
				SDKROOT = macosx;
				SWIFT_ACTIVE_COMPILATION_CONDITIONS = DEBUG;
				SWIFT_OPTIMIZATION_LEVEL = "-Onone";
			};
			name = Test;
		};
		5281B06D25C98FE000DF66D9 /* Test */ = {
			isa = XCBuildConfiguration;
			buildSettings = {
				ASSETCATALOG_COMPILER_APPICON_NAME = AppIcon;
				ASSETCATALOG_COMPILER_GLOBAL_ACCENT_COLOR_NAME = AccentColor;
				CLANG_ENABLE_MODULES = YES;
				CODE_SIGN_ENTITLEMENTS = Beam/Configuration/Beam.entitlements;
				CODE_SIGN_IDENTITY = "Apple Development";
				CODE_SIGN_STYLE = Automatic;
				COMBINE_HIDPI_IMAGES = YES;
				CURRENT_PROJECT_VERSION = 1;
				DEVELOPMENT_ASSET_PATHS = "\"Beam/Preview Content\"";
				DEVELOPMENT_TEAM = X87W5M786F;
				ENABLE_HARDENED_RUNTIME = YES;
				ENABLE_PREVIEWS = YES;
				FRAMEWORK_SEARCH_PATHS = (
					"$(inherited)",
					"$(PROJECT_DIR)",
				);
				HEADER_SEARCH_PATHS = Extern/libgit2/include;
				INFOPLIST_FILE = Beam/Configuration/Info.plist;
				LD_RUNPATH_SEARCH_PATHS = (
					"$(inherited)",
					"@executable_path/Frameworks",
					"@executable_path/../Frameworks",
				);
				LIBRARY_SEARCH_PATHS = (
					"$(inherited)",
					"$(PROJECT_DIR)/Extern/libgit2/build",
				);
				MACOSX_DEPLOYMENT_TARGET = 10.15;
				MARKETING_VERSION = 0.1.0;
				OTHER_CODE_SIGN_FLAGS = "--timestamp";
				OTHER_LDFLAGS = "-liconv";
				PRODUCT_BUNDLE_IDENTIFIER = co.beamapp.macos;
				PRODUCT_NAME = "$(TARGET_NAME)";
				PROVISIONING_PROFILE_SPECIFIER = "";
				SWIFT_OBJC_BRIDGING_HEADER = "Beam/ObjCBridge/Beam-Bridging-Header.h";
				SWIFT_OPTIMIZATION_LEVEL = "-Onone";
				SWIFT_VERSION = 5.0;
				VERSIONING_SYSTEM = "apple-generic";
			};
			name = Test;
		};
		5281B06E25C98FE000DF66D9 /* Test */ = {
			isa = XCBuildConfiguration;
			buildSettings = {
				ALWAYS_EMBED_SWIFT_STANDARD_LIBRARIES = "$(inherited)";
				BUNDLE_LOADER = "$(TEST_HOST)";
				CLANG_ENABLE_MODULES = YES;
				CODE_SIGN_IDENTITY = "Apple Development";
				CODE_SIGN_STYLE = Automatic;
				COMBINE_HIDPI_IMAGES = YES;
				CURRENT_PROJECT_VERSION = 1;
				DEVELOPMENT_TEAM = X87W5M786F;
				HEADER_SEARCH_PATHS = Extern/libgit2/include;
				INFOPLIST_FILE = BeamTests/Info.plist;
				LD_RUNPATH_SEARCH_PATHS = (
					"$(inherited)",
					"@executable_path/Frameworks",
					"@loader_path/Frameworks",
				);
				MARKETING_VERSION = 0.1.0;
				PRODUCT_BUNDLE_IDENTIFIER = com.beam.BeamTests;
				PRODUCT_NAME = "$(TARGET_NAME)";
				SWIFT_OBJC_BRIDGING_HEADER = "BeamTests/Helpers/BeamTests-Bridging-Header.h";
				SWIFT_OPTIMIZATION_LEVEL = "-Onone";
				SWIFT_VERSION = 5.0;
				TEST_HOST = "$(BUILT_PRODUCTS_DIR)/Beam.app/Contents/MacOS/Beam";
			};
			name = Test;
		};
		5281B06F25C98FE000DF66D9 /* Test */ = {
			isa = XCBuildConfiguration;
			buildSettings = {
				ALWAYS_EMBED_SWIFT_STANDARD_LIBRARIES = "$(inherited)";
				CODE_SIGN_STYLE = Automatic;
				COMBINE_HIDPI_IMAGES = YES;
				CURRENT_PROJECT_VERSION = 1;
				DEVELOPMENT_TEAM = X87W5M786F;
				HEADER_SEARCH_PATHS = Extern/libgit2/include;
				INFOPLIST_FILE = BeamUITests/Info.plist;
				LD_RUNPATH_SEARCH_PATHS = (
					"$(inherited)",
					"@executable_path/Frameworks",
					"@loader_path/Frameworks",
				);
				MACOSX_DEPLOYMENT_TARGET = 10.15;
				MARKETING_VERSION = 0.1.0;
				PRODUCT_BUNDLE_IDENTIFIER = com.beam.BeamUITests;
				PRODUCT_NAME = "$(TARGET_NAME)";
				SWIFT_VERSION = 5.0;
				TEST_TARGET_NAME = Beam;
			};
			name = Test;
		};
		965A784F2514F149009980D4 /* Debug */ = {
			isa = XCBuildConfiguration;
			baseConfigurationReference = 4181712D25810CDC00317ED8 /* Debug.xcconfig */;
			buildSettings = {
				ALWAYS_SEARCH_USER_PATHS = NO;
				CLANG_ANALYZER_NONNULL = YES;
				CLANG_ANALYZER_NUMBER_OBJECT_CONVERSION = YES_AGGRESSIVE;
				CLANG_CXX_LANGUAGE_STANDARD = "gnu++14";
				CLANG_CXX_LIBRARY = "libc++";
				CLANG_ENABLE_MODULES = YES;
				CLANG_ENABLE_OBJC_ARC = YES;
				CLANG_ENABLE_OBJC_WEAK = YES;
				CLANG_WARN_BLOCK_CAPTURE_AUTORELEASING = YES;
				CLANG_WARN_BOOL_CONVERSION = YES;
				CLANG_WARN_COMMA = YES;
				CLANG_WARN_CONSTANT_CONVERSION = YES;
				CLANG_WARN_DEPRECATED_OBJC_IMPLEMENTATIONS = YES;
				CLANG_WARN_DIRECT_OBJC_ISA_USAGE = YES_ERROR;
				CLANG_WARN_DOCUMENTATION_COMMENTS = YES;
				CLANG_WARN_EMPTY_BODY = YES;
				CLANG_WARN_ENUM_CONVERSION = YES;
				CLANG_WARN_INFINITE_RECURSION = YES;
				CLANG_WARN_INT_CONVERSION = YES;
				CLANG_WARN_NON_LITERAL_NULL_CONVERSION = YES;
				CLANG_WARN_OBJC_IMPLICIT_RETAIN_SELF = YES;
				CLANG_WARN_OBJC_LITERAL_CONVERSION = YES;
				CLANG_WARN_OBJC_ROOT_CLASS = YES_ERROR;
				CLANG_WARN_QUOTED_INCLUDE_IN_FRAMEWORK_HEADER = YES;
				CLANG_WARN_RANGE_LOOP_ANALYSIS = YES;
				CLANG_WARN_STRICT_PROTOTYPES = YES;
				CLANG_WARN_SUSPICIOUS_MOVE = YES;
				CLANG_WARN_UNGUARDED_AVAILABILITY = YES_AGGRESSIVE;
				CLANG_WARN_UNREACHABLE_CODE = YES;
				CLANG_WARN__DUPLICATE_METHOD_MATCH = YES;
				COPY_PHASE_STRIP = NO;
				DEBUG_INFORMATION_FORMAT = dwarf;
				ENABLE_STRICT_OBJC_MSGSEND = YES;
				ENABLE_TESTABILITY = YES;
				GCC_C_LANGUAGE_STANDARD = gnu11;
				GCC_DYNAMIC_NO_PIC = NO;
				GCC_NO_COMMON_BLOCKS = YES;
				GCC_OPTIMIZATION_LEVEL = 0;
				GCC_PREPROCESSOR_DEFINITIONS = (
					"DEBUG=1",
					"$(inherited)",
				);
				GCC_WARN_64_TO_32_BIT_CONVERSION = YES;
				GCC_WARN_ABOUT_RETURN_TYPE = YES_ERROR;
				GCC_WARN_UNDECLARED_SELECTOR = YES;
				GCC_WARN_UNINITIALIZED_AUTOS = YES_AGGRESSIVE;
				GCC_WARN_UNUSED_FUNCTION = YES;
				GCC_WARN_UNUSED_VARIABLE = YES;
				MACOSX_DEPLOYMENT_TARGET = 10.15;
				MTL_ENABLE_DEBUG_INFO = INCLUDE_SOURCE;
				MTL_FAST_MATH = YES;
				ONLY_ACTIVE_ARCH = YES;
				OTHER_CODE_SIGN_FLAGS = "--timestamp";
				OTHER_SWIFT_FLAGS = "$(CUSTOM_OTHER_SWIFT_FLAGS)";
				SDKROOT = macosx;
				SWIFT_ACTIVE_COMPILATION_CONDITIONS = DEBUG;
				SWIFT_OPTIMIZATION_LEVEL = "-Onone";
			};
			name = Debug;
		};
		965A78502514F149009980D4 /* Release */ = {
			isa = XCBuildConfiguration;
			baseConfigurationReference = 4181713025810CDC00317ED8 /* Release.xcconfig */;
			buildSettings = {
				ALWAYS_SEARCH_USER_PATHS = NO;
				CLANG_ANALYZER_NONNULL = YES;
				CLANG_ANALYZER_NUMBER_OBJECT_CONVERSION = YES_AGGRESSIVE;
				CLANG_CXX_LANGUAGE_STANDARD = "gnu++14";
				CLANG_CXX_LIBRARY = "libc++";
				CLANG_ENABLE_MODULES = YES;
				CLANG_ENABLE_OBJC_ARC = YES;
				CLANG_ENABLE_OBJC_WEAK = YES;
				CLANG_WARN_BLOCK_CAPTURE_AUTORELEASING = YES;
				CLANG_WARN_BOOL_CONVERSION = YES;
				CLANG_WARN_COMMA = YES;
				CLANG_WARN_CONSTANT_CONVERSION = YES;
				CLANG_WARN_DEPRECATED_OBJC_IMPLEMENTATIONS = YES;
				CLANG_WARN_DIRECT_OBJC_ISA_USAGE = YES_ERROR;
				CLANG_WARN_DOCUMENTATION_COMMENTS = YES;
				CLANG_WARN_EMPTY_BODY = YES;
				CLANG_WARN_ENUM_CONVERSION = YES;
				CLANG_WARN_INFINITE_RECURSION = YES;
				CLANG_WARN_INT_CONVERSION = YES;
				CLANG_WARN_NON_LITERAL_NULL_CONVERSION = YES;
				CLANG_WARN_OBJC_IMPLICIT_RETAIN_SELF = YES;
				CLANG_WARN_OBJC_LITERAL_CONVERSION = YES;
				CLANG_WARN_OBJC_ROOT_CLASS = YES_ERROR;
				CLANG_WARN_QUOTED_INCLUDE_IN_FRAMEWORK_HEADER = YES;
				CLANG_WARN_RANGE_LOOP_ANALYSIS = YES;
				CLANG_WARN_STRICT_PROTOTYPES = YES;
				CLANG_WARN_SUSPICIOUS_MOVE = YES;
				CLANG_WARN_UNGUARDED_AVAILABILITY = YES_AGGRESSIVE;
				CLANG_WARN_UNREACHABLE_CODE = YES;
				CLANG_WARN__DUPLICATE_METHOD_MATCH = YES;
				COPY_PHASE_STRIP = NO;
				DEBUG_INFORMATION_FORMAT = "dwarf-with-dsym";
				ENABLE_NS_ASSERTIONS = NO;
				ENABLE_STRICT_OBJC_MSGSEND = YES;
				GCC_C_LANGUAGE_STANDARD = gnu11;
				GCC_NO_COMMON_BLOCKS = YES;
				GCC_WARN_64_TO_32_BIT_CONVERSION = YES;
				GCC_WARN_ABOUT_RETURN_TYPE = YES_ERROR;
				GCC_WARN_UNDECLARED_SELECTOR = YES;
				GCC_WARN_UNINITIALIZED_AUTOS = YES_AGGRESSIVE;
				GCC_WARN_UNUSED_FUNCTION = YES;
				GCC_WARN_UNUSED_VARIABLE = YES;
				MACOSX_DEPLOYMENT_TARGET = 10.15;
				MTL_ENABLE_DEBUG_INFO = NO;
				MTL_FAST_MATH = YES;
				OTHER_CODE_SIGN_FLAGS = "--timestamp";
				OTHER_SWIFT_FLAGS = "$(CUSTOM_OTHER_SWIFT_FLAGS)";
				SDKROOT = macosx;
				SWIFT_COMPILATION_MODE = wholemodule;
				SWIFT_OPTIMIZATION_LEVEL = "-O";
			};
			name = Release;
		};
		965A78522514F149009980D4 /* Debug */ = {
			isa = XCBuildConfiguration;
			buildSettings = {
				ASSETCATALOG_COMPILER_APPICON_NAME = AppIcon;
				ASSETCATALOG_COMPILER_GLOBAL_ACCENT_COLOR_NAME = AccentColor;
				CLANG_ENABLE_MODULES = YES;
				CODE_SIGN_ENTITLEMENTS = Beam/Configuration/Beam.entitlements;
				CODE_SIGN_IDENTITY = "Apple Development";
				CODE_SIGN_STYLE = Automatic;
				COMBINE_HIDPI_IMAGES = YES;
				CURRENT_PROJECT_VERSION = 1;
				DEVELOPMENT_ASSET_PATHS = "\"Beam/Preview Content\"";
				DEVELOPMENT_TEAM = X87W5M786F;
				ENABLE_HARDENED_RUNTIME = YES;
				ENABLE_PREVIEWS = YES;
				FRAMEWORK_SEARCH_PATHS = (
					"$(inherited)",
					"$(PROJECT_DIR)",
				);
				HEADER_SEARCH_PATHS = Extern/libgit2/include;
				INFOPLIST_FILE = Beam/Configuration/Info.plist;
				LD_RUNPATH_SEARCH_PATHS = (
					"$(inherited)",
					"@executable_path/Frameworks",
					"@executable_path/../Frameworks",
				);
				LIBRARY_SEARCH_PATHS = (
					"$(inherited)",
					"$(PROJECT_DIR)/Extern/libgit2/build",
				);
				MACOSX_DEPLOYMENT_TARGET = 10.15;
				MARKETING_VERSION = 0.1.0;
				OTHER_CODE_SIGN_FLAGS = "--timestamp";
				OTHER_LDFLAGS = "-liconv";
				PRODUCT_BUNDLE_IDENTIFIER = co.beamapp.macos.dev;
				PRODUCT_NAME = "$(TARGET_NAME)";
				PROVISIONING_PROFILE_SPECIFIER = "";
				SWIFT_OBJC_BRIDGING_HEADER = "Beam/ObjCBridge/Beam-Bridging-Header.h";
				SWIFT_OPTIMIZATION_LEVEL = "-Onone";
				SWIFT_VERSION = 5.0;
				VERSIONING_SYSTEM = "apple-generic";
			};
			name = Debug;
		};
		965A78532514F149009980D4 /* Release */ = {
			isa = XCBuildConfiguration;
			buildSettings = {
				ASSETCATALOG_COMPILER_APPICON_NAME = AppIcon;
				ASSETCATALOG_COMPILER_GLOBAL_ACCENT_COLOR_NAME = AccentColor;
				CLANG_ENABLE_MODULES = YES;
				CODE_SIGN_ENTITLEMENTS = Beam/Configuration/Beam.entitlements;
				CODE_SIGN_IDENTITY = "Apple Development";
				CODE_SIGN_STYLE = Automatic;
				COMBINE_HIDPI_IMAGES = YES;
				CURRENT_PROJECT_VERSION = 1;
				DEVELOPMENT_ASSET_PATHS = "\"Beam/Preview Content\"";
				DEVELOPMENT_TEAM = X87W5M786F;
				ENABLE_HARDENED_RUNTIME = YES;
				ENABLE_PREVIEWS = YES;
				FRAMEWORK_SEARCH_PATHS = (
					"$(inherited)",
					"$(PROJECT_DIR)",
				);
				HEADER_SEARCH_PATHS = Extern/libgit2/include;
				INFOPLIST_FILE = Beam/Configuration/Info.plist;
				LD_RUNPATH_SEARCH_PATHS = (
					"$(inherited)",
					"@executable_path/Frameworks",
					"@executable_path/../Frameworks",
				);
				LIBRARY_SEARCH_PATHS = (
					"$(inherited)",
					"$(PROJECT_DIR)/Extern/libgit2/build",
				);
				MACOSX_DEPLOYMENT_TARGET = 10.15;
				MARKETING_VERSION = 0.1.0;
				OTHER_CODE_SIGN_FLAGS = "--timestamp";
				OTHER_LDFLAGS = "-liconv";
				PRODUCT_BUNDLE_IDENTIFIER = co.beamapp.macos;
				PRODUCT_NAME = "$(TARGET_NAME)";
				PROVISIONING_PROFILE_SPECIFIER = "";
				SWIFT_OBJC_BRIDGING_HEADER = "Beam/ObjCBridge/Beam-Bridging-Header.h";
				SWIFT_VERSION = 5.0;
				VERSIONING_SYSTEM = "apple-generic";
			};
			name = Release;
		};
		965A78552514F149009980D4 /* Debug */ = {
			isa = XCBuildConfiguration;
			buildSettings = {
				ALWAYS_EMBED_SWIFT_STANDARD_LIBRARIES = "$(inherited)";
				BUNDLE_LOADER = "$(TEST_HOST)";
				CLANG_ENABLE_MODULES = YES;
				CODE_SIGN_IDENTITY = "Apple Development";
				CODE_SIGN_STYLE = Automatic;
				COMBINE_HIDPI_IMAGES = YES;
				CURRENT_PROJECT_VERSION = 1;
				DEVELOPMENT_TEAM = X87W5M786F;
				HEADER_SEARCH_PATHS = Extern/libgit2/include;
				INFOPLIST_FILE = BeamTests/Info.plist;
				LD_RUNPATH_SEARCH_PATHS = (
					"$(inherited)",
					"@executable_path/Frameworks",
					"@loader_path/Frameworks",
				);
				MARKETING_VERSION = 0.1.0;
				PRODUCT_BUNDLE_IDENTIFIER = com.beam.BeamTests;
				PRODUCT_NAME = "$(TARGET_NAME)";
				SWIFT_OBJC_BRIDGING_HEADER = "BeamTests/Helpers/BeamTests-Bridging-Header.h";
				SWIFT_OPTIMIZATION_LEVEL = "-Onone";
				SWIFT_VERSION = 5.0;
				TEST_HOST = "$(BUILT_PRODUCTS_DIR)/Beam.app/Contents/MacOS/Beam";
			};
			name = Debug;
		};
		965A78562514F149009980D4 /* Release */ = {
			isa = XCBuildConfiguration;
			buildSettings = {
				ALWAYS_EMBED_SWIFT_STANDARD_LIBRARIES = "$(inherited)";
				BUNDLE_LOADER = "$(TEST_HOST)";
				CLANG_ENABLE_MODULES = YES;
				CODE_SIGN_IDENTITY = "Apple Development";
				CODE_SIGN_STYLE = Automatic;
				COMBINE_HIDPI_IMAGES = YES;
				CURRENT_PROJECT_VERSION = 1;
				DEVELOPMENT_TEAM = X87W5M786F;
				HEADER_SEARCH_PATHS = Extern/libgit2/include;
				INFOPLIST_FILE = BeamTests/Info.plist;
				LD_RUNPATH_SEARCH_PATHS = (
					"$(inherited)",
					"@executable_path/Frameworks",
					"@loader_path/Frameworks",
				);
				MARKETING_VERSION = 0.1.0;
				PRODUCT_BUNDLE_IDENTIFIER = com.beam.BeamTests;
				PRODUCT_NAME = "$(TARGET_NAME)";
				SWIFT_OBJC_BRIDGING_HEADER = "BeamTests/Helpers/BeamTests-Bridging-Header.h";
				SWIFT_VERSION = 5.0;
				TEST_HOST = "$(BUILT_PRODUCTS_DIR)/Beam.app/Contents/MacOS/Beam";
			};
			name = Release;
		};
		965A78582514F149009980D4 /* Debug */ = {
			isa = XCBuildConfiguration;
			buildSettings = {
				ALWAYS_EMBED_SWIFT_STANDARD_LIBRARIES = "$(inherited)";
				CODE_SIGN_STYLE = Automatic;
				COMBINE_HIDPI_IMAGES = YES;
				CURRENT_PROJECT_VERSION = 1;
				DEVELOPMENT_TEAM = X87W5M786F;
				HEADER_SEARCH_PATHS = Extern/libgit2/include;
				INFOPLIST_FILE = BeamUITests/Info.plist;
				LD_RUNPATH_SEARCH_PATHS = (
					"$(inherited)",
					"@executable_path/Frameworks",
					"@loader_path/Frameworks",
				);
				MACOSX_DEPLOYMENT_TARGET = 10.15;
				MARKETING_VERSION = 0.1.0;
				PRODUCT_BUNDLE_IDENTIFIER = com.beam.BeamUITests;
				PRODUCT_NAME = "$(TARGET_NAME)";
				SWIFT_VERSION = 5.0;
				TEST_TARGET_NAME = Beam;
			};
			name = Debug;
		};
		965A78592514F149009980D4 /* Release */ = {
			isa = XCBuildConfiguration;
			buildSettings = {
				ALWAYS_EMBED_SWIFT_STANDARD_LIBRARIES = "$(inherited)";
				CODE_SIGN_STYLE = Automatic;
				COMBINE_HIDPI_IMAGES = YES;
				CURRENT_PROJECT_VERSION = 1;
				DEVELOPMENT_TEAM = X87W5M786F;
				HEADER_SEARCH_PATHS = Extern/libgit2/include;
				INFOPLIST_FILE = BeamUITests/Info.plist;
				LD_RUNPATH_SEARCH_PATHS = (
					"$(inherited)",
					"@executable_path/Frameworks",
					"@loader_path/Frameworks",
				);
				MACOSX_DEPLOYMENT_TARGET = 10.15;
				MARKETING_VERSION = 0.1.0;
				PRODUCT_BUNDLE_IDENTIFIER = com.beam.BeamUITests;
				PRODUCT_NAME = "$(TARGET_NAME)";
				SWIFT_VERSION = 5.0;
				TEST_TARGET_NAME = Beam;
			};
			name = Release;
		};
/* End XCBuildConfiguration section */

/* Begin XCConfigurationList section */
		965A78202514F147009980D4 /* Build configuration list for PBXProject "Beam" */ = {
			isa = XCConfigurationList;
			buildConfigurations = (
				965A784F2514F149009980D4 /* Debug */,
				5281B06C25C98FE000DF66D9 /* Test */,
				965A78502514F149009980D4 /* Release */,
			);
			defaultConfigurationIsVisible = 0;
			defaultConfigurationName = Release;
		};
		965A78512514F149009980D4 /* Build configuration list for PBXNativeTarget "Beam" */ = {
			isa = XCConfigurationList;
			buildConfigurations = (
				965A78522514F149009980D4 /* Debug */,
				5281B06D25C98FE000DF66D9 /* Test */,
				965A78532514F149009980D4 /* Release */,
			);
			defaultConfigurationIsVisible = 0;
			defaultConfigurationName = Release;
		};
		965A78542514F149009980D4 /* Build configuration list for PBXNativeTarget "BeamTests" */ = {
			isa = XCConfigurationList;
			buildConfigurations = (
				965A78552514F149009980D4 /* Debug */,
				5281B06E25C98FE000DF66D9 /* Test */,
				965A78562514F149009980D4 /* Release */,
			);
			defaultConfigurationIsVisible = 0;
			defaultConfigurationName = Release;
		};
		965A78572514F149009980D4 /* Build configuration list for PBXNativeTarget "BeamUITests" */ = {
			isa = XCConfigurationList;
			buildConfigurations = (
				965A78582514F149009980D4 /* Debug */,
				5281B06F25C98FE000DF66D9 /* Test */,
				965A78592514F149009980D4 /* Release */,
			);
			defaultConfigurationIsVisible = 0;
			defaultConfigurationName = Release;
		};
/* End XCConfigurationList section */

/* Begin XCRemoteSwiftPackageReference section */
		5239C11425C2C4AE009C51E1 = {
			isa = XCRemoteSwiftPackageReference;
			repositoryURL = "https://github.com/Quick/Nimble.git";
			requirement = {
				kind = upToNextMajorVersion;
				minimumVersion = 9.0.0;
			};
		};
		5239C12D25C2C4C6009C51E1 = {
			isa = XCRemoteSwiftPackageReference;
			repositoryURL = "https://github.com/Quick/Quick.git";
			requirement = {
				kind = upToNextMajorVersion;
				minimumVersion = 3.0.0;
			};
		};
		523E91CA25D17004001124E0 = {
			isa = XCRemoteSwiftPackageReference;
			repositoryURL = "https://github.com/PromiseKit/Foundation.git";
			requirement = {
				kind = upToNextMajorVersion;
				minimumVersion = 3.3.4;
			};
		};
		524299AD25A47CA500F4DBF5 = {
			isa = XCRemoteSwiftPackageReference;
			repositoryURL = "https://github.com/sindresorhus/Preferences";
			requirement = {
				kind = upToNextMajorVersion;
				minimumVersion = 2.2.0;
			};
		};
		524CF6D125F276D1007312F0 = {
			isa = XCRemoteSwiftPackageReference;
			repositoryURL = "https://github.com/kishikawakatsumi/KeychainAccess";
			requirement = {
				kind = upToNextMajorVersion;
				minimumVersion = 4.2.2;
			};
		};
		527FB71325B9A93400959146 = {
			isa = XCRemoteSwiftPackageReference;
			repositoryURL = "https://github.com/CocoaLumberjack/CocoaLumberjack.git";
			requirement = {
				kind = upToNextMajorVersion;
				minimumVersion = 3.7.0;
			};
		};
		527FB71825B9A97A00959146 = {
			isa = XCRemoteSwiftPackageReference;
			repositoryURL = "https://github.com/getsentry/sentry-cocoa.git";
			requirement = {
				kind = upToNextMajorVersion;
				minimumVersion = 6.1.3;
			};
		};
		527FB71D25B9A9B600959146 = {
			isa = XCRemoteSwiftPackageReference;
			repositoryURL = "https://github.com/auth0/JWTDecode.swift.git";
			requirement = {
				kind = upToNextMajorVersion;
				minimumVersion = 2.5.0;
			};
		};
		527FB72225B9AAA200959146 = {
			isa = XCRemoteSwiftPackageReference;
			repositoryURL = "https://github.com/vadymmarkov/Fakery";
			requirement = {
				kind = upToNextMajorVersion;
				minimumVersion = 5.0.0;
			};
		};
		52BB698925CD4E1E007A1173 = {
			isa = XCRemoteSwiftPackageReference;
			repositoryURL = "https://github.com/mxcl/PromiseKit";
			requirement = {
				kind = upToNextMajorVersion;
				minimumVersion = 6.13.3;
			};
		};
		52E5297025CD980A00307858 = {
			isa = XCRemoteSwiftPackageReference;
			repositoryURL = "https://github.com/google/promises.git";
			requirement = {
				kind = upToNextMajorVersion;
				minimumVersion = 1.2.12;
			};
		};
		9631C745251CE997009B40C4 = {
			isa = XCRemoteSwiftPackageReference;
			repositoryURL = "https://github.com/scinfu/SwiftSoup.git";
			requirement = {
				kind = upToNextMajorVersion;
				minimumVersion = 2.3.2;
			};
		};
		96474E3D254D9ADB00A920B3 = {
			isa = XCRemoteSwiftPackageReference;
			repositoryURL = "https://github.com/leonbreedt/FavIcon.git";
			requirement = {
				kind = upToNextMajorVersion;
				minimumVersion = 3.1.0;
			};
		};
/* End XCRemoteSwiftPackageReference section */

/* Begin XCSwiftPackageProductDependency section */
		5239C11525C2C4AE009C51E1 = {
			isa = XCSwiftPackageProductDependency;
			package = 5239C11425C2C4AE009C51E1;
			productName = Nimble;
		};
		5239C12E25C2C4C6009C51E1 = {
			isa = XCSwiftPackageProductDependency;
			package = 5239C12D25C2C4C6009C51E1;
			productName = Quick;
		};
		523E91CB25D17004001124E0 = {
			isa = XCSwiftPackageProductDependency;
			package = 523E91CA25D17004001124E0;
			productName = PMKFoundation;
		};
		524299AE25A47CA500F4DBF5 = {
			isa = XCSwiftPackageProductDependency;
			package = 524299AD25A47CA500F4DBF5;
			productName = Preferences;
		};
		524CF6D225F276D1007312F0 = {
			isa = XCSwiftPackageProductDependency;
			package = 524CF6D125F276D1007312F0;
			productName = KeychainAccess;
		};
		527FB71425B9A93400959146 = {
			isa = XCSwiftPackageProductDependency;
			package = 527FB71325B9A93400959146;
			productName = CocoaLumberjackSwift;
		};
		527FB71925B9A97A00959146 = {
			isa = XCSwiftPackageProductDependency;
			package = 527FB71825B9A97A00959146;
			productName = Sentry;
		};
		527FB71E25B9A9B600959146 = {
			isa = XCSwiftPackageProductDependency;
			package = 527FB71D25B9A9B600959146;
			productName = JWTDecode;
		};
		527FB72325B9AAA200959146 = {
			isa = XCSwiftPackageProductDependency;
			package = 527FB72225B9AAA200959146;
			productName = Fakery;
		};
		52BB698A25CD4E1E007A1173 = {
			isa = XCSwiftPackageProductDependency;
			package = 52BB698925CD4E1E007A1173;
			productName = PromiseKit;
		};
		52E5297125CD980B00307858 = {
			isa = XCSwiftPackageProductDependency;
			package = 52E5297025CD980A00307858;
			productName = Promises;
		};
		52E5297325CD980B00307858 = {
			isa = XCSwiftPackageProductDependency;
			package = 52E5297025CD980A00307858;
			productName = PromisesTestHelpers;
		};
		9631C746251CE997009B40C4 = {
			isa = XCSwiftPackageProductDependency;
			package = 9631C745251CE997009B40C4;
			productName = SwiftSoup;
		};
		96474E3E254D9ADB00A920B3 = {
			isa = XCSwiftPackageProductDependency;
			package = 96474E3D254D9ADB00A920B3;
			productName = FavIcon;
		};
		A0A6F2A025D1B73400EFC4BE = {
			isa = XCSwiftPackageProductDependency;
			package = 5239C12D25C2C4C6009C51E1;
			productName = Quick;
		};
		A0A6F2A225D1B73A00EFC4BE = {
			isa = XCSwiftPackageProductDependency;
			package = 5239C11425C2C4AE009C51E1;
			productName = Nimble;
		};
		A0A6F2A425D1B74200EFC4BE = {
			isa = XCSwiftPackageProductDependency;
			package = 5239C12D25C2C4C6009C51E1;
			productName = Quick;
		};
		A0A6F2A625D1B74800EFC4BE = {
			isa = XCSwiftPackageProductDependency;
			package = 5239C11425C2C4AE009C51E1;
			productName = Nimble;
		};
/* End XCSwiftPackageProductDependency section */

/* Begin XCVersionGroup section */
		4181712E25810CDC00317ED8 /* Beam.xcdatamodeld */ = {
			isa = XCVersionGroup;
			children = (
				4181712F25810CDC00317ED8 /* Beam.xcdatamodel */,
			);
			currentVersion = 4181712F25810CDC00317ED8 /* Beam.xcdatamodel */;
			path = Beam.xcdatamodeld;
			sourceTree = "<group>";
			versionGroupType = wrapper.xcdatamodel;
		};
/* End XCVersionGroup section */
	};
	rootObject = 965A781D2514F147009980D4 /* Project object */;
}<|MERGE_RESOLUTION|>--- conflicted
+++ resolved
@@ -2449,12 +2449,8 @@
 				9691E44425B1091300A13080 /* BrowsingSection.swift in Sources */,
 				521EEDF12593819000BA2485 /* Document+ResultsController.swift in Sources */,
 				A04E849525DD1CEF0066CD44 /* InsertText.swift in Sources */,
-<<<<<<< HEAD
 				96929D2C26025F7200F8961C /* PointFrame.swift in Sources */,
-				A01290B725E5B8DD0063F3A0 /* DeleteNode.swift in Sources */,
-=======
 				96FACC8A26079C7E0088DD67 /* InputText.swift in Sources */,
->>>>>>> d51ecae0
 				418172002581107C00317ED8 /* NotificationName+Beam.swift in Sources */,
 				418172112581107C00317ED8 /* Readability.swift in Sources */,
 				418171F12581107C00317ED8 /* UserSessionRequest.swift in Sources */,
