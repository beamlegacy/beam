--- conflicted
+++ resolved
@@ -802,16 +802,6 @@
 			remoteGlobalIDString = 33EBA55D264ABD3E00369730;
 			remoteInfo = AppFeedBuilder;
 		};
-<<<<<<< HEAD
-		52DB7F5626B447A5009C4BBE /* PBXContainerItemProxy */ = {
-			isa = PBXContainerItemProxy;
-			containerPortal = 33B27441264C0CDB00A318CD /* AutoUpdate.xcodeproj */;
-			proxyType = 2;
-			remoteGlobalIDString = 331E18C326404D3C00C4593E;
-			remoteInfo = AutoUpdateTests;
-		};
-=======
->>>>>>> e34cecea
 		96319D192616232700D1CF31 /* PBXContainerItemProxy */ = {
 			isa = PBXContainerItemProxy;
 			containerPortal = 965A781D2514F147009980D4 /* Project object */;
@@ -1950,11 +1940,7 @@
 			isa = PBXGroup;
 			children = (
 				33B2744A264C0CDC00A318CD /* AutoUpdateDemo.app */,
-<<<<<<< HEAD
-				52DB7F5726B447A5009C4BBE /* AutoUpdateTests.xctest */,
-=======
 				B5F8BBA126BA8980009AE35B /* AutoUpdateTests.xctest */,
->>>>>>> e34cecea
 				33B2744E264C0CDC00A318CD /* UpdateInstaller.xpc */,
 				33B27450264C0CDC00A318CD /* AutoUpdate.framework */,
 				33B27452264C0CDC00A318CD /* AppFeedBuilder */,
@@ -4064,16 +4050,6 @@
 			remoteRef = 33B27451264C0CDC00A318CD /* PBXContainerItemProxy */;
 			sourceTree = BUILT_PRODUCTS_DIR;
 		};
-<<<<<<< HEAD
-		52DB7F5726B447A5009C4BBE /* AutoUpdateTests.xctest */ = {
-			isa = PBXReferenceProxy;
-			fileType = wrapper.cfbundle;
-			path = AutoUpdateTests.xctest;
-			remoteRef = 52DB7F5626B447A5009C4BBE /* PBXContainerItemProxy */;
-			sourceTree = BUILT_PRODUCTS_DIR;
-		};
-=======
->>>>>>> e34cecea
 		A02FD6E72665180C00EBE17E /* Clustering.framework */ = {
 			isa = PBXReferenceProxy;
 			fileType = wrapper.framework;
@@ -4624,12 +4600,7 @@
 				A0CB5AE8268B20C200D1EF02 /* BrowserPreferencesView.swift in Sources */,
 				A52BFDF72608D6710028D3F3 /* BeamFont.swift in Sources */,
 				96319D6D26163AAD00D1CF31 /* BeamNote+CommandManager.swift in Sources */,
-<<<<<<< HEAD
-				A005909F26677E8400698E75 /* PrivacyPreferencesView.swift in Sources */,
-				A005909F26677E8400698E75 /* PrivacyPreferencesView.swift in Sources */,
 				5291CEE8268B5969001645A2 /* PasswordManager.swift in Sources */,
-=======
->>>>>>> e34cecea
 				3392E56D269D82FE000FA401 /* ClickCatchingView.swift in Sources */,
 				960A57E8264C88920061E8D2 /* ProxyEmbedNode.swift in Sources */,
 				4181724E2581107C00317ED8 /* TabStats.swift in Sources */,
