// !$*UTF8*$!
{
	archiveVersion = 1;
	classes = {
	};
	objectVersion = 53;
	objects = {

/* Begin PBXBuildFile section */
		418170FF2581060A00317ED8 /* Colors.xcassets in Resources */ = {isa = PBXBuildFile; fileRef = 418170FE2581060A00317ED8 /* Colors.xcassets */; };
		418171122581082200317ED8 /* Assets.xcassets in Resources */ = {isa = PBXBuildFile; fileRef = 418171112581082200317ED8 /* Assets.xcassets */; };
		4181713325810CDC00317ED8 /* Constants.swift in Sources */ = {isa = PBXBuildFile; fileRef = 4181712B25810CDC00317ED8 /* Constants.swift */; };
		4181713525810CDC00317ED8 /* Beam.xcdatamodeld in Sources */ = {isa = PBXBuildFile; fileRef = 4181712E25810CDC00317ED8 /* Beam.xcdatamodeld */; };
		418171EB2581107C00317ED8 /* AutoComplete.swift in Sources */ = {isa = PBXBuildFile; fileRef = 4181715B2581107C00317ED8 /* AutoComplete.swift */; };
		418171EC2581107C00317ED8 /* Me.swift in Sources */ = {isa = PBXBuildFile; fileRef = 4181715E2581107C00317ED8 /* Me.swift */; };
		418171ED2581107C00317ED8 /* Session.swift in Sources */ = {isa = PBXBuildFile; fileRef = 4181715F2581107C00317ED8 /* Session.swift */; };
		418171EE2581107C00317ED8 /* GraphqlParametersProtocol.swift in Sources */ = {isa = PBXBuildFile; fileRef = 418171602581107C00317ED8 /* GraphqlParametersProtocol.swift */; };
		418171EF2581107C00317ED8 /* User.swift in Sources */ = {isa = PBXBuildFile; fileRef = 418171612581107C00317ED8 /* User.swift */; };
		418171F02581107C00317ED8 /* APIResponse.swift in Sources */ = {isa = PBXBuildFile; fileRef = 418171622581107C00317ED8 /* APIResponse.swift */; };
		418171F12581107C00317ED8 /* UserSessionRequest.swift in Sources */ = {isa = PBXBuildFile; fileRef = 418171632581107C00317ED8 /* UserSessionRequest.swift */; };
		418171F22581107C00317ED8 /* APIRequest.swift in Sources */ = {isa = PBXBuildFile; fileRef = 418171642581107C00317ED8 /* APIRequest.swift */; };
		418171F32581107C00317ED8 /* AuthenticationHandler.swift in Sources */ = {isa = PBXBuildFile; fileRef = 418171652581107C00317ED8 /* AuthenticationHandler.swift */; };
		418171F42581107C00317ED8 /* sign_up.graphql in Resources */ = {isa = PBXBuildFile; fileRef = 418171682581107C00317ED8 /* sign_up.graphql */; };
		418171F52581107C00317ED8 /* forgot_password.graphql in Resources */ = {isa = PBXBuildFile; fileRef = 418171692581107C00317ED8 /* forgot_password.graphql */; };
		418171F62581107C00317ED8 /* sign_in.graphql in Resources */ = {isa = PBXBuildFile; fileRef = 4181716A2581107C00317ED8 /* sign_in.graphql */; };
		418171F72581107C00317ED8 /* BeamData.swift in Sources */ = {isa = PBXBuildFile; fileRef = 4181716C2581107C00317ED8 /* BeamData.swift */; };
		418171F82581107C00317ED8 /* Score.swift in Sources */ = {isa = PBXBuildFile; fileRef = 4181716D2581107C00317ED8 /* Score.swift */; };
		418171F92581107C00317ED8 /* SearchEngine.swift in Sources */ = {isa = PBXBuildFile; fileRef = 4181716E2581107C00317ED8 /* SearchEngine.swift */; };
		418171FA2581107C00317ED8 /* SearchKit.swift in Sources */ = {isa = PBXBuildFile; fileRef = 4181716F2581107C00317ED8 /* SearchKit.swift */; };
		418171FB2581107C00317ED8 /* BeamElement.swift in Sources */ = {isa = PBXBuildFile; fileRef = 418171702581107C00317ED8 /* BeamElement.swift */; };
		418171FC2581107C00317ED8 /* RoamImporter.swift in Sources */ = {isa = PBXBuildFile; fileRef = 418171732581107C00317ED8 /* RoamImporter.swift */; };
		418171FD2581107C00317ED8 /* NavigationContext.swift in Sources */ = {isa = PBXBuildFile; fileRef = 418171742581107C00317ED8 /* NavigationContext.swift */; };
		418171FE2581107C00317ED8 /* Html2Md.swift in Sources */ = {isa = PBXBuildFile; fileRef = 418171752581107C00317ED8 /* Html2Md.swift */; };
		418171FF2581107C00317ED8 /* CoreDataManager.swift in Sources */ = {isa = PBXBuildFile; fileRef = 418171772581107C00317ED8 /* CoreDataManager.swift */; };
		418172002581107C00317ED8 /* NotificationName+Beam.swift in Sources */ = {isa = PBXBuildFile; fileRef = 418171782581107C00317ED8 /* NotificationName+Beam.swift */; };
		418172012581107C00317ED8 /* Document+CoreDataProperties.swift in Sources */ = {isa = PBXBuildFile; fileRef = 418171792581107C00317ED8 /* Document+CoreDataProperties.swift */; };
		418172022581107C00317ED8 /* Bullet+CoreDataProperties.swift in Sources */ = {isa = PBXBuildFile; fileRef = 4181717A2581107C00317ED8 /* Bullet+CoreDataProperties.swift */; };
		418172032581107C00317ED8 /* Bullet.swift in Sources */ = {isa = PBXBuildFile; fileRef = 4181717B2581107C00317ED8 /* Bullet.swift */; };
		418172042581107C00317ED8 /* TemporaryFile.swift in Sources */ = {isa = PBXBuildFile; fileRef = 4181717C2581107C00317ED8 /* TemporaryFile.swift */; };
		418172052581107C00317ED8 /* Note+CoreDataProperties.swift in Sources */ = {isa = PBXBuildFile; fileRef = 4181717D2581107C00317ED8 /* Note+CoreDataProperties.swift */; };
		418172062581107C00317ED8 /* Note.swift in Sources */ = {isa = PBXBuildFile; fileRef = 4181717E2581107C00317ED8 /* Note.swift */; };
		418172072581107C00317ED8 /* Document.swift in Sources */ = {isa = PBXBuildFile; fileRef = 4181717F2581107C00317ED8 /* Document.swift */; };
		418172082581107C00317ED8 /* NSManagedObject+initExtension.swift in Sources */ = {isa = PBXBuildFile; fileRef = 418171802581107C00317ED8 /* NSManagedObject+initExtension.swift */; };
		418172092581107C00317ED8 /* CoreDataManager+backupExtension.swift in Sources */ = {isa = PBXBuildFile; fileRef = 418171812581107C00317ED8 /* CoreDataManager+backupExtension.swift */; };
		4181720A2581107C00317ED8 /* BrowserTab.swift in Sources */ = {isa = PBXBuildFile; fileRef = 418171822581107C00317ED8 /* BrowserTab.swift */; };
		4181720C2581107C00317ED8 /* BeamNote.swift in Sources */ = {isa = PBXBuildFile; fileRef = 418171842581107C00317ED8 /* BeamNote.swift */; };
		4181720D2581107C00317ED8 /* BID.swift in Sources */ = {isa = PBXBuildFile; fileRef = 418171852581107C00317ED8 /* BID.swift */; };
		4181720E2581107C00317ED8 /* NoteBackForwardList.swift in Sources */ = {isa = PBXBuildFile; fileRef = 418171862581107C00317ED8 /* NoteBackForwardList.swift */; };
		4181720F2581107C00317ED8 /* PageRank.swift in Sources */ = {isa = PBXBuildFile; fileRef = 418171872581107C00317ED8 /* PageRank.swift */; };
		418172102581107C00317ED8 /* TextFormatter.swift in Sources */ = {isa = PBXBuildFile; fileRef = 4181718A2581107C00317ED8 /* TextFormatter.swift */; };
		418172112581107C00317ED8 /* Readability.swift in Sources */ = {isa = PBXBuildFile; fileRef = 4181718B2581107C00317ED8 /* Readability.swift */; };
		418172122581107C00317ED8 /* EventsTracker.swift in Sources */ = {isa = PBXBuildFile; fileRef = 4181718C2581107C00317ED8 /* EventsTracker.swift */; };
		418172132581107C00317ED8 /* Logger.swift in Sources */ = {isa = PBXBuildFile; fileRef = 4181718D2581107C00317ED8 /* Logger.swift */; };
		418172152581107C00317ED8 /* NSContainerView.swift in Sources */ = {isa = PBXBuildFile; fileRef = 4181718F2581107C00317ED8 /* NSContainerView.swift */; };
		418172172581107C00317ED8 /* OverrideConsole.js in Resources */ = {isa = PBXBuildFile; fileRef = 418171912581107C00317ED8 /* OverrideConsole.js */; };
		418172182581107C00317ED8 /* PerformanceDebug.swift in Sources */ = {isa = PBXBuildFile; fileRef = 418171922581107C00317ED8 /* PerformanceDebug.swift */; };
		418172192581107C00317ED8 /* Persistence.swift in Sources */ = {isa = PBXBuildFile; fileRef = 418171942581107C00317ED8 /* Persistence.swift */; };
		4181721A2581107C00317ED8 /* StandardStorable.swift in Sources */ = {isa = PBXBuildFile; fileRef = 418171952581107C00317ED8 /* StandardStorable.swift */; };
		4181721B2581107C00317ED8 /* Maths.swift in Sources */ = {isa = PBXBuildFile; fileRef = 418171962581107C00317ED8 /* Maths.swift */; };
		4181721D2581107C00317ED8 /* NSImage+Beam.swift in Sources */ = {isa = PBXBuildFile; fileRef = 418171982581107C00317ED8 /* NSImage+Beam.swift */; };
		4181721E2581107C00317ED8 /* OSLog+Beam.swift in Sources */ = {isa = PBXBuildFile; fileRef = 418171992581107C00317ED8 /* OSLog+Beam.swift */; };
		4181721F2581107C00317ED8 /* JSSourceLoader.swift in Sources */ = {isa = PBXBuildFile; fileRef = 4181719A2581107C00317ED8 /* JSSourceLoader.swift */; };
		418172202581107C00317ED8 /* Information.swift in Sources */ = {isa = PBXBuildFile; fileRef = 4181719B2581107C00317ED8 /* Information.swift */; };
		418172212581107C00317ED8 /* String+LoremIpsum.swift in Sources */ = {isa = PBXBuildFile; fileRef = 4181719D2581107C00317ED8 /* String+LoremIpsum.swift */; };
		418172222581107C00317ED8 /* NSView+Beam.swift in Sources */ = {isa = PBXBuildFile; fileRef = 4181719E2581107C00317ED8 /* NSView+Beam.swift */; };
		418172232581107C00317ED8 /* String+Ranges.swift in Sources */ = {isa = PBXBuildFile; fileRef = 4181719F2581107C00317ED8 /* String+Ranges.swift */; };
		418172242581107C00317ED8 /* String+URL.swift in Sources */ = {isa = PBXBuildFile; fileRef = 418171A02581107C00317ED8 /* String+URL.swift */; };
		418172252581107C00317ED8 /* String+Regex.swift in Sources */ = {isa = PBXBuildFile; fileRef = 418171A12581107C00317ED8 /* String+Regex.swift */; };
		418172262581107C00317ED8 /* NSRange+Beam.swift in Sources */ = {isa = PBXBuildFile; fileRef = 418171A22581107C00317ED8 /* NSRange+Beam.swift */; };
		418172272581107C00317ED8 /* NSMutableAttributedString+Range.swift in Sources */ = {isa = PBXBuildFile; fileRef = 418171A32581107C00317ED8 /* NSMutableAttributedString+Range.swift */; };
		418172282581107C00317ED8 /* ClosedRange+Beam.swift in Sources */ = {isa = PBXBuildFile; fileRef = 418171A42581107C00317ED8 /* ClosedRange+Beam.swift */; };
		4181722A2581107C00317ED8 /* NSRect+Beam.swift in Sources */ = {isa = PBXBuildFile; fileRef = 418171A62581107C00317ED8 /* NSRect+Beam.swift */; };
		4181722B2581107C00317ED8 /* String+Localization.swift in Sources */ = {isa = PBXBuildFile; fileRef = 418171A72581107C00317ED8 /* String+Localization.swift */; };
		4181722C2581107C00317ED8 /* AutoCompleteList.swift in Sources */ = {isa = PBXBuildFile; fileRef = 418171AB2581107C00317ED8 /* AutoCompleteList.swift */; };
		4181722D2581107C00317ED8 /* AutoCompleteView.swift in Sources */ = {isa = PBXBuildFile; fileRef = 418171AC2581107C00317ED8 /* AutoCompleteView.swift */; };
		4181722E2581107C00317ED8 /* AutoCompleteItem.swift in Sources */ = {isa = PBXBuildFile; fileRef = 418171AD2581107C00317ED8 /* AutoCompleteItem.swift */; };
		4181722F2581107C00317ED8 /* BeamWindow.swift in Sources */ = {isa = PBXBuildFile; fileRef = 418171AE2581107C00317ED8 /* BeamWindow.swift */; };
		418172372581107C00317ED8 /* TextEditOperations.swift in Sources */ = {isa = PBXBuildFile; fileRef = 418171B82581107C00317ED8 /* TextEditOperations.swift */; };
		418172382581107C00317ED8 /* TextNode.swift in Sources */ = {isa = PBXBuildFile; fileRef = 418171B92581107C00317ED8 /* TextNode.swift */; };
		418172392581107C00317ED8 /* Lexer.swift in Sources */ = {isa = PBXBuildFile; fileRef = 418171BB2581107C00317ED8 /* Lexer.swift */; };
		4181723A2581107C00317ED8 /* Parser.swift in Sources */ = {isa = PBXBuildFile; fileRef = 418171BC2581107C00317ED8 /* Parser.swift */; };
		4181723B2581107C00317ED8 /* AttributedStringVisitor.swift in Sources */ = {isa = PBXBuildFile; fileRef = 418171BD2581107C00317ED8 /* AttributedStringVisitor.swift */; };
		4181723C2581107C00317ED8 /* TextEditMovements.swift in Sources */ = {isa = PBXBuildFile; fileRef = 418171BE2581107C00317ED8 /* TextEditMovements.swift */; };
		4181723D2581107C00317ED8 /* TextEdit.swift in Sources */ = {isa = PBXBuildFile; fileRef = 418171BF2581107C00317ED8 /* TextEdit.swift */; };
		4181723E2581107C00317ED8 /* TextEditCommands.swift in Sources */ = {isa = PBXBuildFile; fileRef = 418171C02581107C00317ED8 /* TextEditCommands.swift */; };
		4181723F2581107C00317ED8 /* Font.swift in Sources */ = {isa = PBXBuildFile; fileRef = 418171C12581107C00317ED8 /* Font.swift */; };
		418172402581107C00317ED8 /* TextRoot.swift in Sources */ = {isa = PBXBuildFile; fileRef = 418171C22581107C00317ED8 /* TextRoot.swift */; };
		418172412581107C00317ED8 /* ScrollableTextView.xib in Resources */ = {isa = PBXBuildFile; fileRef = 418171C42581107C00317ED8 /* ScrollableTextView.xib */; };
		418172422581107C00317ED8 /* NotesContentView.swift in Sources */ = {isa = PBXBuildFile; fileRef = 418171C52581107C00317ED8 /* NotesContentView.swift */; };
		418172432581107C00317ED8 /* NotesWindow.swift in Sources */ = {isa = PBXBuildFile; fileRef = 418171C62581107C00317ED8 /* NotesWindow.swift */; };
		418172442581107C00317ED8 /* ScrollableTextView.swift in Sources */ = {isa = PBXBuildFile; fileRef = 418171C72581107C00317ED8 /* ScrollableTextView.swift */; };
		418172452581107C00317ED8 /* SearchBar.swift in Sources */ = {isa = PBXBuildFile; fileRef = 418171C82581107C00317ED8 /* SearchBar.swift */; };
		418172462581107C00317ED8 /* NoteList.swift in Sources */ = {isa = PBXBuildFile; fileRef = 418171C92581107C00317ED8 /* NoteList.swift */; };
		418172472581107C00317ED8 /* NoteDetail.swift in Sources */ = {isa = PBXBuildFile; fileRef = 418171CA2581107C00317ED8 /* NoteDetail.swift */; };
		418172482581107C00317ED8 /* ViewModelFetchedResults.swift in Sources */ = {isa = PBXBuildFile; fileRef = 418171CB2581107C00317ED8 /* ViewModelFetchedResults.swift */; };
		418172492581107C00317ED8 /* NoteWindow.swift in Sources */ = {isa = PBXBuildFile; fileRef = 418171CC2581107C00317ED8 /* NoteWindow.swift */; };
		4181724A2581107C00317ED8 /* TextView.swift in Sources */ = {isa = PBXBuildFile; fileRef = 418171CD2581107C00317ED8 /* TextView.swift */; };
		4181724B2581107C00317ED8 /* NoteRow.swift in Sources */ = {isa = PBXBuildFile; fileRef = 418171CE2581107C00317ED8 /* NoteRow.swift */; };
		4181724C2581107C00317ED8 /* BrowserTabView.swift in Sources */ = {isa = PBXBuildFile; fileRef = 418171D02581107C00317ED8 /* BrowserTabView.swift */; };
		4181724D2581107C00317ED8 /* BrowserTabBar.swift in Sources */ = {isa = PBXBuildFile; fileRef = 418171D12581107C00317ED8 /* BrowserTabBar.swift */; };
		4181724E2581107C00317ED8 /* TabStats.swift in Sources */ = {isa = PBXBuildFile; fileRef = 418171D22581107C00317ED8 /* TabStats.swift */; };
		4181724F2581107C00317ED8 /* WebView.swift in Sources */ = {isa = PBXBuildFile; fileRef = 418171D32581107C00317ED8 /* WebView.swift */; };
		418172502581107C00317ED8 /* NoteView.swift in Sources */ = {isa = PBXBuildFile; fileRef = 418171D52581107C00317ED8 /* NoteView.swift */; };
		418172512581107C00317ED8 /* JournalView.swift in Sources */ = {isa = PBXBuildFile; fileRef = 418171D62581107C00317ED8 /* JournalView.swift */; };
		418172522581107C00317ED8 /* OmniBarSearchBox.swift in Sources */ = {isa = PBXBuildFile; fileRef = 418171D82581107C00317ED8 /* OmniBarSearchBox.swift */; };
		418172532581107C00317ED8 /* Chevrons.swift in Sources */ = {isa = PBXBuildFile; fileRef = 418171D92581107C00317ED8 /* Chevrons.swift */; };
		418172542581107C00317ED8 /* OmniBar.swift in Sources */ = {isa = PBXBuildFile; fileRef = 418171DA2581107C00317ED8 /* OmniBar.swift */; };
		418172552581107C00317ED8 /* GlobalNoteTitle.swift in Sources */ = {isa = PBXBuildFile; fileRef = 418171DB2581107C00317ED8 /* GlobalNoteTitle.swift */; };
		418172562581107C00317ED8 /* GlobalTabTitle.swift in Sources */ = {isa = PBXBuildFile; fileRef = 418171DC2581107C00317ED8 /* GlobalTabTitle.swift */; };
		418172572581107C00317ED8 /* AccountWindow.swift in Sources */ = {isa = PBXBuildFile; fileRef = 418171DE2581107C00317ED8 /* AccountWindow.swift */; };
		418172582581107C00317ED8 /* AccountDetail.swift in Sources */ = {isa = PBXBuildFile; fileRef = 418171DF2581107C00317ED8 /* AccountDetail.swift */; };
		418172592581107C00317ED8 /* ContentView.swift in Sources */ = {isa = PBXBuildFile; fileRef = 418171E02581107C00317ED8 /* ContentView.swift */; };
		4181725D2581107C00317ED8 /* AuthenticationManager.swift in Sources */ = {isa = PBXBuildFile; fileRef = 418171E72581107C00317ED8 /* AuthenticationManager.swift */; };
		4181725E2581107C00317ED8 /* AccountManager.swift in Sources */ = {isa = PBXBuildFile; fileRef = 418171E82581107C00317ED8 /* AccountManager.swift */; };
		4181725F2581107C00317ED8 /* DocumentManager.swift in Sources */ = {isa = PBXBuildFile; fileRef = 418171E92581107C00317ED8 /* DocumentManager.swift */; };
		418172602581107C00317ED8 /* LibrairiesManager.swift in Sources */ = {isa = PBXBuildFile; fileRef = 418171EA2581107C00317ED8 /* LibrairiesManager.swift */; };
		4181727B258110D100317ED8 /* AppDelegate+CoreData.swift in Sources */ = {isa = PBXBuildFile; fileRef = 41817277258110D100317ED8 /* AppDelegate+CoreData.swift */; };
		4181727C258110D100317ED8 /* AppDelegate+Note.swift in Sources */ = {isa = PBXBuildFile; fileRef = 41817278258110D100317ED8 /* AppDelegate+Note.swift */; };
		4181727D258110D100317ED8 /* AppDelegate+Account.swift in Sources */ = {isa = PBXBuildFile; fileRef = 41817279258110D100317ED8 /* AppDelegate+Account.swift */; };
		4181727E258110D100317ED8 /* AppDelegate+URL.swift in Sources */ = {isa = PBXBuildFile; fileRef = 4181727A258110D100317ED8 /* AppDelegate+URL.swift */; };
		418172AA25811A3A00317ED8 /* BMTextField.swift in Sources */ = {isa = PBXBuildFile; fileRef = 418172A825811A3A00317ED8 /* BMTextField.swift */; };
		418172AB25811A3A00317ED8 /* BMTextFieldView.swift in Sources */ = {isa = PBXBuildFile; fileRef = 418172A925811A3A00317ED8 /* BMTextFieldView.swift */; };
		418172B525811AAA00317ED8 /* Tick.swift in Sources */ = {isa = PBXBuildFile; fileRef = 418172B225811AAA00317ED8 /* Tick.swift */; };
		418172B625811AAA00317ED8 /* FrameAnimation.swift in Sources */ = {isa = PBXBuildFile; fileRef = 418172B325811AAA00317ED8 /* FrameAnimation.swift */; };
		418172CF25811AF800317ED8 /* Animation.swift in Sources */ = {isa = PBXBuildFile; fileRef = 418172CE25811AF800317ED8 /* Animation.swift */; };
		418172D625811B8700317ED8 /* RoundRectButtonStyle.swift in Sources */ = {isa = PBXBuildFile; fileRef = 418172D525811B8700317ED8 /* RoundRectButtonStyle.swift */; };
		418172FF25811DB200317ED8 /* Readability.js in Resources */ = {isa = PBXBuildFile; fileRef = 418172FD25811DB200317ED8 /* Readability.js */; };
		4181730025811DB200317ED8 /* SelectionObserver.js in Resources */ = {isa = PBXBuildFile; fileRef = 418172FE25811DB200317ED8 /* SelectionObserver.js */; };
		4181731725811E1800317ED8 /* CursorMovement.swift in Sources */ = {isa = PBXBuildFile; fileRef = 4181731625811E1800317ED8 /* CursorMovement.swift */; };
		4181732D25811E9800317ED8 /* Symbol.swift in Sources */ = {isa = PBXBuildFile; fileRef = 4181732C25811E9800317ED8 /* Symbol.swift */; };
		4181733225811F4800317ED8 /* KeyCode.swift in Sources */ = {isa = PBXBuildFile; fileRef = 4181733125811F4800317ED8 /* KeyCode.swift */; };
		4181733725811F6300317ED8 /* Mode.swift in Sources */ = {isa = PBXBuildFile; fileRef = 4181733625811F6300317ED8 /* Mode.swift */; };
		4181734E2581204900317ED8 /* BeamState.swift in Sources */ = {isa = PBXBuildFile; fileRef = 4181734D2581204900317ED8 /* BeamState.swift */; };
		418173B6258124D500317ED8 /* NSAttributedString+Beam.swift in Sources */ = {isa = PBXBuildFile; fileRef = 418173B5258124D500317ED8 /* NSAttributedString+Beam.swift */; };
		418173BE2581251600317ED8 /* URL+Beam.swift in Sources */ = {isa = PBXBuildFile; fileRef = 418173BD2581251600317ED8 /* URL+Beam.swift */; };
		418173C32581276F00317ED8 /* String+NSMutableAttributedString.swift in Sources */ = {isa = PBXBuildFile; fileRef = 418173C22581276F00317ED8 /* String+NSMutableAttributedString.swift */; };
		4181744325812C5F00317ED8 /* NSColor+Beam.swift in Sources */ = {isa = PBXBuildFile; fileRef = 4181744225812C5F00317ED8 /* NSColor+Beam.swift */; };
		41A969FF2581394300E6594B /* Configuration.swift in Sources */ = {isa = PBXBuildFile; fileRef = 41A969FE2581394300E6594B /* Configuration.swift */; };
		5206280C25922D6300D7CD9E /* delete_document.graphql in Resources */ = {isa = PBXBuildFile; fileRef = 5206280B25922D6300D7CD9E /* delete_document.graphql */; };
		5206281025922D6C00D7CD9E /* update_document.graphql in Resources */ = {isa = PBXBuildFile; fileRef = 5206280F25922D6C00D7CD9E /* update_document.graphql */; };
		5206281425922D7800D7CD9E /* document.graphql in Resources */ = {isa = PBXBuildFile; fileRef = 5206281325922D7800D7CD9E /* document.graphql */; };
		5206281825922D8A00D7CD9E /* delete_all_documents.graphql in Resources */ = {isa = PBXBuildFile; fileRef = 5206281725922D8A00D7CD9E /* delete_all_documents.graphql */; };
		5206281C25922D9700D7CD9E /* import_documents.graphql in Resources */ = {isa = PBXBuildFile; fileRef = 5206281B25922D9700D7CD9E /* import_documents.graphql */; };
		5206282625923B6800D7CD9E /* DocumentRequest.swift in Sources */ = {isa = PBXBuildFile; fileRef = 5206282525923B6800D7CD9E /* DocumentRequest.swift */; };
		5206283E25923EB500D7CD9E /* DocumentAPIType.swift in Sources */ = {isa = PBXBuildFile; fileRef = 5206283D25923EB500D7CD9E /* DocumentAPIType.swift */; };
		521812CF2524C597007E4B47 /* NoteTests.swift in Sources */ = {isa = PBXBuildFile; fileRef = 521812CE2524C597007E4B47 /* NoteTests.swift */; };
		521EEDDD25937E9200BA2485 /* DocumentsWindow.swift in Sources */ = {isa = PBXBuildFile; fileRef = 521EEDDC25937E9200BA2485 /* DocumentsWindow.swift */; };
		521EEDE125937F5B00BA2485 /* DocumentsContentView.swift in Sources */ = {isa = PBXBuildFile; fileRef = 521EEDE025937F5B00BA2485 /* DocumentsContentView.swift */; };
		521EEDE525937F7F00BA2485 /* DocumentsList.swift in Sources */ = {isa = PBXBuildFile; fileRef = 521EEDE425937F7F00BA2485 /* DocumentsList.swift */; };
		521EEDE925937FAD00BA2485 /* DocumentRow.swift in Sources */ = {isa = PBXBuildFile; fileRef = 521EEDE825937FAD00BA2485 /* DocumentRow.swift */; };
		521EEDED2593803F00BA2485 /* DocumentDetail.swift in Sources */ = {isa = PBXBuildFile; fileRef = 521EEDEC2593803F00BA2485 /* DocumentDetail.swift */; };
		521EEDF12593819000BA2485 /* Document+ResultsController.swift in Sources */ = {isa = PBXBuildFile; fileRef = 521EEDF02593819000BA2485 /* Document+ResultsController.swift */; };
		521EEDF72593824100BA2485 /* AppDelegate+Document.swift in Sources */ = {isa = PBXBuildFile; fileRef = 521EEDF62593824100BA2485 /* AppDelegate+Document.swift */; };
		521EEDFB2593927100BA2485 /* Int+ByteSize.swift in Sources */ = {isa = PBXBuildFile; fileRef = 521EEDFA2593927100BA2485 /* Int+ByteSize.swift */; };
		527DF48725710ECB00A0A56D /* DocumentManagerTests.swift in Sources */ = {isa = PBXBuildFile; fileRef = 527DF48625710ECB00A0A56D /* DocumentManagerTests.swift */; };
		52B5EF78252F520100914D52 /* CoreDataTests.swift in Sources */ = {isa = PBXBuildFile; fileRef = 52B5EF77252F520100914D52 /* CoreDataTests.swift */; };
		52C60BFA258B638F008B7C10 /* Sparkle.framework in Frameworks */ = {isa = PBXBuildFile; fileRef = 52C60B9D258B6333008B7C10 /* Sparkle.framework */; };
		52C60BFB258B638F008B7C10 /* Sparkle.framework in Embed Frameworks */ = {isa = PBXBuildFile; fileRef = 52C60B9D258B6333008B7C10 /* Sparkle.framework */; settings = {ATTRIBUTES = (CodeSignOnCopy, RemoveHeadersOnCopy, ); }; };
		52DD2457258B687200651C84 /* org.sparkle-project.InstallerConnection.xpc in Embed XPC Services */ = {isa = PBXBuildFile; fileRef = 52DD2442258B681500651C84 /* org.sparkle-project.InstallerConnection.xpc */; settings = {ATTRIBUTES = (RemoveHeadersOnCopy, ); }; };
		52DD2458258B687200651C84 /* org.sparkle-project.InstallerLauncher.xpc in Embed XPC Services */ = {isa = PBXBuildFile; fileRef = 52DD2440258B681500651C84 /* org.sparkle-project.InstallerLauncher.xpc */; settings = {ATTRIBUTES = (RemoveHeadersOnCopy, ); }; };
		52DD2459258B687200651C84 /* org.sparkle-project.InstallerStatus.xpc in Embed XPC Services */ = {isa = PBXBuildFile; fileRef = 52DD2444258B681500651C84 /* org.sparkle-project.InstallerStatus.xpc */; settings = {ATTRIBUTES = (RemoveHeadersOnCopy, ); }; };
		52DEF1CA252B259700561493 /* CoreDataManagerTests.swift in Sources */ = {isa = PBXBuildFile; fileRef = 52DEF1C9252B259700561493 /* CoreDataManagerTests.swift */; };
		52E04FD6252C7A4600AD9F56 /* writing_space.json in Resources */ = {isa = PBXBuildFile; fileRef = 52E04FD5252C7A4600AD9F56 /* writing_space.json */; };
		52E04FED252C814D00AD9F56 /* RoamImporterTests.swift in Sources */ = {isa = PBXBuildFile; fileRef = 52E04FEC252C814D00AD9F56 /* RoamImporterTests.swift */; };
		6D33924049F5798BBE6E7AED /* Pods_BeamUITests.framework in Frameworks */ = {isa = PBXBuildFile; fileRef = 54B49CE1C66614E244553288 /* Pods_BeamUITests.framework */; };
		7D40159D41DDD593BDFDF664 /* Pods_BeamTests.framework in Frameworks */ = {isa = PBXBuildFile; fileRef = C8379DEE387FB86FA7817188 /* Pods_BeamTests.framework */; };
		9627FD4A2550203800926F0E /* Pods_Beam.framework in Frameworks */ = {isa = PBXBuildFile; fileRef = 2BE96DC9A7278563E5878CCD /* Pods_Beam.framework */; };
		9631C747251CE997009B40C4 /* SwiftSoup in Frameworks */ = {isa = PBXBuildFile; productRef = 9631C746251CE997009B40C4 /* SwiftSoup */; };
		964548A02523B3550064D062 /* CloudKit.framework in Frameworks */ = {isa = PBXBuildFile; fileRef = 9645489F2523B3550064D062 /* CloudKit.framework */; };
		96474E3F254D9ADB00A920B3 /* FavIcon in Frameworks */ = {isa = PBXBuildFile; productRef = 96474E3E254D9ADB00A920B3 /* FavIcon */; };
		965A78292514F147009980D4 /* AppDelegate.swift in Sources */ = {isa = PBXBuildFile; fileRef = 965A78282514F147009980D4 /* AppDelegate.swift */; };
		965A78332514F148009980D4 /* Preview Assets.xcassets in Resources */ = {isa = PBXBuildFile; fileRef = 965A78322514F148009980D4 /* Preview Assets.xcassets */; };
		965A78362514F148009980D4 /* Main.storyboard in Resources */ = {isa = PBXBuildFile; fileRef = 965A78342514F148009980D4 /* Main.storyboard */; };
		965A78422514F149009980D4 /* BeamTests.swift in Sources */ = {isa = PBXBuildFile; fileRef = 965A78412514F149009980D4 /* BeamTests.swift */; };
		965A784D2514F149009980D4 /* BeamUITests.swift in Sources */ = {isa = PBXBuildFile; fileRef = 965A784C2514F149009980D4 /* BeamUITests.swift */; };
		967B2685255465C5003F40E3 /* Html2MdTests.swift in Sources */ = {isa = PBXBuildFile; fileRef = 967B2684255465C5003F40E3 /* Html2MdTests.swift */; };
		969084CC25365AAE009D3C96 /* ParserTests.swift in Sources */ = {isa = PBXBuildFile; fileRef = 969084CB25365AAE009D3C96 /* ParserTests.swift */; };
		96C9AA3F259019E3007D3D98 /* LinkedReferenceNode.swift in Sources */ = {isa = PBXBuildFile; fileRef = 96C9AA3E259019E3007D3D98 /* LinkedReferenceNode.swift */; };
		96C9AA5725901AA9007D3D98 /* LinksSection.swift in Sources */ = {isa = PBXBuildFile; fileRef = 96C9AA5625901AA9007D3D98 /* LinksSection.swift */; };
		96C9AAB92593BB67007D3D98 /* Widget.swift in Sources */ = {isa = PBXBuildFile; fileRef = 96C9AAB82593BB67007D3D98 /* Widget.swift */; };
		96C9CC3E2535CE2C00D70AA6 /* LexerTests.swift in Sources */ = {isa = PBXBuildFile; fileRef = 96C9CC3D2535CE2C00D70AA6 /* LexerTests.swift */; };
		96E1356F2546F03900133A24 /* TextNodeTests.swift in Sources */ = {isa = PBXBuildFile; fileRef = 96E1356E2546F03900133A24 /* TextNodeTests.swift */; };
		96E4CEF9258D7E8200D6DE22 /* BeamTextTests.swift in Sources */ = {isa = PBXBuildFile; fileRef = 96E4CEF8258D7E8200D6DE22 /* BeamTextTests.swift */; };
		96E4CF30258DFB0800D6DE22 /* BeamText+NSAttributedString.swift in Sources */ = {isa = PBXBuildFile; fileRef = 96E4CF2F258DFB0800D6DE22 /* BeamText+NSAttributedString.swift */; };
		96E4CF72258E59F400D6DE22 /* BeamTextVisitor.swift in Sources */ = {isa = PBXBuildFile; fileRef = 96E4CF71258E59F400D6DE22 /* BeamTextVisitor.swift */; };
		96E4CF76258EC88300D6DE22 /* BeamTextTools.swift in Sources */ = {isa = PBXBuildFile; fileRef = 96E4CF75258EC88300D6DE22 /* BeamTextTools.swift */; };
		96F93618258CFDD2006D8E53 /* BeamText.swift in Sources */ = {isa = PBXBuildFile; fileRef = 96F93617258CFDD2006D8E53 /* BeamText.swift */; };
		96F936632590FA59006D8E53 /* BTextEdit.swift in Sources */ = {isa = PBXBuildFile; fileRef = 96F936622590FA59006D8E53 /* BTextEdit.swift */; };
/* End PBXBuildFile section */

/* Begin PBXContainerItemProxy section */
		52C60B9C258B6333008B7C10 /* PBXContainerItemProxy */ = {
			isa = PBXContainerItemProxy;
			containerPortal = 52C60B82258B6332008B7C10 /* Sparkle.xcodeproj */;
			proxyType = 2;
			remoteGlobalIDString = 8DC2EF5B0486A6940098B216;
			remoteInfo = Sparkle;
		};
		52C60BA0258B6333008B7C10 /* PBXContainerItemProxy */ = {
			isa = PBXContainerItemProxy;
			containerPortal = 52C60B82258B6332008B7C10 /* Sparkle.xcodeproj */;
			proxyType = 2;
			remoteGlobalIDString = 72B398D21D3D879300EE297F;
			remoteInfo = Autoupdate;
		};
		52C60BAA258B6333008B7C10 /* PBXContainerItemProxy */ = {
			isa = PBXContainerItemProxy;
			containerPortal = 52C60B82258B6332008B7C10 /* Sparkle.xcodeproj */;
			proxyType = 2;
			remoteGlobalIDString = 61B5F90209C4CEE200B25A18;
			remoteInfo = "Sparkle Test App";
		};
		52C60BAE258B6333008B7C10 /* PBXContainerItemProxy */ = {
			isa = PBXContainerItemProxy;
			containerPortal = 52C60B82258B6332008B7C10 /* Sparkle.xcodeproj */;
			proxyType = 2;
			remoteGlobalIDString = 612279D90DB5470200AB99EA;
			remoteInfo = "Sparkle Unit Tests";
		};
		52C60BB0258B6333008B7C10 /* PBXContainerItemProxy */ = {
			isa = PBXContainerItemProxy;
			containerPortal = 52C60B82258B6332008B7C10 /* Sparkle.xcodeproj */;
			proxyType = 2;
			remoteGlobalIDString = 5D06E8D00FD68C7C005AE3F6;
			remoteInfo = BinaryDelta;
		};
		52C60BB6258B6333008B7C10 /* PBXContainerItemProxy */ = {
			isa = PBXContainerItemProxy;
			containerPortal = 52C60B82258B6332008B7C10 /* Sparkle.xcodeproj */;
			proxyType = 2;
			remoteGlobalIDString = 726B2B5D1C645FC900388755;
			remoteInfo = "UI Tests";
		};
		52C60BB8258B6333008B7C10 /* PBXContainerItemProxy */ = {
			isa = PBXContainerItemProxy;
			containerPortal = 52C60B82258B6332008B7C10 /* Sparkle.xcodeproj */;
			proxyType = 2;
			remoteGlobalIDString = 7205C43E1E13049400E370AE;
			remoteInfo = generate_appcast;
		};
		52C60BBA258B6333008B7C10 /* PBXContainerItemProxy */ = {
			isa = PBXContainerItemProxy;
			containerPortal = 52C60B82258B6332008B7C10 /* Sparkle.xcodeproj */;
			proxyType = 2;
			remoteGlobalIDString = EA1E285E22B66487004AA304;
			remoteInfo = generate_keys;
		};
		52C60BBC258B6333008B7C10 /* PBXContainerItemProxy */ = {
			isa = PBXContainerItemProxy;
			containerPortal = 52C60B82258B6332008B7C10 /* Sparkle.xcodeproj */;
			proxyType = 2;
			remoteGlobalIDString = EA1E287622B666EB004AA304;
			remoteInfo = sign_update;
		};
		52C60BBE258B6333008B7C10 /* PBXContainerItemProxy */ = {
			isa = PBXContainerItemProxy;
			containerPortal = 52C60B82258B6332008B7C10 /* Sparkle.xcodeproj */;
			proxyType = 2;
			remoteGlobalIDString = EA1E280F22B64522004AA304;
			remoteInfo = bsdiff;
		};
		52C60BC0258B6333008B7C10 /* PBXContainerItemProxy */ = {
			isa = PBXContainerItemProxy;
			containerPortal = 52C60B82258B6332008B7C10 /* Sparkle.xcodeproj */;
			proxyType = 2;
			remoteGlobalIDString = EA1E282D22B660BE004AA304;
			remoteInfo = ed25519;
		};
		52DD243D258B681500651C84 /* PBXContainerItemProxy */ = {
			isa = PBXContainerItemProxy;
			containerPortal = 52C60B82258B6332008B7C10 /* Sparkle.xcodeproj */;
			proxyType = 2;
			remoteGlobalIDString = 72A5D59C1D6927730009E5AC;
			remoteInfo = SparkleCore;
		};
		52DD243F258B681500651C84 /* PBXContainerItemProxy */ = {
			isa = PBXContainerItemProxy;
			containerPortal = 52C60B82258B6332008B7C10 /* Sparkle.xcodeproj */;
			proxyType = 2;
			remoteGlobalIDString = 726E07AD1CAF08D6001A286B;
			remoteInfo = SparkleInstallerLauncher;
		};
		52DD2441258B681500651C84 /* PBXContainerItemProxy */ = {
			isa = PBXContainerItemProxy;
			containerPortal = 52C60B82258B6332008B7C10 /* Sparkle.xcodeproj */;
			proxyType = 2;
			remoteGlobalIDString = 724BB36C1D31D0B7005D534A;
			remoteInfo = SparkleInstallerConnection;
		};
		52DD2443258B681500651C84 /* PBXContainerItemProxy */ = {
			isa = PBXContainerItemProxy;
			containerPortal = 52C60B82258B6332008B7C10 /* Sparkle.xcodeproj */;
			proxyType = 2;
			remoteGlobalIDString = 724BB3931D333832005D534A;
			remoteInfo = SparkleInstallerStatus;
		};
		52DD2445258B681500651C84 /* PBXContainerItemProxy */ = {
			isa = PBXContainerItemProxy;
			containerPortal = 52C60B82258B6332008B7C10 /* Sparkle.xcodeproj */;
			proxyType = 2;
			remoteGlobalIDString = 726E07EF1CAF37BD001A286B;
			remoteInfo = SparkleDownloader;
		};
		52DD2447258B681500651C84 /* PBXContainerItemProxy */ = {
			isa = PBXContainerItemProxy;
			containerPortal = 52C60B82258B6332008B7C10 /* Sparkle.xcodeproj */;
			proxyType = 2;
			remoteGlobalIDString = 726E4A161C86C88F00C57C6A;
			remoteInfo = TestAppHelper;
		};
		52DD2449258B681500651C84 /* PBXContainerItemProxy */ = {
			isa = PBXContainerItemProxy;
			containerPortal = 52C60B82258B6332008B7C10 /* Sparkle.xcodeproj */;
			proxyType = 2;
			remoteGlobalIDString = 72D9549E1CBB415B006F28BD;
			remoteInfo = "sparkle-cli";
		};
		52DD244B258B681500651C84 /* PBXContainerItemProxy */ = {
			isa = PBXContainerItemProxy;
			containerPortal = 52C60B82258B6332008B7C10 /* Sparkle.xcodeproj */;
			proxyType = 2;
			remoteGlobalIDString = 721C24451CB753E6005440CB;
			remoteInfo = "Installer Progress";
		};
		52DD244F258B685E00651C84 /* PBXContainerItemProxy */ = {
			isa = PBXContainerItemProxy;
			containerPortal = 52C60B82258B6332008B7C10 /* Sparkle.xcodeproj */;
			proxyType = 1;
			remoteGlobalIDString = 724BB36B1D31D0B7005D534A;
			remoteInfo = SparkleInstallerConnection;
		};
		52DD2451258B685E00651C84 /* PBXContainerItemProxy */ = {
			isa = PBXContainerItemProxy;
			containerPortal = 52C60B82258B6332008B7C10 /* Sparkle.xcodeproj */;
			proxyType = 1;
			remoteGlobalIDString = 726E07AC1CAF08D6001A286B;
			remoteInfo = SparkleInstallerLauncher;
		};
		52DD2453258B685E00651C84 /* PBXContainerItemProxy */ = {
			isa = PBXContainerItemProxy;
			containerPortal = 52C60B82258B6332008B7C10 /* Sparkle.xcodeproj */;
			proxyType = 1;
			remoteGlobalIDString = 724BB3921D333832005D534A;
			remoteInfo = SparkleInstallerStatus;
		};
		965A783E2514F149009980D4 /* PBXContainerItemProxy */ = {
			isa = PBXContainerItemProxy;
			containerPortal = 965A781D2514F147009980D4 /* Project object */;
			proxyType = 1;
			remoteGlobalIDString = 965A78242514F147009980D4;
			remoteInfo = Beam;
		};
		965A78492514F149009980D4 /* PBXContainerItemProxy */ = {
			isa = PBXContainerItemProxy;
			containerPortal = 965A781D2514F147009980D4 /* Project object */;
			proxyType = 1;
			remoteGlobalIDString = 965A78242514F147009980D4;
			remoteInfo = Beam;
		};
/* End PBXContainerItemProxy section */

/* Begin PBXCopyFilesBuildPhase section */
		5259C3AA258A7DC300DD67E7 /* Embed Frameworks */ = {
			isa = PBXCopyFilesBuildPhase;
			buildActionMask = 2147483647;
			dstPath = "";
			dstSubfolderSpec = 10;
			files = (
				52C60BFB258B638F008B7C10 /* Sparkle.framework in Embed Frameworks */,
			);
			name = "Embed Frameworks";
			runOnlyForDeploymentPostprocessing = 0;
		};
		52C60BFF258B63A5008B7C10 /* Embed XPC Services */ = {
			isa = PBXCopyFilesBuildPhase;
			buildActionMask = 2147483647;
			dstPath = "$(CONTENTS_FOLDER_PATH)/XPCServices";
			dstSubfolderSpec = 16;
			files = (
				52DD2457258B687200651C84 /* org.sparkle-project.InstallerConnection.xpc in Embed XPC Services */,
				52DD2458258B687200651C84 /* org.sparkle-project.InstallerLauncher.xpc in Embed XPC Services */,
				52DD2459258B687200651C84 /* org.sparkle-project.InstallerStatus.xpc in Embed XPC Services */,
			);
			name = "Embed XPC Services";
			runOnlyForDeploymentPostprocessing = 0;
		};
/* End PBXCopyFilesBuildPhase section */

/* Begin PBXFileReference section */
		1B75229D57B9672BF84D8A89 /* Pods-BeamUITests.release.xcconfig */ = {isa = PBXFileReference; includeInIndex = 1; lastKnownFileType = text.xcconfig; name = "Pods-BeamUITests.release.xcconfig"; path = "Target Support Files/Pods-BeamUITests/Pods-BeamUITests.release.xcconfig"; sourceTree = "<group>"; };
		23F7A69644D041FDF4D3466B /* Pods-Beam.release.xcconfig */ = {isa = PBXFileReference; includeInIndex = 1; lastKnownFileType = text.xcconfig; name = "Pods-Beam.release.xcconfig"; path = "Target Support Files/Pods-Beam/Pods-Beam.release.xcconfig"; sourceTree = "<group>"; };
		2BE96DC9A7278563E5878CCD /* Pods_Beam.framework */ = {isa = PBXFileReference; explicitFileType = wrapper.framework; includeInIndex = 0; path = Pods_Beam.framework; sourceTree = BUILT_PRODUCTS_DIR; };
		3B2FA634DAEED958EF901A42 /* Pods-BeamUITests.debug.xcconfig */ = {isa = PBXFileReference; includeInIndex = 1; lastKnownFileType = text.xcconfig; name = "Pods-BeamUITests.debug.xcconfig"; path = "Target Support Files/Pods-BeamUITests/Pods-BeamUITests.debug.xcconfig"; sourceTree = "<group>"; };
		418170FE2581060A00317ED8 /* Colors.xcassets */ = {isa = PBXFileReference; lastKnownFileType = folder.assetcatalog; path = Colors.xcassets; sourceTree = "<group>"; };
		418171112581082200317ED8 /* Assets.xcassets */ = {isa = PBXFileReference; lastKnownFileType = folder.assetcatalog; path = Assets.xcassets; sourceTree = "<group>"; };
		4181712B25810CDC00317ED8 /* Constants.swift */ = {isa = PBXFileReference; fileEncoding = 4; lastKnownFileType = sourcecode.swift; path = Constants.swift; sourceTree = "<group>"; };
		4181712C25810CDC00317ED8 /* Beam.entitlements */ = {isa = PBXFileReference; fileEncoding = 4; lastKnownFileType = text.plist.entitlements; path = Beam.entitlements; sourceTree = "<group>"; };
		4181712D25810CDC00317ED8 /* Debug.xcconfig */ = {isa = PBXFileReference; fileEncoding = 4; lastKnownFileType = text.xcconfig; path = Debug.xcconfig; sourceTree = "<group>"; };
		4181712F25810CDC00317ED8 /* Beam.xcdatamodel */ = {isa = PBXFileReference; lastKnownFileType = wrapper.xcdatamodel; path = Beam.xcdatamodel; sourceTree = "<group>"; };
		4181713025810CDC00317ED8 /* Release.xcconfig */ = {isa = PBXFileReference; fileEncoding = 4; lastKnownFileType = text.xcconfig; path = Release.xcconfig; sourceTree = "<group>"; };
		4181713125810CDC00317ED8 /* Info.plist */ = {isa = PBXFileReference; fileEncoding = 4; lastKnownFileType = text.plist.xml; path = Info.plist; sourceTree = "<group>"; };
		4181715B2581107C00317ED8 /* AutoComplete.swift */ = {isa = PBXFileReference; fileEncoding = 4; lastKnownFileType = sourcecode.swift; path = AutoComplete.swift; sourceTree = "<group>"; };
		4181715E2581107C00317ED8 /* Me.swift */ = {isa = PBXFileReference; fileEncoding = 4; lastKnownFileType = sourcecode.swift; path = Me.swift; sourceTree = "<group>"; };
		4181715F2581107C00317ED8 /* Session.swift */ = {isa = PBXFileReference; fileEncoding = 4; lastKnownFileType = sourcecode.swift; path = Session.swift; sourceTree = "<group>"; };
		418171602581107C00317ED8 /* GraphqlParametersProtocol.swift */ = {isa = PBXFileReference; fileEncoding = 4; lastKnownFileType = sourcecode.swift; path = GraphqlParametersProtocol.swift; sourceTree = "<group>"; };
		418171612581107C00317ED8 /* User.swift */ = {isa = PBXFileReference; fileEncoding = 4; lastKnownFileType = sourcecode.swift; path = User.swift; sourceTree = "<group>"; };
		418171622581107C00317ED8 /* APIResponse.swift */ = {isa = PBXFileReference; fileEncoding = 4; lastKnownFileType = sourcecode.swift; path = APIResponse.swift; sourceTree = "<group>"; };
		418171632581107C00317ED8 /* UserSessionRequest.swift */ = {isa = PBXFileReference; fileEncoding = 4; lastKnownFileType = sourcecode.swift; path = UserSessionRequest.swift; sourceTree = "<group>"; };
		418171642581107C00317ED8 /* APIRequest.swift */ = {isa = PBXFileReference; fileEncoding = 4; lastKnownFileType = sourcecode.swift; path = APIRequest.swift; sourceTree = "<group>"; };
		418171652581107C00317ED8 /* AuthenticationHandler.swift */ = {isa = PBXFileReference; fileEncoding = 4; lastKnownFileType = sourcecode.swift; path = AuthenticationHandler.swift; sourceTree = "<group>"; };
		418171682581107C00317ED8 /* sign_up.graphql */ = {isa = PBXFileReference; fileEncoding = 4; lastKnownFileType = text; path = sign_up.graphql; sourceTree = "<group>"; };
		418171692581107C00317ED8 /* forgot_password.graphql */ = {isa = PBXFileReference; fileEncoding = 4; lastKnownFileType = text; path = forgot_password.graphql; sourceTree = "<group>"; };
		4181716A2581107C00317ED8 /* sign_in.graphql */ = {isa = PBXFileReference; fileEncoding = 4; lastKnownFileType = text; path = sign_in.graphql; sourceTree = "<group>"; };
		4181716C2581107C00317ED8 /* BeamData.swift */ = {isa = PBXFileReference; fileEncoding = 4; lastKnownFileType = sourcecode.swift; path = BeamData.swift; sourceTree = "<group>"; };
		4181716D2581107C00317ED8 /* Score.swift */ = {isa = PBXFileReference; fileEncoding = 4; lastKnownFileType = sourcecode.swift; path = Score.swift; sourceTree = "<group>"; };
		4181716E2581107C00317ED8 /* SearchEngine.swift */ = {isa = PBXFileReference; fileEncoding = 4; lastKnownFileType = sourcecode.swift; path = SearchEngine.swift; sourceTree = "<group>"; };
		4181716F2581107C00317ED8 /* SearchKit.swift */ = {isa = PBXFileReference; fileEncoding = 4; lastKnownFileType = sourcecode.swift; path = SearchKit.swift; sourceTree = "<group>"; };
		418171702581107C00317ED8 /* BeamElement.swift */ = {isa = PBXFileReference; fileEncoding = 4; lastKnownFileType = sourcecode.swift; path = BeamElement.swift; sourceTree = "<group>"; };
		418171732581107C00317ED8 /* RoamImporter.swift */ = {isa = PBXFileReference; fileEncoding = 4; lastKnownFileType = sourcecode.swift; path = RoamImporter.swift; sourceTree = "<group>"; };
		418171742581107C00317ED8 /* NavigationContext.swift */ = {isa = PBXFileReference; fileEncoding = 4; lastKnownFileType = sourcecode.swift; path = NavigationContext.swift; sourceTree = "<group>"; };
		418171752581107C00317ED8 /* Html2Md.swift */ = {isa = PBXFileReference; fileEncoding = 4; lastKnownFileType = sourcecode.swift; path = Html2Md.swift; sourceTree = "<group>"; };
		418171772581107C00317ED8 /* CoreDataManager.swift */ = {isa = PBXFileReference; fileEncoding = 4; lastKnownFileType = sourcecode.swift; path = CoreDataManager.swift; sourceTree = "<group>"; };
		418171782581107C00317ED8 /* NotificationName+Beam.swift */ = {isa = PBXFileReference; fileEncoding = 4; lastKnownFileType = sourcecode.swift; path = "NotificationName+Beam.swift"; sourceTree = "<group>"; };
		418171792581107C00317ED8 /* Document+CoreDataProperties.swift */ = {isa = PBXFileReference; fileEncoding = 4; lastKnownFileType = sourcecode.swift; path = "Document+CoreDataProperties.swift"; sourceTree = "<group>"; };
		4181717A2581107C00317ED8 /* Bullet+CoreDataProperties.swift */ = {isa = PBXFileReference; fileEncoding = 4; lastKnownFileType = sourcecode.swift; path = "Bullet+CoreDataProperties.swift"; sourceTree = "<group>"; };
		4181717B2581107C00317ED8 /* Bullet.swift */ = {isa = PBXFileReference; fileEncoding = 4; lastKnownFileType = sourcecode.swift; path = Bullet.swift; sourceTree = "<group>"; };
		4181717C2581107C00317ED8 /* TemporaryFile.swift */ = {isa = PBXFileReference; fileEncoding = 4; lastKnownFileType = sourcecode.swift; path = TemporaryFile.swift; sourceTree = "<group>"; };
		4181717D2581107C00317ED8 /* Note+CoreDataProperties.swift */ = {isa = PBXFileReference; fileEncoding = 4; lastKnownFileType = sourcecode.swift; path = "Note+CoreDataProperties.swift"; sourceTree = "<group>"; };
		4181717E2581107C00317ED8 /* Note.swift */ = {isa = PBXFileReference; fileEncoding = 4; lastKnownFileType = sourcecode.swift; path = Note.swift; sourceTree = "<group>"; };
		4181717F2581107C00317ED8 /* Document.swift */ = {isa = PBXFileReference; fileEncoding = 4; lastKnownFileType = sourcecode.swift; path = Document.swift; sourceTree = "<group>"; };
		418171802581107C00317ED8 /* NSManagedObject+initExtension.swift */ = {isa = PBXFileReference; fileEncoding = 4; lastKnownFileType = sourcecode.swift; path = "NSManagedObject+initExtension.swift"; sourceTree = "<group>"; };
		418171812581107C00317ED8 /* CoreDataManager+backupExtension.swift */ = {isa = PBXFileReference; fileEncoding = 4; lastKnownFileType = sourcecode.swift; path = "CoreDataManager+backupExtension.swift"; sourceTree = "<group>"; };
		418171822581107C00317ED8 /* BrowserTab.swift */ = {isa = PBXFileReference; fileEncoding = 4; lastKnownFileType = sourcecode.swift; path = BrowserTab.swift; sourceTree = "<group>"; };
		418171842581107C00317ED8 /* BeamNote.swift */ = {isa = PBXFileReference; fileEncoding = 4; lastKnownFileType = sourcecode.swift; path = BeamNote.swift; sourceTree = "<group>"; };
		418171852581107C00317ED8 /* BID.swift */ = {isa = PBXFileReference; fileEncoding = 4; lastKnownFileType = sourcecode.swift; path = BID.swift; sourceTree = "<group>"; };
		418171862581107C00317ED8 /* NoteBackForwardList.swift */ = {isa = PBXFileReference; fileEncoding = 4; lastKnownFileType = sourcecode.swift; path = NoteBackForwardList.swift; sourceTree = "<group>"; };
		418171872581107C00317ED8 /* PageRank.swift */ = {isa = PBXFileReference; fileEncoding = 4; lastKnownFileType = sourcecode.swift; path = PageRank.swift; sourceTree = "<group>"; };
		4181718A2581107C00317ED8 /* TextFormatter.swift */ = {isa = PBXFileReference; fileEncoding = 4; lastKnownFileType = sourcecode.swift; path = TextFormatter.swift; sourceTree = "<group>"; };
		4181718B2581107C00317ED8 /* Readability.swift */ = {isa = PBXFileReference; fileEncoding = 4; lastKnownFileType = sourcecode.swift; path = Readability.swift; sourceTree = "<group>"; };
		4181718C2581107C00317ED8 /* EventsTracker.swift */ = {isa = PBXFileReference; fileEncoding = 4; lastKnownFileType = sourcecode.swift; path = EventsTracker.swift; sourceTree = "<group>"; };
		4181718D2581107C00317ED8 /* Logger.swift */ = {isa = PBXFileReference; fileEncoding = 4; lastKnownFileType = sourcecode.swift; path = Logger.swift; sourceTree = "<group>"; };
		4181718F2581107C00317ED8 /* NSContainerView.swift */ = {isa = PBXFileReference; fileEncoding = 4; lastKnownFileType = sourcecode.swift; path = NSContainerView.swift; sourceTree = "<group>"; };
		418171912581107C00317ED8 /* OverrideConsole.js */ = {isa = PBXFileReference; fileEncoding = 4; lastKnownFileType = sourcecode.javascript; path = OverrideConsole.js; sourceTree = "<group>"; };
		418171922581107C00317ED8 /* PerformanceDebug.swift */ = {isa = PBXFileReference; fileEncoding = 4; lastKnownFileType = sourcecode.swift; path = PerformanceDebug.swift; sourceTree = "<group>"; };
		418171942581107C00317ED8 /* Persistence.swift */ = {isa = PBXFileReference; fileEncoding = 4; lastKnownFileType = sourcecode.swift; path = Persistence.swift; sourceTree = "<group>"; };
		418171952581107C00317ED8 /* StandardStorable.swift */ = {isa = PBXFileReference; fileEncoding = 4; lastKnownFileType = sourcecode.swift; path = StandardStorable.swift; sourceTree = "<group>"; };
		418171962581107C00317ED8 /* Maths.swift */ = {isa = PBXFileReference; fileEncoding = 4; lastKnownFileType = sourcecode.swift; path = Maths.swift; sourceTree = "<group>"; };
		418171982581107C00317ED8 /* NSImage+Beam.swift */ = {isa = PBXFileReference; fileEncoding = 4; lastKnownFileType = sourcecode.swift; path = "NSImage+Beam.swift"; sourceTree = "<group>"; };
		418171992581107C00317ED8 /* OSLog+Beam.swift */ = {isa = PBXFileReference; fileEncoding = 4; lastKnownFileType = sourcecode.swift; path = "OSLog+Beam.swift"; sourceTree = "<group>"; };
		4181719A2581107C00317ED8 /* JSSourceLoader.swift */ = {isa = PBXFileReference; fileEncoding = 4; lastKnownFileType = sourcecode.swift; path = JSSourceLoader.swift; sourceTree = "<group>"; };
		4181719B2581107C00317ED8 /* Information.swift */ = {isa = PBXFileReference; fileEncoding = 4; lastKnownFileType = sourcecode.swift; path = Information.swift; sourceTree = "<group>"; };
		4181719D2581107C00317ED8 /* String+LoremIpsum.swift */ = {isa = PBXFileReference; fileEncoding = 4; lastKnownFileType = sourcecode.swift; path = "String+LoremIpsum.swift"; sourceTree = "<group>"; };
		4181719E2581107C00317ED8 /* NSView+Beam.swift */ = {isa = PBXFileReference; fileEncoding = 4; lastKnownFileType = sourcecode.swift; path = "NSView+Beam.swift"; sourceTree = "<group>"; };
		4181719F2581107C00317ED8 /* String+Ranges.swift */ = {isa = PBXFileReference; fileEncoding = 4; lastKnownFileType = sourcecode.swift; path = "String+Ranges.swift"; sourceTree = "<group>"; };
		418171A02581107C00317ED8 /* String+URL.swift */ = {isa = PBXFileReference; fileEncoding = 4; lastKnownFileType = sourcecode.swift; path = "String+URL.swift"; sourceTree = "<group>"; };
		418171A12581107C00317ED8 /* String+Regex.swift */ = {isa = PBXFileReference; fileEncoding = 4; lastKnownFileType = sourcecode.swift; path = "String+Regex.swift"; sourceTree = "<group>"; };
		418171A22581107C00317ED8 /* NSRange+Beam.swift */ = {isa = PBXFileReference; fileEncoding = 4; lastKnownFileType = sourcecode.swift; path = "NSRange+Beam.swift"; sourceTree = "<group>"; };
		418171A32581107C00317ED8 /* NSMutableAttributedString+Range.swift */ = {isa = PBXFileReference; fileEncoding = 4; lastKnownFileType = sourcecode.swift; path = "NSMutableAttributedString+Range.swift"; sourceTree = "<group>"; };
		418171A42581107C00317ED8 /* ClosedRange+Beam.swift */ = {isa = PBXFileReference; fileEncoding = 4; lastKnownFileType = sourcecode.swift; path = "ClosedRange+Beam.swift"; sourceTree = "<group>"; };
		418171A62581107C00317ED8 /* NSRect+Beam.swift */ = {isa = PBXFileReference; fileEncoding = 4; lastKnownFileType = sourcecode.swift; path = "NSRect+Beam.swift"; sourceTree = "<group>"; };
		418171A72581107C00317ED8 /* String+Localization.swift */ = {isa = PBXFileReference; fileEncoding = 4; lastKnownFileType = sourcecode.swift; path = "String+Localization.swift"; sourceTree = "<group>"; };
		418171AB2581107C00317ED8 /* AutoCompleteList.swift */ = {isa = PBXFileReference; fileEncoding = 4; lastKnownFileType = sourcecode.swift; path = AutoCompleteList.swift; sourceTree = "<group>"; };
		418171AC2581107C00317ED8 /* AutoCompleteView.swift */ = {isa = PBXFileReference; fileEncoding = 4; lastKnownFileType = sourcecode.swift; path = AutoCompleteView.swift; sourceTree = "<group>"; };
		418171AD2581107C00317ED8 /* AutoCompleteItem.swift */ = {isa = PBXFileReference; fileEncoding = 4; lastKnownFileType = sourcecode.swift; path = AutoCompleteItem.swift; sourceTree = "<group>"; };
		418171AE2581107C00317ED8 /* BeamWindow.swift */ = {isa = PBXFileReference; fileEncoding = 4; lastKnownFileType = sourcecode.swift; path = BeamWindow.swift; sourceTree = "<group>"; };
		418171B82581107C00317ED8 /* TextEditOperations.swift */ = {isa = PBXFileReference; fileEncoding = 4; lastKnownFileType = sourcecode.swift; path = TextEditOperations.swift; sourceTree = "<group>"; };
		418171B92581107C00317ED8 /* TextNode.swift */ = {isa = PBXFileReference; fileEncoding = 4; lastKnownFileType = sourcecode.swift; path = TextNode.swift; sourceTree = "<group>"; };
		418171BB2581107C00317ED8 /* Lexer.swift */ = {isa = PBXFileReference; fileEncoding = 4; lastKnownFileType = sourcecode.swift; path = Lexer.swift; sourceTree = "<group>"; };
		418171BC2581107C00317ED8 /* Parser.swift */ = {isa = PBXFileReference; fileEncoding = 4; lastKnownFileType = sourcecode.swift; path = Parser.swift; sourceTree = "<group>"; };
		418171BD2581107C00317ED8 /* AttributedStringVisitor.swift */ = {isa = PBXFileReference; fileEncoding = 4; lastKnownFileType = sourcecode.swift; path = AttributedStringVisitor.swift; sourceTree = "<group>"; };
		418171BE2581107C00317ED8 /* TextEditMovements.swift */ = {isa = PBXFileReference; fileEncoding = 4; lastKnownFileType = sourcecode.swift; path = TextEditMovements.swift; sourceTree = "<group>"; };
		418171BF2581107C00317ED8 /* TextEdit.swift */ = {isa = PBXFileReference; fileEncoding = 4; lastKnownFileType = sourcecode.swift; path = TextEdit.swift; sourceTree = "<group>"; };
		418171C02581107C00317ED8 /* TextEditCommands.swift */ = {isa = PBXFileReference; fileEncoding = 4; lastKnownFileType = sourcecode.swift; path = TextEditCommands.swift; sourceTree = "<group>"; };
		418171C12581107C00317ED8 /* Font.swift */ = {isa = PBXFileReference; fileEncoding = 4; lastKnownFileType = sourcecode.swift; path = Font.swift; sourceTree = "<group>"; };
		418171C22581107C00317ED8 /* TextRoot.swift */ = {isa = PBXFileReference; fileEncoding = 4; lastKnownFileType = sourcecode.swift; path = TextRoot.swift; sourceTree = "<group>"; };
		418171C42581107C00317ED8 /* ScrollableTextView.xib */ = {isa = PBXFileReference; fileEncoding = 4; lastKnownFileType = file.xib; path = ScrollableTextView.xib; sourceTree = "<group>"; };
		418171C52581107C00317ED8 /* NotesContentView.swift */ = {isa = PBXFileReference; fileEncoding = 4; lastKnownFileType = sourcecode.swift; path = NotesContentView.swift; sourceTree = "<group>"; };
		418171C62581107C00317ED8 /* NotesWindow.swift */ = {isa = PBXFileReference; fileEncoding = 4; lastKnownFileType = sourcecode.swift; path = NotesWindow.swift; sourceTree = "<group>"; };
		418171C72581107C00317ED8 /* ScrollableTextView.swift */ = {isa = PBXFileReference; fileEncoding = 4; lastKnownFileType = sourcecode.swift; path = ScrollableTextView.swift; sourceTree = "<group>"; };
		418171C82581107C00317ED8 /* SearchBar.swift */ = {isa = PBXFileReference; fileEncoding = 4; lastKnownFileType = sourcecode.swift; path = SearchBar.swift; sourceTree = "<group>"; };
		418171C92581107C00317ED8 /* NoteList.swift */ = {isa = PBXFileReference; fileEncoding = 4; lastKnownFileType = sourcecode.swift; path = NoteList.swift; sourceTree = "<group>"; };
		418171CA2581107C00317ED8 /* NoteDetail.swift */ = {isa = PBXFileReference; fileEncoding = 4; lastKnownFileType = sourcecode.swift; path = NoteDetail.swift; sourceTree = "<group>"; };
		418171CB2581107C00317ED8 /* ViewModelFetchedResults.swift */ = {isa = PBXFileReference; fileEncoding = 4; lastKnownFileType = sourcecode.swift; path = ViewModelFetchedResults.swift; sourceTree = "<group>"; };
		418171CC2581107C00317ED8 /* NoteWindow.swift */ = {isa = PBXFileReference; fileEncoding = 4; lastKnownFileType = sourcecode.swift; path = NoteWindow.swift; sourceTree = "<group>"; };
		418171CD2581107C00317ED8 /* TextView.swift */ = {isa = PBXFileReference; fileEncoding = 4; lastKnownFileType = sourcecode.swift; path = TextView.swift; sourceTree = "<group>"; };
		418171CE2581107C00317ED8 /* NoteRow.swift */ = {isa = PBXFileReference; fileEncoding = 4; lastKnownFileType = sourcecode.swift; path = NoteRow.swift; sourceTree = "<group>"; };
		418171D02581107C00317ED8 /* BrowserTabView.swift */ = {isa = PBXFileReference; fileEncoding = 4; lastKnownFileType = sourcecode.swift; path = BrowserTabView.swift; sourceTree = "<group>"; };
		418171D12581107C00317ED8 /* BrowserTabBar.swift */ = {isa = PBXFileReference; fileEncoding = 4; lastKnownFileType = sourcecode.swift; path = BrowserTabBar.swift; sourceTree = "<group>"; };
		418171D22581107C00317ED8 /* TabStats.swift */ = {isa = PBXFileReference; fileEncoding = 4; lastKnownFileType = sourcecode.swift; path = TabStats.swift; sourceTree = "<group>"; };
		418171D32581107C00317ED8 /* WebView.swift */ = {isa = PBXFileReference; fileEncoding = 4; lastKnownFileType = sourcecode.swift; path = WebView.swift; sourceTree = "<group>"; };
		418171D52581107C00317ED8 /* NoteView.swift */ = {isa = PBXFileReference; fileEncoding = 4; lastKnownFileType = sourcecode.swift; path = NoteView.swift; sourceTree = "<group>"; };
		418171D62581107C00317ED8 /* JournalView.swift */ = {isa = PBXFileReference; fileEncoding = 4; lastKnownFileType = sourcecode.swift; path = JournalView.swift; sourceTree = "<group>"; };
		418171D82581107C00317ED8 /* OmniBarSearchBox.swift */ = {isa = PBXFileReference; fileEncoding = 4; lastKnownFileType = sourcecode.swift; path = OmniBarSearchBox.swift; sourceTree = "<group>"; };
		418171D92581107C00317ED8 /* Chevrons.swift */ = {isa = PBXFileReference; fileEncoding = 4; lastKnownFileType = sourcecode.swift; path = Chevrons.swift; sourceTree = "<group>"; };
		418171DA2581107C00317ED8 /* OmniBar.swift */ = {isa = PBXFileReference; fileEncoding = 4; lastKnownFileType = sourcecode.swift; path = OmniBar.swift; sourceTree = "<group>"; };
		418171DB2581107C00317ED8 /* GlobalNoteTitle.swift */ = {isa = PBXFileReference; fileEncoding = 4; lastKnownFileType = sourcecode.swift; path = GlobalNoteTitle.swift; sourceTree = "<group>"; };
		418171DC2581107C00317ED8 /* GlobalTabTitle.swift */ = {isa = PBXFileReference; fileEncoding = 4; lastKnownFileType = sourcecode.swift; path = GlobalTabTitle.swift; sourceTree = "<group>"; };
		418171DE2581107C00317ED8 /* AccountWindow.swift */ = {isa = PBXFileReference; fileEncoding = 4; lastKnownFileType = sourcecode.swift; path = AccountWindow.swift; sourceTree = "<group>"; };
		418171DF2581107C00317ED8 /* AccountDetail.swift */ = {isa = PBXFileReference; fileEncoding = 4; lastKnownFileType = sourcecode.swift; path = AccountDetail.swift; sourceTree = "<group>"; };
		418171E02581107C00317ED8 /* ContentView.swift */ = {isa = PBXFileReference; fileEncoding = 4; lastKnownFileType = sourcecode.swift; path = ContentView.swift; sourceTree = "<group>"; };
		418171E72581107C00317ED8 /* AuthenticationManager.swift */ = {isa = PBXFileReference; fileEncoding = 4; lastKnownFileType = sourcecode.swift; path = AuthenticationManager.swift; sourceTree = "<group>"; };
		418171E82581107C00317ED8 /* AccountManager.swift */ = {isa = PBXFileReference; fileEncoding = 4; lastKnownFileType = sourcecode.swift; path = AccountManager.swift; sourceTree = "<group>"; };
		418171E92581107C00317ED8 /* DocumentManager.swift */ = {isa = PBXFileReference; fileEncoding = 4; lastKnownFileType = sourcecode.swift; path = DocumentManager.swift; sourceTree = "<group>"; };
		418171EA2581107C00317ED8 /* LibrairiesManager.swift */ = {isa = PBXFileReference; fileEncoding = 4; lastKnownFileType = sourcecode.swift; path = LibrairiesManager.swift; sourceTree = "<group>"; };
		41817277258110D100317ED8 /* AppDelegate+CoreData.swift */ = {isa = PBXFileReference; fileEncoding = 4; lastKnownFileType = sourcecode.swift; path = "AppDelegate+CoreData.swift"; sourceTree = "<group>"; };
		41817278258110D100317ED8 /* AppDelegate+Note.swift */ = {isa = PBXFileReference; fileEncoding = 4; lastKnownFileType = sourcecode.swift; path = "AppDelegate+Note.swift"; sourceTree = "<group>"; };
		41817279258110D100317ED8 /* AppDelegate+Account.swift */ = {isa = PBXFileReference; fileEncoding = 4; lastKnownFileType = sourcecode.swift; path = "AppDelegate+Account.swift"; sourceTree = "<group>"; };
		4181727A258110D100317ED8 /* AppDelegate+URL.swift */ = {isa = PBXFileReference; fileEncoding = 4; lastKnownFileType = sourcecode.swift; path = "AppDelegate+URL.swift"; sourceTree = "<group>"; };
		418172A825811A3A00317ED8 /* BMTextField.swift */ = {isa = PBXFileReference; fileEncoding = 4; lastKnownFileType = sourcecode.swift; path = BMTextField.swift; sourceTree = "<group>"; };
		418172A925811A3A00317ED8 /* BMTextFieldView.swift */ = {isa = PBXFileReference; fileEncoding = 4; lastKnownFileType = sourcecode.swift; path = BMTextFieldView.swift; sourceTree = "<group>"; };
		418172B225811AAA00317ED8 /* Tick.swift */ = {isa = PBXFileReference; fileEncoding = 4; lastKnownFileType = sourcecode.swift; path = Tick.swift; sourceTree = "<group>"; };
		418172B325811AAA00317ED8 /* FrameAnimation.swift */ = {isa = PBXFileReference; fileEncoding = 4; lastKnownFileType = sourcecode.swift; path = FrameAnimation.swift; sourceTree = "<group>"; };
		418172CE25811AF800317ED8 /* Animation.swift */ = {isa = PBXFileReference; fileEncoding = 4; lastKnownFileType = sourcecode.swift; path = Animation.swift; sourceTree = "<group>"; };
		418172D525811B8700317ED8 /* RoundRectButtonStyle.swift */ = {isa = PBXFileReference; fileEncoding = 4; lastKnownFileType = sourcecode.swift; path = RoundRectButtonStyle.swift; sourceTree = "<group>"; };
		418172FD25811DB200317ED8 /* Readability.js */ = {isa = PBXFileReference; fileEncoding = 4; lastKnownFileType = sourcecode.javascript; path = Readability.js; sourceTree = "<group>"; };
		418172FE25811DB200317ED8 /* SelectionObserver.js */ = {isa = PBXFileReference; fileEncoding = 4; lastKnownFileType = sourcecode.javascript; path = SelectionObserver.js; sourceTree = "<group>"; };
		4181731625811E1800317ED8 /* CursorMovement.swift */ = {isa = PBXFileReference; lastKnownFileType = sourcecode.swift; path = CursorMovement.swift; sourceTree = "<group>"; };
		4181732C25811E9800317ED8 /* Symbol.swift */ = {isa = PBXFileReference; fileEncoding = 4; lastKnownFileType = sourcecode.swift; path = Symbol.swift; sourceTree = "<group>"; };
		4181733125811F4800317ED8 /* KeyCode.swift */ = {isa = PBXFileReference; lastKnownFileType = sourcecode.swift; path = KeyCode.swift; sourceTree = "<group>"; };
		4181733625811F6300317ED8 /* Mode.swift */ = {isa = PBXFileReference; lastKnownFileType = sourcecode.swift; path = Mode.swift; sourceTree = "<group>"; };
		4181734D2581204900317ED8 /* BeamState.swift */ = {isa = PBXFileReference; fileEncoding = 4; lastKnownFileType = sourcecode.swift; path = BeamState.swift; sourceTree = "<group>"; };
		418173B5258124D500317ED8 /* NSAttributedString+Beam.swift */ = {isa = PBXFileReference; lastKnownFileType = sourcecode.swift; path = "NSAttributedString+Beam.swift"; sourceTree = "<group>"; };
		418173BD2581251600317ED8 /* URL+Beam.swift */ = {isa = PBXFileReference; lastKnownFileType = sourcecode.swift; path = "URL+Beam.swift"; sourceTree = "<group>"; };
		418173C22581276F00317ED8 /* String+NSMutableAttributedString.swift */ = {isa = PBXFileReference; lastKnownFileType = sourcecode.swift; path = "String+NSMutableAttributedString.swift"; sourceTree = "<group>"; };
		4181744225812C5F00317ED8 /* NSColor+Beam.swift */ = {isa = PBXFileReference; lastKnownFileType = sourcecode.swift; path = "NSColor+Beam.swift"; sourceTree = "<group>"; };
		41A969FE2581394300E6594B /* Configuration.swift */ = {isa = PBXFileReference; fileEncoding = 4; lastKnownFileType = sourcecode.swift; path = Configuration.swift; sourceTree = "<group>"; };
		5206280B25922D6300D7CD9E /* delete_document.graphql */ = {isa = PBXFileReference; lastKnownFileType = text; path = delete_document.graphql; sourceTree = "<group>"; };
		5206280F25922D6C00D7CD9E /* update_document.graphql */ = {isa = PBXFileReference; lastKnownFileType = text; path = update_document.graphql; sourceTree = "<group>"; };
		5206281325922D7800D7CD9E /* document.graphql */ = {isa = PBXFileReference; lastKnownFileType = text; path = document.graphql; sourceTree = "<group>"; };
		5206281725922D8A00D7CD9E /* delete_all_documents.graphql */ = {isa = PBXFileReference; lastKnownFileType = text; path = delete_all_documents.graphql; sourceTree = "<group>"; };
		5206281B25922D9700D7CD9E /* import_documents.graphql */ = {isa = PBXFileReference; lastKnownFileType = text; path = import_documents.graphql; sourceTree = "<group>"; };
		5206282525923B6800D7CD9E /* DocumentRequest.swift */ = {isa = PBXFileReference; lastKnownFileType = sourcecode.swift; path = DocumentRequest.swift; sourceTree = "<group>"; };
		5206283D25923EB500D7CD9E /* DocumentAPIType.swift */ = {isa = PBXFileReference; lastKnownFileType = sourcecode.swift; path = DocumentAPIType.swift; sourceTree = "<group>"; };
		521812CE2524C597007E4B47 /* NoteTests.swift */ = {isa = PBXFileReference; lastKnownFileType = sourcecode.swift; path = NoteTests.swift; sourceTree = "<group>"; };
		521813082524CEC6007E4B47 /* Fakery.framework */ = {isa = PBXFileReference; explicitFileType = wrapper.framework; path = Fakery.framework; sourceTree = BUILT_PRODUCTS_DIR; };
		5218130E2524CEDC007E4B47 /* Fakery.framework */ = {isa = PBXFileReference; explicitFileType = wrapper.framework; path = Fakery.framework; sourceTree = BUILT_PRODUCTS_DIR; };
		521EEDDC25937E9200BA2485 /* DocumentsWindow.swift */ = {isa = PBXFileReference; lastKnownFileType = sourcecode.swift; path = DocumentsWindow.swift; sourceTree = "<group>"; };
		521EEDE025937F5B00BA2485 /* DocumentsContentView.swift */ = {isa = PBXFileReference; lastKnownFileType = sourcecode.swift; path = DocumentsContentView.swift; sourceTree = "<group>"; };
		521EEDE425937F7F00BA2485 /* DocumentsList.swift */ = {isa = PBXFileReference; lastKnownFileType = sourcecode.swift; path = DocumentsList.swift; sourceTree = "<group>"; };
		521EEDE825937FAD00BA2485 /* DocumentRow.swift */ = {isa = PBXFileReference; lastKnownFileType = sourcecode.swift; path = DocumentRow.swift; sourceTree = "<group>"; };
		521EEDEC2593803F00BA2485 /* DocumentDetail.swift */ = {isa = PBXFileReference; lastKnownFileType = sourcecode.swift; path = DocumentDetail.swift; sourceTree = "<group>"; };
		521EEDF02593819000BA2485 /* Document+ResultsController.swift */ = {isa = PBXFileReference; lastKnownFileType = sourcecode.swift; path = "Document+ResultsController.swift"; sourceTree = "<group>"; };
		521EEDF62593824100BA2485 /* AppDelegate+Document.swift */ = {isa = PBXFileReference; lastKnownFileType = sourcecode.swift; path = "AppDelegate+Document.swift"; sourceTree = "<group>"; };
		521EEDFA2593927100BA2485 /* Int+ByteSize.swift */ = {isa = PBXFileReference; lastKnownFileType = sourcecode.swift; path = "Int+ByteSize.swift"; sourceTree = "<group>"; };
		527DF48625710ECB00A0A56D /* DocumentManagerTests.swift */ = {isa = PBXFileReference; lastKnownFileType = sourcecode.swift; path = DocumentManagerTests.swift; sourceTree = "<group>"; };
		52B5EF77252F520100914D52 /* CoreDataTests.swift */ = {isa = PBXFileReference; lastKnownFileType = sourcecode.swift; path = CoreDataTests.swift; sourceTree = "<group>"; };
		52C60B82258B6332008B7C10 /* Sparkle.xcodeproj */ = {isa = PBXFileReference; lastKnownFileType = "wrapper.pb-project"; name = Sparkle.xcodeproj; path = Extern/Sparkle/Sparkle.xcodeproj; sourceTree = "<group>"; };
		52DEF1C9252B259700561493 /* CoreDataManagerTests.swift */ = {isa = PBXFileReference; lastKnownFileType = sourcecode.swift; path = CoreDataManagerTests.swift; sourceTree = "<group>"; };
		52E04FD5252C7A4600AD9F56 /* writing_space.json */ = {isa = PBXFileReference; fileEncoding = 4; lastKnownFileType = text.json; path = writing_space.json; sourceTree = "<group>"; };
		52E04FEC252C814D00AD9F56 /* RoamImporterTests.swift */ = {isa = PBXFileReference; lastKnownFileType = sourcecode.swift; path = RoamImporterTests.swift; sourceTree = "<group>"; };
		54B49CE1C66614E244553288 /* Pods_BeamUITests.framework */ = {isa = PBXFileReference; explicitFileType = wrapper.framework; includeInIndex = 0; path = Pods_BeamUITests.framework; sourceTree = BUILT_PRODUCTS_DIR; };
		9645489F2523B3550064D062 /* CloudKit.framework */ = {isa = PBXFileReference; lastKnownFileType = wrapper.framework; name = CloudKit.framework; path = System/Library/Frameworks/CloudKit.framework; sourceTree = SDKROOT; };
		965A78252514F147009980D4 /* Beam.app */ = {isa = PBXFileReference; explicitFileType = wrapper.application; includeInIndex = 0; path = Beam.app; sourceTree = BUILT_PRODUCTS_DIR; };
		965A78282514F147009980D4 /* AppDelegate.swift */ = {isa = PBXFileReference; lastKnownFileType = sourcecode.swift; path = AppDelegate.swift; sourceTree = "<group>"; };
		965A78322514F148009980D4 /* Preview Assets.xcassets */ = {isa = PBXFileReference; lastKnownFileType = folder.assetcatalog; path = "Preview Assets.xcassets"; sourceTree = "<group>"; };
		965A78352514F148009980D4 /* Base */ = {isa = PBXFileReference; lastKnownFileType = file.storyboard; name = Base; path = Base.lproj/Main.storyboard; sourceTree = "<group>"; };
		965A783D2514F149009980D4 /* BeamTests.xctest */ = {isa = PBXFileReference; explicitFileType = wrapper.cfbundle; includeInIndex = 0; path = BeamTests.xctest; sourceTree = BUILT_PRODUCTS_DIR; };
		965A78412514F149009980D4 /* BeamTests.swift */ = {isa = PBXFileReference; lastKnownFileType = sourcecode.swift; path = BeamTests.swift; sourceTree = "<group>"; };
		965A78432514F149009980D4 /* Info.plist */ = {isa = PBXFileReference; lastKnownFileType = text.plist.xml; path = Info.plist; sourceTree = "<group>"; };
		965A78482514F149009980D4 /* BeamUITests.xctest */ = {isa = PBXFileReference; explicitFileType = wrapper.cfbundle; includeInIndex = 0; path = BeamUITests.xctest; sourceTree = BUILT_PRODUCTS_DIR; };
		965A784C2514F149009980D4 /* BeamUITests.swift */ = {isa = PBXFileReference; lastKnownFileType = sourcecode.swift; path = BeamUITests.swift; sourceTree = "<group>"; };
		965A784E2514F149009980D4 /* Info.plist */ = {isa = PBXFileReference; lastKnownFileType = text.plist.xml; path = Info.plist; sourceTree = "<group>"; };
		967B2684255465C5003F40E3 /* Html2MdTests.swift */ = {isa = PBXFileReference; lastKnownFileType = sourcecode.swift; path = Html2MdTests.swift; sourceTree = "<group>"; };
		969084CB25365AAE009D3C96 /* ParserTests.swift */ = {isa = PBXFileReference; lastKnownFileType = sourcecode.swift; path = ParserTests.swift; sourceTree = "<group>"; };
		96C9AA3E259019E3007D3D98 /* LinkedReferenceNode.swift */ = {isa = PBXFileReference; lastKnownFileType = sourcecode.swift; path = LinkedReferenceNode.swift; sourceTree = "<group>"; };
		96C9AA5625901AA9007D3D98 /* LinksSection.swift */ = {isa = PBXFileReference; lastKnownFileType = sourcecode.swift; path = LinksSection.swift; sourceTree = "<group>"; };
		96C9AAB82593BB67007D3D98 /* Widget.swift */ = {isa = PBXFileReference; lastKnownFileType = sourcecode.swift; path = Widget.swift; sourceTree = "<group>"; };
		96C9CC3D2535CE2C00D70AA6 /* LexerTests.swift */ = {isa = PBXFileReference; lastKnownFileType = sourcecode.swift; path = LexerTests.swift; sourceTree = "<group>"; };
		96E1356E2546F03900133A24 /* TextNodeTests.swift */ = {isa = PBXFileReference; lastKnownFileType = sourcecode.swift; path = TextNodeTests.swift; sourceTree = "<group>"; };
		96E4CEF8258D7E8200D6DE22 /* BeamTextTests.swift */ = {isa = PBXFileReference; lastKnownFileType = sourcecode.swift; path = BeamTextTests.swift; sourceTree = "<group>"; };
		96E4CF2F258DFB0800D6DE22 /* BeamText+NSAttributedString.swift */ = {isa = PBXFileReference; lastKnownFileType = sourcecode.swift; path = "BeamText+NSAttributedString.swift"; sourceTree = "<group>"; };
		96E4CF71258E59F400D6DE22 /* BeamTextVisitor.swift */ = {isa = PBXFileReference; lastKnownFileType = sourcecode.swift; path = BeamTextVisitor.swift; sourceTree = "<group>"; };
		96E4CF75258EC88300D6DE22 /* BeamTextTools.swift */ = {isa = PBXFileReference; lastKnownFileType = sourcecode.swift; path = BeamTextTools.swift; sourceTree = "<group>"; };
		96F93617258CFDD2006D8E53 /* BeamText.swift */ = {isa = PBXFileReference; lastKnownFileType = sourcecode.swift; path = BeamText.swift; sourceTree = "<group>"; };
		96F936622590FA59006D8E53 /* BTextEdit.swift */ = {isa = PBXFileReference; lastKnownFileType = sourcecode.swift; path = BTextEdit.swift; sourceTree = "<group>"; };
		9B355D858C3216B61BF461D9 /* Pods-BeamTests.release.xcconfig */ = {isa = PBXFileReference; includeInIndex = 1; lastKnownFileType = text.xcconfig; name = "Pods-BeamTests.release.xcconfig"; path = "Target Support Files/Pods-BeamTests/Pods-BeamTests.release.xcconfig"; sourceTree = "<group>"; };
		A3DE910688789AFBA4487533 /* Pods-Beam.debug.xcconfig */ = {isa = PBXFileReference; includeInIndex = 1; lastKnownFileType = text.xcconfig; name = "Pods-Beam.debug.xcconfig"; path = "Target Support Files/Pods-Beam/Pods-Beam.debug.xcconfig"; sourceTree = "<group>"; };
		C8379DEE387FB86FA7817188 /* Pods_BeamTests.framework */ = {isa = PBXFileReference; explicitFileType = wrapper.framework; includeInIndex = 0; path = Pods_BeamTests.framework; sourceTree = BUILT_PRODUCTS_DIR; };
		DA1B14ACD3E14C7CBEB0BA6F /* Pods-BeamTests.debug.xcconfig */ = {isa = PBXFileReference; includeInIndex = 1; lastKnownFileType = text.xcconfig; name = "Pods-BeamTests.debug.xcconfig"; path = "Target Support Files/Pods-BeamTests/Pods-BeamTests.debug.xcconfig"; sourceTree = "<group>"; };
/* End PBXFileReference section */

/* Begin PBXFrameworksBuildPhase section */
		965A78222514F147009980D4 /* Frameworks */ = {
			isa = PBXFrameworksBuildPhase;
			buildActionMask = 2147483647;
			files = (
				9631C747251CE997009B40C4 /* SwiftSoup in Frameworks */,
				964548A02523B3550064D062 /* CloudKit.framework in Frameworks */,
				52C60BFA258B638F008B7C10 /* Sparkle.framework in Frameworks */,
				96474E3F254D9ADB00A920B3 /* FavIcon in Frameworks */,
				9627FD4A2550203800926F0E /* Pods_Beam.framework in Frameworks */,
			);
			runOnlyForDeploymentPostprocessing = 0;
		};
		965A783A2514F149009980D4 /* Frameworks */ = {
			isa = PBXFrameworksBuildPhase;
			buildActionMask = 2147483647;
			files = (
				7D40159D41DDD593BDFDF664 /* Pods_BeamTests.framework in Frameworks */,
			);
			runOnlyForDeploymentPostprocessing = 0;
		};
		965A78452514F149009980D4 /* Frameworks */ = {
			isa = PBXFrameworksBuildPhase;
			buildActionMask = 2147483647;
			files = (
				6D33924049F5798BBE6E7AED /* Pods_BeamUITests.framework in Frameworks */,
			);
			runOnlyForDeploymentPostprocessing = 0;
		};
/* End PBXFrameworksBuildPhase section */

/* Begin PBXGroup section */
		24EFBA757ACC5310A2D800B2 /* Frameworks */ = {
			isa = PBXGroup;
			children = (
				52C60B82258B6332008B7C10 /* Sparkle.xcodeproj */,
				5218130E2524CEDC007E4B47 /* Fakery.framework */,
				521813082524CEC6007E4B47 /* Fakery.framework */,
				9645489F2523B3550064D062 /* CloudKit.framework */,
				2BE96DC9A7278563E5878CCD /* Pods_Beam.framework */,
				C8379DEE387FB86FA7817188 /* Pods_BeamTests.framework */,
				54B49CE1C66614E244553288 /* Pods_BeamUITests.framework */,
			);
			name = Frameworks;
			sourceTree = "<group>";
		};
		41816FD02581046F00317ED8 /* Assets */ = {
			isa = PBXGroup;
			children = (
				418171112581082200317ED8 /* Assets.xcassets */,
				418170FE2581060A00317ED8 /* Colors.xcassets */,
			);
			path = Assets;
			sourceTree = "<group>";
		};
		41816FD62581047500317ED8 /* Classes */ = {
			isa = PBXGroup;
			children = (
				4181716B2581107C00317ED8 /* Models */,
				418171A92581107C00317ED8 /* Views */,
				418172A625811A3A00317ED8 /* Components */,
				418171E62581107C00317ED8 /* Managers */,
				418171592581107C00317ED8 /* Services */,
				4181734C2581204900317ED8 /* Stores */,
				418171882581107C00317ED8 /* Helpers */,
			);
			path = Classes;
			sourceTree = "<group>";
		};
		4181712A25810CDC00317ED8 /* Configuration */ = {
			isa = PBXGroup;
			children = (
				4181713125810CDC00317ED8 /* Info.plist */,
				41A969FE2581394300E6594B /* Configuration.swift */,
				4181712B25810CDC00317ED8 /* Constants.swift */,
				4181712D25810CDC00317ED8 /* Debug.xcconfig */,
				4181713025810CDC00317ED8 /* Release.xcconfig */,
				4181712E25810CDC00317ED8 /* Beam.xcdatamodeld */,
				4181712C25810CDC00317ED8 /* Beam.entitlements */,
			);
			path = Configuration;
			sourceTree = "<group>";
		};
		418171592581107C00317ED8 /* Services */ = {
			isa = PBXGroup;
			children = (
				4181715C2581107C00317ED8 /* API */,
				4181715A2581107C00317ED8 /* Network */,
			);
			path = Services;
			sourceTree = "<group>";
		};
		4181715A2581107C00317ED8 /* Network */ = {
			isa = PBXGroup;
			children = (
				4181715B2581107C00317ED8 /* AutoComplete.swift */,
			);
			path = Network;
			sourceTree = "<group>";
		};
		4181715C2581107C00317ED8 /* API */ = {
			isa = PBXGroup;
			children = (
				418171662581107C00317ED8 /* GraphqlRequests */,
				418171622581107C00317ED8 /* APIResponse.swift */,
				418171632581107C00317ED8 /* UserSessionRequest.swift */,
				418171642581107C00317ED8 /* APIRequest.swift */,
				418171652581107C00317ED8 /* AuthenticationHandler.swift */,
				5206282525923B6800D7CD9E /* DocumentRequest.swift */,
			);
			path = API;
			sourceTree = "<group>";
		};
		4181715D2581107C00317ED8 /* GraphqlRequestsTypes */ = {
			isa = PBXGroup;
			children = (
				4181715E2581107C00317ED8 /* Me.swift */,
				4181715F2581107C00317ED8 /* Session.swift */,
				418171602581107C00317ED8 /* GraphqlParametersProtocol.swift */,
				418171612581107C00317ED8 /* User.swift */,
				5206283D25923EB500D7CD9E /* DocumentAPIType.swift */,
			);
			path = GraphqlRequestsTypes;
			sourceTree = "<group>";
		};
		418171662581107C00317ED8 /* GraphqlRequests */ = {
			isa = PBXGroup;
			children = (
				520627F625922D4900D7CD9E /* Documents */,
				418171672581107C00317ED8 /* UserSession */,
			);
			path = GraphqlRequests;
			sourceTree = "<group>";
		};
		418171672581107C00317ED8 /* UserSession */ = {
			isa = PBXGroup;
			children = (
				418171682581107C00317ED8 /* sign_up.graphql */,
				418171692581107C00317ED8 /* forgot_password.graphql */,
				4181716A2581107C00317ED8 /* sign_in.graphql */,
			);
			path = UserSession;
			sourceTree = "<group>";
		};
		4181716B2581107C00317ED8 /* Models */ = {
			isa = PBXGroup;
			children = (
				4181715D2581107C00317ED8 /* GraphqlRequestsTypes */,
				418171712581107C00317ED8 /* Importers */,
				418171762581107C00317ED8 /* CoreData */,
				4181716C2581107C00317ED8 /* BeamData.swift */,
				4181716D2581107C00317ED8 /* Score.swift */,
				4181716E2581107C00317ED8 /* SearchEngine.swift */,
				4181716F2581107C00317ED8 /* SearchKit.swift */,
				418171702581107C00317ED8 /* BeamElement.swift */,
				418171742581107C00317ED8 /* NavigationContext.swift */,
				418171752581107C00317ED8 /* Html2Md.swift */,
				418171822581107C00317ED8 /* BrowserTab.swift */,
				418171842581107C00317ED8 /* BeamNote.swift */,
				418171852581107C00317ED8 /* BID.swift */,
				418171862581107C00317ED8 /* NoteBackForwardList.swift */,
				418171872581107C00317ED8 /* PageRank.swift */,
				96F93617258CFDD2006D8E53 /* BeamText.swift */,
				96E4CF75258EC88300D6DE22 /* BeamTextTools.swift */,
			);
			path = Models;
			sourceTree = "<group>";
		};
		418171712581107C00317ED8 /* Importers */ = {
			isa = PBXGroup;
			children = (
				418171722581107C00317ED8 /* Roam */,
			);
			path = Importers;
			sourceTree = "<group>";
		};
		418171722581107C00317ED8 /* Roam */ = {
			isa = PBXGroup;
			children = (
				418171732581107C00317ED8 /* RoamImporter.swift */,
			);
			path = Roam;
			sourceTree = "<group>";
		};
		418171762581107C00317ED8 /* CoreData */ = {
			isa = PBXGroup;
			children = (
				4181717E2581107C00317ED8 /* Note.swift */,
				4181717B2581107C00317ED8 /* Bullet.swift */,
				4181717F2581107C00317ED8 /* Document.swift */,
				521EEDF02593819000BA2485 /* Document+ResultsController.swift */,
				4181717D2581107C00317ED8 /* Note+CoreDataProperties.swift */,
				418171792581107C00317ED8 /* Document+CoreDataProperties.swift */,
				4181717A2581107C00317ED8 /* Bullet+CoreDataProperties.swift */,
			);
			path = CoreData;
			sourceTree = "<group>";
		};
		418171882581107C00317ED8 /* Helpers */ = {
			isa = PBXGroup;
			children = (
				418172B025811AAA00317ED8 /* Animator */,
				4181719C2581107C00317ED8 /* Extensions */,
				4181731525811E0300317ED8 /* Enum */,
				418172D425811B8700317ED8 /* UI */,
				418171892581107C00317ED8 /* Utils */,
			);
			path = Helpers;
			sourceTree = "<group>";
		};
		418171892581107C00317ED8 /* Utils */ = {
			isa = PBXGroup;
			children = (
				418171932581107C00317ED8 /* Persistence */,
				418172FC25811DB200317ED8 /* Web */,
				4181718A2581107C00317ED8 /* TextFormatter.swift */,
				4181718B2581107C00317ED8 /* Readability.swift */,
				4181718C2581107C00317ED8 /* EventsTracker.swift */,
				4181718D2581107C00317ED8 /* Logger.swift */,
				4181718F2581107C00317ED8 /* NSContainerView.swift */,
				4181732C25811E9800317ED8 /* Symbol.swift */,
				418171922581107C00317ED8 /* PerformanceDebug.swift */,
				418171962581107C00317ED8 /* Maths.swift */,
				4181719A2581107C00317ED8 /* JSSourceLoader.swift */,
				4181719B2581107C00317ED8 /* Information.swift */,
			);
			path = Utils;
			sourceTree = "<group>";
		};
		418171932581107C00317ED8 /* Persistence */ = {
			isa = PBXGroup;
			children = (
				418171942581107C00317ED8 /* Persistence.swift */,
				418171952581107C00317ED8 /* StandardStorable.swift */,
			);
			path = Persistence;
			sourceTree = "<group>";
		};
		4181719C2581107C00317ED8 /* Extensions */ = {
			isa = PBXGroup;
			children = (
				41817276258110D100317ED8 /* AppDelegate+Beam */,
				418173992581238E00317ED8 /* String+Beam */,
				418171A42581107C00317ED8 /* ClosedRange+Beam.swift */,
				418171992581107C00317ED8 /* OSLog+Beam.swift */,
				418171982581107C00317ED8 /* NSImage+Beam.swift */,
				4181719E2581107C00317ED8 /* NSView+Beam.swift */,
				418171A22581107C00317ED8 /* NSRange+Beam.swift */,
				418171A62581107C00317ED8 /* NSRect+Beam.swift */,
				418171A32581107C00317ED8 /* NSMutableAttributedString+Range.swift */,
				418171782581107C00317ED8 /* NotificationName+Beam.swift */,
				418171812581107C00317ED8 /* CoreDataManager+backupExtension.swift */,
				418171802581107C00317ED8 /* NSManagedObject+initExtension.swift */,
				418173B5258124D500317ED8 /* NSAttributedString+Beam.swift */,
				418173BD2581251600317ED8 /* URL+Beam.swift */,
				4181744225812C5F00317ED8 /* NSColor+Beam.swift */,
				521EEDFA2593927100BA2485 /* Int+ByteSize.swift */,
			);
			path = Extensions;
			sourceTree = "<group>";
		};
		418171A92581107C00317ED8 /* Views */ = {
			isa = PBXGroup;
			children = (
				418171E02581107C00317ED8 /* ContentView.swift */,
				418171AE2581107C00317ED8 /* BeamWindow.swift */,
				418171DD2581107C00317ED8 /* Account */,
				418171CF2581107C00317ED8 /* Browser */,
				418171D42581107C00317ED8 /* Notes */,
				418173F7258128A500317ED8 /* Journal */,
			);
			path = Views;
			sourceTree = "<group>";
		};
		418171AA2581107C00317ED8 /* AutoComplete */ = {
			isa = PBXGroup;
			children = (
				418171AB2581107C00317ED8 /* AutoCompleteList.swift */,
				418171AC2581107C00317ED8 /* AutoCompleteView.swift */,
				418171AD2581107C00317ED8 /* AutoCompleteItem.swift */,
			);
			path = AutoComplete;
			sourceTree = "<group>";
		};
		418171B72581107C00317ED8 /* TextEditor */ = {
			isa = PBXGroup;
			children = (
				418171B82581107C00317ED8 /* TextEditOperations.swift */,
				418171B92581107C00317ED8 /* TextNode.swift */,
				418171BA2581107C00317ED8 /* Markdown */,
				418171BE2581107C00317ED8 /* TextEditMovements.swift */,
				418171BF2581107C00317ED8 /* TextEdit.swift */,
				418171C02581107C00317ED8 /* TextEditCommands.swift */,
				418171C12581107C00317ED8 /* Font.swift */,
				418171C22581107C00317ED8 /* TextRoot.swift */,
				96E4CF2F258DFB0800D6DE22 /* BeamText+NSAttributedString.swift */,
				96C9AA3E259019E3007D3D98 /* LinkedReferenceNode.swift */,
				96C9AA5625901AA9007D3D98 /* LinksSection.swift */,
				96F936622590FA59006D8E53 /* BTextEdit.swift */,
				96C9AAB82593BB67007D3D98 /* Widget.swift */,
			);
			path = TextEditor;
			sourceTree = "<group>";
		};
		418171BA2581107C00317ED8 /* Markdown */ = {
			isa = PBXGroup;
			children = (
				418171BB2581107C00317ED8 /* Lexer.swift */,
				418171BC2581107C00317ED8 /* Parser.swift */,
				418171BD2581107C00317ED8 /* AttributedStringVisitor.swift */,
				96E4CF71258E59F400D6DE22 /* BeamTextVisitor.swift */,
			);
			path = Markdown;
			sourceTree = "<group>";
		};
		418171C32581107C00317ED8 /* NotesList */ = {
			isa = PBXGroup;
			children = (
				418171C42581107C00317ED8 /* ScrollableTextView.xib */,
				418171C52581107C00317ED8 /* NotesContentView.swift */,
				418171C62581107C00317ED8 /* NotesWindow.swift */,
				418171C72581107C00317ED8 /* ScrollableTextView.swift */,
				418171C82581107C00317ED8 /* SearchBar.swift */,
				418171C92581107C00317ED8 /* NoteList.swift */,
				418171CA2581107C00317ED8 /* NoteDetail.swift */,
				418171CB2581107C00317ED8 /* ViewModelFetchedResults.swift */,
				418171CC2581107C00317ED8 /* NoteWindow.swift */,
				418171CD2581107C00317ED8 /* TextView.swift */,
				418171CE2581107C00317ED8 /* NoteRow.swift */,
			);
			path = NotesList;
			sourceTree = "<group>";
		};
		418171CF2581107C00317ED8 /* Browser */ = {
			isa = PBXGroup;
			children = (
				418171D12581107C00317ED8 /* BrowserTabBar.swift */,
				418171D02581107C00317ED8 /* BrowserTabView.swift */,
				418171D22581107C00317ED8 /* TabStats.swift */,
				418171D32581107C00317ED8 /* WebView.swift */,
			);
			path = Browser;
			sourceTree = "<group>";
		};
		418171D42581107C00317ED8 /* Notes */ = {
			isa = PBXGroup;
			children = (
				418171D52581107C00317ED8 /* NoteView.swift */,
			);
			path = Notes;
			sourceTree = "<group>";
		};
		418171D72581107C00317ED8 /* OmniBar */ = {
			isa = PBXGroup;
			children = (
				418171D82581107C00317ED8 /* OmniBarSearchBox.swift */,
				418171D92581107C00317ED8 /* Chevrons.swift */,
				418171DA2581107C00317ED8 /* OmniBar.swift */,
				418171DB2581107C00317ED8 /* GlobalNoteTitle.swift */,
				418171DC2581107C00317ED8 /* GlobalTabTitle.swift */,
			);
			path = OmniBar;
			sourceTree = "<group>";
		};
		418171DD2581107C00317ED8 /* Account */ = {
			isa = PBXGroup;
			children = (
				418171DE2581107C00317ED8 /* AccountWindow.swift */,
				418171DF2581107C00317ED8 /* AccountDetail.swift */,
			);
			path = Account;
			sourceTree = "<group>";
		};
		418171E62581107C00317ED8 /* Managers */ = {
			isa = PBXGroup;
			children = (
				418171E72581107C00317ED8 /* AuthenticationManager.swift */,
				418171772581107C00317ED8 /* CoreDataManager.swift */,
				418171E82581107C00317ED8 /* AccountManager.swift */,
				418171E92581107C00317ED8 /* DocumentManager.swift */,
				418171EA2581107C00317ED8 /* LibrairiesManager.swift */,
			);
			path = Managers;
			sourceTree = "<group>";
		};
		41817276258110D100317ED8 /* AppDelegate+Beam */ = {
			isa = PBXGroup;
			children = (
				41817277258110D100317ED8 /* AppDelegate+CoreData.swift */,
				41817278258110D100317ED8 /* AppDelegate+Note.swift */,
				521EEDF62593824100BA2485 /* AppDelegate+Document.swift */,
				41817279258110D100317ED8 /* AppDelegate+Account.swift */,
				4181727A258110D100317ED8 /* AppDelegate+URL.swift */,
			);
			path = "AppDelegate+Beam";
			sourceTree = "<group>";
		};
		418172A625811A3A00317ED8 /* Components */ = {
			isa = PBXGroup;
			children = (
				521EEDC725937E7B00BA2485 /* DocumentsList */,
				418171AA2581107C00317ED8 /* AutoComplete */,
				418172A725811A3A00317ED8 /* BMTextField */,
				418171C32581107C00317ED8 /* NotesList */,
				418171D72581107C00317ED8 /* OmniBar */,
				418171B72581107C00317ED8 /* TextEditor */,
			);
			path = Components;
			sourceTree = "<group>";
		};
		418172A725811A3A00317ED8 /* BMTextField */ = {
			isa = PBXGroup;
			children = (
				418172A825811A3A00317ED8 /* BMTextField.swift */,
				418172A925811A3A00317ED8 /* BMTextFieldView.swift */,
			);
			path = BMTextField;
			sourceTree = "<group>";
		};
		418172B025811AAA00317ED8 /* Animator */ = {
			isa = PBXGroup;
			children = (
				418172CE25811AF800317ED8 /* Animation.swift */,
				418172B325811AAA00317ED8 /* FrameAnimation.swift */,
				418172B225811AAA00317ED8 /* Tick.swift */,
			);
			path = Animator;
			sourceTree = "<group>";
		};
		418172D425811B8700317ED8 /* UI */ = {
			isa = PBXGroup;
			children = (
				418172D525811B8700317ED8 /* RoundRectButtonStyle.swift */,
			);
			path = UI;
			sourceTree = "<group>";
		};
		418172FC25811DB200317ED8 /* Web */ = {
			isa = PBXGroup;
			children = (
				418172FD25811DB200317ED8 /* Readability.js */,
				418171912581107C00317ED8 /* OverrideConsole.js */,
				418172FE25811DB200317ED8 /* SelectionObserver.js */,
			);
			path = Web;
			sourceTree = "<group>";
		};
		4181731525811E0300317ED8 /* Enum */ = {
			isa = PBXGroup;
			children = (
				4181731625811E1800317ED8 /* CursorMovement.swift */,
				4181733125811F4800317ED8 /* KeyCode.swift */,
				4181733625811F6300317ED8 /* Mode.swift */,
			);
			path = Enum;
			sourceTree = "<group>";
		};
		4181734C2581204900317ED8 /* Stores */ = {
			isa = PBXGroup;
			children = (
				4181734D2581204900317ED8 /* BeamState.swift */,
				4181717C2581107C00317ED8 /* TemporaryFile.swift */,
			);
			path = Stores;
			sourceTree = "<group>";
		};
		418173992581238E00317ED8 /* String+Beam */ = {
			isa = PBXGroup;
			children = (
				4181719D2581107C00317ED8 /* String+LoremIpsum.swift */,
				4181719F2581107C00317ED8 /* String+Ranges.swift */,
				418171A02581107C00317ED8 /* String+URL.swift */,
				418171A12581107C00317ED8 /* String+Regex.swift */,
				418171A72581107C00317ED8 /* String+Localization.swift */,
				418173C22581276F00317ED8 /* String+NSMutableAttributedString.swift */,
			);
			path = "String+Beam";
			sourceTree = "<group>";
		};
		418173F7258128A500317ED8 /* Journal */ = {
			isa = PBXGroup;
			children = (
				418171D62581107C00317ED8 /* JournalView.swift */,
			);
			path = Journal;
			sourceTree = "<group>";
		};
		520627F625922D4900D7CD9E /* Documents */ = {
			isa = PBXGroup;
			children = (
				5206280B25922D6300D7CD9E /* delete_document.graphql */,
				5206280F25922D6C00D7CD9E /* update_document.graphql */,
				5206281325922D7800D7CD9E /* document.graphql */,
				5206281725922D8A00D7CD9E /* delete_all_documents.graphql */,
				5206281B25922D9700D7CD9E /* import_documents.graphql */,
			);
			path = Documents;
			sourceTree = "<group>";
		};
		521EEDC725937E7B00BA2485 /* DocumentsList */ = {
			isa = PBXGroup;
			children = (
				521EEDDC25937E9200BA2485 /* DocumentsWindow.swift */,
				521EEDE025937F5B00BA2485 /* DocumentsContentView.swift */,
				521EEDE425937F7F00BA2485 /* DocumentsList.swift */,
				521EEDE825937FAD00BA2485 /* DocumentRow.swift */,
				521EEDEC2593803F00BA2485 /* DocumentDetail.swift */,
			);
			path = DocumentsList;
			sourceTree = "<group>";
		};
		527DF48525710EAE00A0A56D /* Managers */ = {
			isa = PBXGroup;
			children = (
				527DF48625710ECB00A0A56D /* DocumentManagerTests.swift */,
			);
			path = Managers;
			sourceTree = "<group>";
		};
		52A43D92252C790200178F3B /* DataModel */ = {
			isa = PBXGroup;
			children = (
				52A43D93252C790A00178F3B /* Importers */,
				52B5EF77252F520100914D52 /* CoreDataTests.swift */,
			);
			path = DataModel;
			sourceTree = "<group>";
		};
		52A43D93252C790A00178F3B /* Importers */ = {
			isa = PBXGroup;
			children = (
				52A43D94252C791600178F3B /* Fixtures */,
				52E04FEC252C814D00AD9F56 /* RoamImporterTests.swift */,
			);
			path = Importers;
			sourceTree = "<group>";
		};
		52A43D94252C791600178F3B /* Fixtures */ = {
			isa = PBXGroup;
			children = (
				52E04FD5252C7A4600AD9F56 /* writing_space.json */,
			);
			path = Fixtures;
			sourceTree = "<group>";
		};
		52C60B83258B6332008B7C10 /* Products */ = {
			isa = PBXGroup;
			children = (
				52C60B9D258B6333008B7C10 /* Sparkle.framework */,
				52DD243E258B681500651C84 /* SparkleCore.framework */,
				52C60BA1258B6333008B7C10 /* Autoupdate */,
				52DD2440258B681500651C84 /* org.sparkle-project.InstallerLauncher.xpc */,
				52DD2442258B681500651C84 /* org.sparkle-project.InstallerConnection.xpc */,
				52DD2444258B681500651C84 /* org.sparkle-project.InstallerStatus.xpc */,
				52DD2446258B681500651C84 /* org.sparkle-project.Downloader.xpc */,
				52C60BAB258B6333008B7C10 /* Sparkle Test App.app */,
				52DD2448258B681500651C84 /* TestAppHelper.xpc */,
				52C60BAF258B6333008B7C10 /* Sparkle Unit Tests.xctest */,
				52C60BB1258B6333008B7C10 /* BinaryDelta */,
				52DD244A258B681500651C84 /* sparkle.app */,
				52DD244C258B681500651C84 /* Updater.app */,
				52C60BB7258B6333008B7C10 /* UI Tests.xctest */,
				52C60BB9258B6333008B7C10 /* generate_appcast */,
				52C60BBB258B6333008B7C10 /* generate_keys */,
				52C60BBD258B6333008B7C10 /* sign_update */,
				52C60BBF258B6333008B7C10 /* libbsdiff.a */,
				52C60BC1258B6333008B7C10 /* libed25519.a */,
			);
			name = Products;
			sourceTree = "<group>";
		};
		713DD2F4C2EE4FDED57ACC99 /* Pods */ = {
			isa = PBXGroup;
			children = (
				A3DE910688789AFBA4487533 /* Pods-Beam.debug.xcconfig */,
				23F7A69644D041FDF4D3466B /* Pods-Beam.release.xcconfig */,
				DA1B14ACD3E14C7CBEB0BA6F /* Pods-BeamTests.debug.xcconfig */,
				9B355D858C3216B61BF461D9 /* Pods-BeamTests.release.xcconfig */,
				3B2FA634DAEED958EF901A42 /* Pods-BeamUITests.debug.xcconfig */,
				1B75229D57B9672BF84D8A89 /* Pods-BeamUITests.release.xcconfig */,
			);
			path = Pods;
			sourceTree = "<group>";
		};
		965A781C2514F147009980D4 = {
			isa = PBXGroup;
			children = (
				965A78272514F147009980D4 /* Beam */,
				965A78402514F149009980D4 /* BeamTests */,
				965A784B2514F149009980D4 /* BeamUITests */,
				965A78262514F147009980D4 /* Products */,
				713DD2F4C2EE4FDED57ACC99 /* Pods */,
				24EFBA757ACC5310A2D800B2 /* Frameworks */,
			);
			sourceTree = "<group>";
		};
		965A78262514F147009980D4 /* Products */ = {
			isa = PBXGroup;
			children = (
				965A78252514F147009980D4 /* Beam.app */,
				965A783D2514F149009980D4 /* BeamTests.xctest */,
				965A78482514F149009980D4 /* BeamUITests.xctest */,
			);
			name = Products;
			sourceTree = "<group>";
		};
		965A78272514F147009980D4 /* Beam */ = {
			isa = PBXGroup;
			children = (
				965A78282514F147009980D4 /* AppDelegate.swift */,
				965A78342514F148009980D4 /* Main.storyboard */,
				4181712A25810CDC00317ED8 /* Configuration */,
				41816FD62581047500317ED8 /* Classes */,
				41816FD02581046F00317ED8 /* Assets */,
				965A78312514F148009980D4 /* Preview Content */,
			);
			path = Beam;
			sourceTree = "<group>";
		};
		965A78312514F148009980D4 /* Preview Content */ = {
			isa = PBXGroup;
			children = (
				965A78322514F148009980D4 /* Preview Assets.xcassets */,
			);
			path = "Preview Content";
			sourceTree = "<group>";
		};
		965A78402514F149009980D4 /* BeamTests */ = {
			isa = PBXGroup;
			children = (
				527DF48525710EAE00A0A56D /* Managers */,
				52A43D92252C790200178F3B /* DataModel */,
				965A78412514F149009980D4 /* BeamTests.swift */,
				521812CE2524C597007E4B47 /* NoteTests.swift */,
				52DEF1C9252B259700561493 /* CoreDataManagerTests.swift */,
				965A78432514F149009980D4 /* Info.plist */,
				96C9CC3D2535CE2C00D70AA6 /* LexerTests.swift */,
				969084CB25365AAE009D3C96 /* ParserTests.swift */,
				96E1356E2546F03900133A24 /* TextNodeTests.swift */,
				967B2684255465C5003F40E3 /* Html2MdTests.swift */,
				96E4CEF8258D7E8200D6DE22 /* BeamTextTests.swift */,
			);
			path = BeamTests;
			sourceTree = "<group>";
		};
		965A784B2514F149009980D4 /* BeamUITests */ = {
			isa = PBXGroup;
			children = (
				965A784C2514F149009980D4 /* BeamUITests.swift */,
				965A784E2514F149009980D4 /* Info.plist */,
			);
			path = BeamUITests;
			sourceTree = "<group>";
		};
/* End PBXGroup section */

/* Begin PBXNativeTarget section */
		965A78242514F147009980D4 /* Beam */ = {
			isa = PBXNativeTarget;
			buildConfigurationList = 965A78512514F149009980D4 /* Build configuration list for PBXNativeTarget "Beam" */;
			buildPhases = (
				6302F3C9780586B509787840 /* [CP] Check Pods Manifest.lock */,
				529C0CC5251CFD0C00ED6BAF /* SwiftLint */,
				520582C0257E351800E0533A /* Env variable Injector */,
				965A78212514F147009980D4 /* Sources */,
				520DDA94257E4CEE00FF8152 /* Clean Configuration.swift from variable Injector */,
				965A78222514F147009980D4 /* Frameworks */,
				965A78232514F147009980D4 /* Resources */,
				6C1AE6F4B3DD3AA739D097FF /* [CP] Embed Pods Frameworks */,
				5259C3AA258A7DC300DD67E7 /* Embed Frameworks */,
				52C60BFF258B63A5008B7C10 /* Embed XPC Services */,
				5259C3FE258A837300DD67E7 /* Sparkle Signing */,
			);
			buildRules = (
			);
			dependencies = (
				52DD2450258B685E00651C84 /* PBXTargetDependency */,
				52DD2452258B685E00651C84 /* PBXTargetDependency */,
				52DD2454258B685E00651C84 /* PBXTargetDependency */,
			);
			name = Beam;
			packageProductDependencies = (
				9631C746251CE997009B40C4 /* SwiftSoup */,
				96474E3E254D9ADB00A920B3 /* FavIcon */,
			);
			productName = Beam;
			productReference = 965A78252514F147009980D4 /* Beam.app */;
			productType = "com.apple.product-type.application";
		};
		965A783C2514F149009980D4 /* BeamTests */ = {
			isa = PBXNativeTarget;
			buildConfigurationList = 965A78542514F149009980D4 /* Build configuration list for PBXNativeTarget "BeamTests" */;
			buildPhases = (
				78D399D86519BBC2ED87C1D9 /* [CP] Check Pods Manifest.lock */,
				965A78392514F149009980D4 /* Sources */,
				965A783A2514F149009980D4 /* Frameworks */,
				965A783B2514F149009980D4 /* Resources */,
				B131415B7922BB7DACA544E7 /* [CP] Embed Pods Frameworks */,
			);
			buildRules = (
			);
			dependencies = (
				965A783F2514F149009980D4 /* PBXTargetDependency */,
			);
			name = BeamTests;
			productName = BeamTests;
			productReference = 965A783D2514F149009980D4 /* BeamTests.xctest */;
			productType = "com.apple.product-type.bundle.unit-test";
		};
		965A78472514F149009980D4 /* BeamUITests */ = {
			isa = PBXNativeTarget;
			buildConfigurationList = 965A78572514F149009980D4 /* Build configuration list for PBXNativeTarget "BeamUITests" */;
			buildPhases = (
				BB3FB548DAEB6AC40D3B66C3 /* [CP] Check Pods Manifest.lock */,
				965A78442514F149009980D4 /* Sources */,
				965A78452514F149009980D4 /* Frameworks */,
				965A78462514F149009980D4 /* Resources */,
				52602A73257E9B2000312365 /* [CP] Embed Pods Frameworks */,
			);
			buildRules = (
			);
			dependencies = (
				965A784A2514F149009980D4 /* PBXTargetDependency */,
			);
			name = BeamUITests;
			productName = BeamUITests;
			productReference = 965A78482514F149009980D4 /* BeamUITests.xctest */;
			productType = "com.apple.product-type.bundle.ui-testing";
		};
/* End PBXNativeTarget section */

/* Begin PBXProject section */
		965A781D2514F147009980D4 /* Project object */ = {
			isa = PBXProject;
			attributes = {
				BuildIndependentTargetsInParallel = YES;
				LastSwiftUpdateCheck = 1200;
				LastUpgradeCheck = 1230;
				TargetAttributes = {
					965A78242514F147009980D4 = {
						CreatedOnToolsVersion = 12.0;
					};
					965A783C2514F149009980D4 = {
						CreatedOnToolsVersion = 12.0;
						ProvisioningStyle = Manual;
						TestTargetID = 965A78242514F147009980D4;
					};
					965A78472514F149009980D4 = {
						CreatedOnToolsVersion = 12.0;
						ProvisioningStyle = Manual;
						TestTargetID = 965A78242514F147009980D4;
					};
				};
			};
			buildConfigurationList = 965A78202514F147009980D4 /* Build configuration list for PBXProject "Beam" */;
			compatibilityVersion = "Xcode 9.3";
			developmentRegion = en;
			hasScannedForEncodings = 0;
			knownRegions = (
				en,
				Base,
			);
			mainGroup = 965A781C2514F147009980D4;
			packageReferences = (
				9631C745251CE997009B40C4 /* XCRemoteSwiftPackageReference "SwiftSoup" */,
				96474E3D254D9ADB00A920B3 /* XCRemoteSwiftPackageReference "FavIcon" */,
			);
			productRefGroup = 965A78262514F147009980D4 /* Products */;
			projectDirPath = "";
			projectReferences = (
				{
					ProductGroup = 52C60B83258B6332008B7C10 /* Products */;
					ProjectRef = 52C60B82258B6332008B7C10 /* Sparkle.xcodeproj */;
				},
			);
			projectRoot = "";
			targets = (
				965A78242514F147009980D4 /* Beam */,
				965A783C2514F149009980D4 /* BeamTests */,
				965A78472514F149009980D4 /* BeamUITests */,
			);
		};
/* End PBXProject section */

/* Begin PBXReferenceProxy section */
		52C60B9D258B6333008B7C10 /* Sparkle.framework */ = {
			isa = PBXReferenceProxy;
			fileType = wrapper.framework;
			path = Sparkle.framework;
			remoteRef = 52C60B9C258B6333008B7C10 /* PBXContainerItemProxy */;
			sourceTree = BUILT_PRODUCTS_DIR;
		};
		52C60BA1258B6333008B7C10 /* Autoupdate */ = {
			isa = PBXReferenceProxy;
			fileType = "compiled.mach-o.executable";
			path = Autoupdate;
			remoteRef = 52C60BA0258B6333008B7C10 /* PBXContainerItemProxy */;
			sourceTree = BUILT_PRODUCTS_DIR;
		};
		52C60BAB258B6333008B7C10 /* Sparkle Test App.app */ = {
			isa = PBXReferenceProxy;
			fileType = wrapper.application;
			path = "Sparkle Test App.app";
			remoteRef = 52C60BAA258B6333008B7C10 /* PBXContainerItemProxy */;
			sourceTree = BUILT_PRODUCTS_DIR;
		};
		52C60BAF258B6333008B7C10 /* Sparkle Unit Tests.xctest */ = {
			isa = PBXReferenceProxy;
			fileType = wrapper.cfbundle;
			path = "Sparkle Unit Tests.xctest";
			remoteRef = 52C60BAE258B6333008B7C10 /* PBXContainerItemProxy */;
			sourceTree = BUILT_PRODUCTS_DIR;
		};
		52C60BB1258B6333008B7C10 /* BinaryDelta */ = {
			isa = PBXReferenceProxy;
			fileType = "compiled.mach-o.executable";
			path = BinaryDelta;
			remoteRef = 52C60BB0258B6333008B7C10 /* PBXContainerItemProxy */;
			sourceTree = BUILT_PRODUCTS_DIR;
		};
		52C60BB7258B6333008B7C10 /* UI Tests.xctest */ = {
			isa = PBXReferenceProxy;
			fileType = wrapper.cfbundle;
			path = "UI Tests.xctest";
			remoteRef = 52C60BB6258B6333008B7C10 /* PBXContainerItemProxy */;
			sourceTree = BUILT_PRODUCTS_DIR;
		};
		52C60BB9258B6333008B7C10 /* generate_appcast */ = {
			isa = PBXReferenceProxy;
			fileType = "compiled.mach-o.executable";
			path = generate_appcast;
			remoteRef = 52C60BB8258B6333008B7C10 /* PBXContainerItemProxy */;
			sourceTree = BUILT_PRODUCTS_DIR;
		};
		52C60BBB258B6333008B7C10 /* generate_keys */ = {
			isa = PBXReferenceProxy;
			fileType = "compiled.mach-o.executable";
			path = generate_keys;
			remoteRef = 52C60BBA258B6333008B7C10 /* PBXContainerItemProxy */;
			sourceTree = BUILT_PRODUCTS_DIR;
		};
		52C60BBD258B6333008B7C10 /* sign_update */ = {
			isa = PBXReferenceProxy;
			fileType = "compiled.mach-o.executable";
			path = sign_update;
			remoteRef = 52C60BBC258B6333008B7C10 /* PBXContainerItemProxy */;
			sourceTree = BUILT_PRODUCTS_DIR;
		};
		52C60BBF258B6333008B7C10 /* libbsdiff.a */ = {
			isa = PBXReferenceProxy;
			fileType = archive.ar;
			path = libbsdiff.a;
			remoteRef = 52C60BBE258B6333008B7C10 /* PBXContainerItemProxy */;
			sourceTree = BUILT_PRODUCTS_DIR;
		};
		52C60BC1258B6333008B7C10 /* libed25519.a */ = {
			isa = PBXReferenceProxy;
			fileType = archive.ar;
			path = libed25519.a;
			remoteRef = 52C60BC0258B6333008B7C10 /* PBXContainerItemProxy */;
			sourceTree = BUILT_PRODUCTS_DIR;
		};
		52DD243E258B681500651C84 /* SparkleCore.framework */ = {
			isa = PBXReferenceProxy;
			fileType = wrapper.framework;
			path = SparkleCore.framework;
			remoteRef = 52DD243D258B681500651C84 /* PBXContainerItemProxy */;
			sourceTree = BUILT_PRODUCTS_DIR;
		};
		52DD2440258B681500651C84 /* org.sparkle-project.InstallerLauncher.xpc */ = {
			isa = PBXReferenceProxy;
			fileType = "wrapper.xpc-service";
			path = "org.sparkle-project.InstallerLauncher.xpc";
			remoteRef = 52DD243F258B681500651C84 /* PBXContainerItemProxy */;
			sourceTree = BUILT_PRODUCTS_DIR;
		};
		52DD2442258B681500651C84 /* org.sparkle-project.InstallerConnection.xpc */ = {
			isa = PBXReferenceProxy;
			fileType = "wrapper.xpc-service";
			path = "org.sparkle-project.InstallerConnection.xpc";
			remoteRef = 52DD2441258B681500651C84 /* PBXContainerItemProxy */;
			sourceTree = BUILT_PRODUCTS_DIR;
		};
		52DD2444258B681500651C84 /* org.sparkle-project.InstallerStatus.xpc */ = {
			isa = PBXReferenceProxy;
			fileType = "wrapper.xpc-service";
			path = "org.sparkle-project.InstallerStatus.xpc";
			remoteRef = 52DD2443258B681500651C84 /* PBXContainerItemProxy */;
			sourceTree = BUILT_PRODUCTS_DIR;
		};
		52DD2446258B681500651C84 /* org.sparkle-project.Downloader.xpc */ = {
			isa = PBXReferenceProxy;
			fileType = "wrapper.xpc-service";
			path = "org.sparkle-project.Downloader.xpc";
			remoteRef = 52DD2445258B681500651C84 /* PBXContainerItemProxy */;
			sourceTree = BUILT_PRODUCTS_DIR;
		};
		52DD2448258B681500651C84 /* TestAppHelper.xpc */ = {
			isa = PBXReferenceProxy;
			fileType = "wrapper.xpc-service";
			path = TestAppHelper.xpc;
			remoteRef = 52DD2447258B681500651C84 /* PBXContainerItemProxy */;
			sourceTree = BUILT_PRODUCTS_DIR;
		};
		52DD244A258B681500651C84 /* sparkle.app */ = {
			isa = PBXReferenceProxy;
			fileType = wrapper.application;
			path = sparkle.app;
			remoteRef = 52DD2449258B681500651C84 /* PBXContainerItemProxy */;
			sourceTree = BUILT_PRODUCTS_DIR;
		};
		52DD244C258B681500651C84 /* Updater.app */ = {
			isa = PBXReferenceProxy;
			fileType = wrapper.application;
			path = Updater.app;
			remoteRef = 52DD244B258B681500651C84 /* PBXContainerItemProxy */;
			sourceTree = BUILT_PRODUCTS_DIR;
		};
/* End PBXReferenceProxy section */

/* Begin PBXResourcesBuildPhase section */
		965A78232514F147009980D4 /* Resources */ = {
			isa = PBXResourcesBuildPhase;
			buildActionMask = 2147483647;
			files = (
				965A78362514F148009980D4 /* Main.storyboard in Resources */,
				5206281C25922D9700D7CD9E /* import_documents.graphql in Resources */,
				5206280C25922D6300D7CD9E /* delete_document.graphql in Resources */,
				5206281825922D8A00D7CD9E /* delete_all_documents.graphql in Resources */,
				5206281025922D6C00D7CD9E /* update_document.graphql in Resources */,
				418171F42581107C00317ED8 /* sign_up.graphql in Resources */,
				418171F62581107C00317ED8 /* sign_in.graphql in Resources */,
				418170FF2581060A00317ED8 /* Colors.xcassets in Resources */,
				418172172581107C00317ED8 /* OverrideConsole.js in Resources */,
				418172FF25811DB200317ED8 /* Readability.js in Resources */,
				418171122581082200317ED8 /* Assets.xcassets in Resources */,
				4181730025811DB200317ED8 /* SelectionObserver.js in Resources */,
				5206281425922D7800D7CD9E /* document.graphql in Resources */,
				965A78332514F148009980D4 /* Preview Assets.xcassets in Resources */,
				418172412581107C00317ED8 /* ScrollableTextView.xib in Resources */,
				418171F52581107C00317ED8 /* forgot_password.graphql in Resources */,
			);
			runOnlyForDeploymentPostprocessing = 0;
		};
		965A783B2514F149009980D4 /* Resources */ = {
			isa = PBXResourcesBuildPhase;
			buildActionMask = 2147483647;
			files = (
				52E04FD6252C7A4600AD9F56 /* writing_space.json in Resources */,
			);
			runOnlyForDeploymentPostprocessing = 0;
		};
		965A78462514F149009980D4 /* Resources */ = {
			isa = PBXResourcesBuildPhase;
			buildActionMask = 2147483647;
			files = (
			);
			runOnlyForDeploymentPostprocessing = 0;
		};
/* End PBXResourcesBuildPhase section */

/* Begin PBXShellScriptBuildPhase section */
		520582C0257E351800E0533A /* Env variable Injector */ = {
			isa = PBXShellScriptBuildPhase;
			buildActionMask = 2147483647;
			files = (
			);
			inputFileListPaths = (
			);
			inputPaths = (
			);
			name = "Env variable Injector";
			outputFileListPaths = (
			);
			outputPaths = (
			);
			runOnlyForDeploymentPostprocessing = 0;
			shellPath = /bin/sh;
			shellScript = "direnv allow ..\neval \"$(direnv export bash)\"\n\nif which variable-injector >/dev/null; then\n  variable-injector --file ${SRCROOT}/Beam/Configuration/Configuration.swift # --verbose # Pass your paramenters\nelse\n  echo \"Warning: Swift Variable Injector not installed, download from https://github.com/penso/variable-injector\"\nfi\n";
			showEnvVarsInLog = 0;
		};
		520DDA94257E4CEE00FF8152 /* Clean Configuration.swift from variable Injector */ = {
			isa = PBXShellScriptBuildPhase;
			buildActionMask = 2147483647;
			files = (
			);
			inputFileListPaths = (
			);
			inputPaths = (
			);
			name = "Clean Configuration.swift from variable Injector";
			outputFileListPaths = (
			);
			outputPaths = (
			);
			runOnlyForDeploymentPostprocessing = 0;
			shellPath = /bin/sh;
			shellScript = "git checkout Beam/Configuration/Configuration.swift\n";
			showEnvVarsInLog = 0;
		};
		5259C3FE258A837300DD67E7 /* Sparkle Signing */ = {
			isa = PBXShellScriptBuildPhase;
			buildActionMask = 2147483647;
			files = (
			);
			inputFileListPaths = (
			);
			inputPaths = (
			);
			name = "Sparkle Signing";
			outputFileListPaths = (
			);
			outputPaths = (
			);
			runOnlyForDeploymentPostprocessing = 0;
			shellPath = /bin/sh;
			shellScript = "scripts/codesign-sparkle-autoupdate.sh\n";
		};
		52602A73257E9B2000312365 /* [CP] Embed Pods Frameworks */ = {
			isa = PBXShellScriptBuildPhase;
			buildActionMask = 2147483647;
			files = (
			);
			inputFileListPaths = (
				"${PODS_ROOT}/Target Support Files/Pods-BeamUITests/Pods-BeamUITests-frameworks-${CONFIGURATION}-input-files.xcfilelist",
			);
			name = "[CP] Embed Pods Frameworks";
			outputFileListPaths = (
				"${PODS_ROOT}/Target Support Files/Pods-BeamUITests/Pods-BeamUITests-frameworks-${CONFIGURATION}-output-files.xcfilelist",
			);
			runOnlyForDeploymentPostprocessing = 0;
			shellPath = /bin/sh;
			shellScript = "\"${PODS_ROOT}/Target Support Files/Pods-BeamUITests/Pods-BeamUITests-frameworks.sh\"\n";
			showEnvVarsInLog = 0;
		};
		529C0CC5251CFD0C00ED6BAF /* SwiftLint */ = {
			isa = PBXShellScriptBuildPhase;
			buildActionMask = 2147483647;
			files = (
			);
			inputFileListPaths = (
			);
			inputPaths = (
			);
			name = SwiftLint;
			outputFileListPaths = (
			);
			outputPaths = (
			);
			runOnlyForDeploymentPostprocessing = 0;
			shellPath = /bin/sh;
			shellScript = "\"${PODS_ROOT}/SwiftLint/swiftlint\" --lenient\n";
		};
		6302F3C9780586B509787840 /* [CP] Check Pods Manifest.lock */ = {
			isa = PBXShellScriptBuildPhase;
			buildActionMask = 2147483647;
			files = (
			);
			inputFileListPaths = (
			);
			inputPaths = (
				"${PODS_PODFILE_DIR_PATH}/Podfile.lock",
				"${PODS_ROOT}/Manifest.lock",
			);
			name = "[CP] Check Pods Manifest.lock";
			outputFileListPaths = (
			);
			outputPaths = (
				"$(DERIVED_FILE_DIR)/Pods-Beam-checkManifestLockResult.txt",
			);
			runOnlyForDeploymentPostprocessing = 0;
			shellPath = /bin/sh;
			shellScript = "diff \"${PODS_PODFILE_DIR_PATH}/Podfile.lock\" \"${PODS_ROOT}/Manifest.lock\" > /dev/null\nif [ $? != 0 ] ; then\n    # print error to STDERR\n    echo \"error: The sandbox is not in sync with the Podfile.lock. Run 'pod install' or update your CocoaPods installation.\" >&2\n    exit 1\nfi\n# This output is used by Xcode 'outputs' to avoid re-running this script phase.\necho \"SUCCESS\" > \"${SCRIPT_OUTPUT_FILE_0}\"\n";
			showEnvVarsInLog = 0;
		};
		6C1AE6F4B3DD3AA739D097FF /* [CP] Embed Pods Frameworks */ = {
			isa = PBXShellScriptBuildPhase;
			buildActionMask = 2147483647;
			files = (
			);
			inputFileListPaths = (
				"${PODS_ROOT}/Target Support Files/Pods-Beam/Pods-Beam-frameworks-${CONFIGURATION}-input-files.xcfilelist",
			);
			name = "[CP] Embed Pods Frameworks";
			outputFileListPaths = (
				"${PODS_ROOT}/Target Support Files/Pods-Beam/Pods-Beam-frameworks-${CONFIGURATION}-output-files.xcfilelist",
			);
			runOnlyForDeploymentPostprocessing = 0;
			shellPath = /bin/sh;
			shellScript = "\"${PODS_ROOT}/Target Support Files/Pods-Beam/Pods-Beam-frameworks.sh\"\n";
			showEnvVarsInLog = 0;
		};
		78D399D86519BBC2ED87C1D9 /* [CP] Check Pods Manifest.lock */ = {
			isa = PBXShellScriptBuildPhase;
			buildActionMask = 2147483647;
			files = (
			);
			inputFileListPaths = (
			);
			inputPaths = (
				"${PODS_PODFILE_DIR_PATH}/Podfile.lock",
				"${PODS_ROOT}/Manifest.lock",
			);
			name = "[CP] Check Pods Manifest.lock";
			outputFileListPaths = (
			);
			outputPaths = (
				"$(DERIVED_FILE_DIR)/Pods-BeamTests-checkManifestLockResult.txt",
			);
			runOnlyForDeploymentPostprocessing = 0;
			shellPath = /bin/sh;
			shellScript = "diff \"${PODS_PODFILE_DIR_PATH}/Podfile.lock\" \"${PODS_ROOT}/Manifest.lock\" > /dev/null\nif [ $? != 0 ] ; then\n    # print error to STDERR\n    echo \"error: The sandbox is not in sync with the Podfile.lock. Run 'pod install' or update your CocoaPods installation.\" >&2\n    exit 1\nfi\n# This output is used by Xcode 'outputs' to avoid re-running this script phase.\necho \"SUCCESS\" > \"${SCRIPT_OUTPUT_FILE_0}\"\n";
			showEnvVarsInLog = 0;
		};
		B131415B7922BB7DACA544E7 /* [CP] Embed Pods Frameworks */ = {
			isa = PBXShellScriptBuildPhase;
			buildActionMask = 2147483647;
			files = (
			);
			inputFileListPaths = (
				"${PODS_ROOT}/Target Support Files/Pods-BeamTests/Pods-BeamTests-frameworks-${CONFIGURATION}-input-files.xcfilelist",
			);
			name = "[CP] Embed Pods Frameworks";
			outputFileListPaths = (
				"${PODS_ROOT}/Target Support Files/Pods-BeamTests/Pods-BeamTests-frameworks-${CONFIGURATION}-output-files.xcfilelist",
			);
			runOnlyForDeploymentPostprocessing = 0;
			shellPath = /bin/sh;
			shellScript = "\"${PODS_ROOT}/Target Support Files/Pods-BeamTests/Pods-BeamTests-frameworks.sh\"\n";
			showEnvVarsInLog = 0;
		};
		BB3FB548DAEB6AC40D3B66C3 /* [CP] Check Pods Manifest.lock */ = {
			isa = PBXShellScriptBuildPhase;
			buildActionMask = 2147483647;
			files = (
			);
			inputFileListPaths = (
			);
			inputPaths = (
				"${PODS_PODFILE_DIR_PATH}/Podfile.lock",
				"${PODS_ROOT}/Manifest.lock",
			);
			name = "[CP] Check Pods Manifest.lock";
			outputFileListPaths = (
			);
			outputPaths = (
				"$(DERIVED_FILE_DIR)/Pods-BeamUITests-checkManifestLockResult.txt",
			);
			runOnlyForDeploymentPostprocessing = 0;
			shellPath = /bin/sh;
			shellScript = "diff \"${PODS_PODFILE_DIR_PATH}/Podfile.lock\" \"${PODS_ROOT}/Manifest.lock\" > /dev/null\nif [ $? != 0 ] ; then\n    # print error to STDERR\n    echo \"error: The sandbox is not in sync with the Podfile.lock. Run 'pod install' or update your CocoaPods installation.\" >&2\n    exit 1\nfi\n# This output is used by Xcode 'outputs' to avoid re-running this script phase.\necho \"SUCCESS\" > \"${SCRIPT_OUTPUT_FILE_0}\"\n";
			showEnvVarsInLog = 0;
		};
/* End PBXShellScriptBuildPhase section */

/* Begin PBXSourcesBuildPhase section */
		965A78212514F147009980D4 /* Sources */ = {
			isa = PBXSourcesBuildPhase;
			buildActionMask = 2147483647;
			files = (
				521EEDFB2593927100BA2485 /* Int+ByteSize.swift in Sources */,
				4181720E2581107C00317ED8 /* NoteBackForwardList.swift in Sources */,
				418172552581107C00317ED8 /* GlobalNoteTitle.swift in Sources */,
				4181727C258110D100317ED8 /* AppDelegate+Note.swift in Sources */,
				418172592581107C00317ED8 /* ContentView.swift in Sources */,
				418173B6258124D500317ED8 /* NSAttributedString+Beam.swift in Sources */,
				418171EF2581107C00317ED8 /* User.swift in Sources */,
				4181732D25811E9800317ED8 /* Symbol.swift in Sources */,
				4181722E2581107C00317ED8 /* AutoCompleteItem.swift in Sources */,
				418172572581107C00317ED8 /* AccountWindow.swift in Sources */,
				4181721A2581107C00317ED8 /* StandardStorable.swift in Sources */,
				96C9AA3F259019E3007D3D98 /* LinkedReferenceNode.swift in Sources */,
				4181731725811E1800317ED8 /* CursorMovement.swift in Sources */,
				418172522581107C00317ED8 /* OmniBarSearchBox.swift in Sources */,
				418172392581107C00317ED8 /* Lexer.swift in Sources */,
				521EEDF72593824100BA2485 /* AppDelegate+Document.swift in Sources */,
				418172532581107C00317ED8 /* Chevrons.swift in Sources */,
				5206282625923B6800D7CD9E /* DocumentRequest.swift in Sources */,
				4181733725811F6300317ED8 /* Mode.swift in Sources */,
				4181723F2581107C00317ED8 /* Font.swift in Sources */,
				4181722C2581107C00317ED8 /* AutoCompleteList.swift in Sources */,
				4181727B258110D100317ED8 /* AppDelegate+CoreData.swift in Sources */,
				96E4CF72258E59F400D6DE22 /* BeamTextVisitor.swift in Sources */,
				418172272581107C00317ED8 /* NSMutableAttributedString+Range.swift in Sources */,
				4181723A2581107C00317ED8 /* Parser.swift in Sources */,
				4181724A2581107C00317ED8 /* TextView.swift in Sources */,
				4181722B2581107C00317ED8 /* String+Localization.swift in Sources */,
				418172012581107C00317ED8 /* Document+CoreDataProperties.swift in Sources */,
				418171EE2581107C00317ED8 /* GraphqlParametersProtocol.swift in Sources */,
				521EEDDD25937E9200BA2485 /* DocumentsWindow.swift in Sources */,
				418172122581107C00317ED8 /* EventsTracker.swift in Sources */,
				4181720A2581107C00317ED8 /* BrowserTab.swift in Sources */,
				5206283E25923EB500D7CD9E /* DocumentAPIType.swift in Sources */,
				418172D625811B8700317ED8 /* RoundRectButtonStyle.swift in Sources */,
				4181722A2581107C00317ED8 /* NSRect+Beam.swift in Sources */,
				4181724B2581107C00317ED8 /* NoteRow.swift in Sources */,
				418172252581107C00317ED8 /* String+Regex.swift in Sources */,
				418172132581107C00317ED8 /* Logger.swift in Sources */,
				418171F92581107C00317ED8 /* SearchEngine.swift in Sources */,
				4181734E2581204900317ED8 /* BeamState.swift in Sources */,
				418172562581107C00317ED8 /* GlobalTabTitle.swift in Sources */,
				418171FE2581107C00317ED8 /* Html2Md.swift in Sources */,
				418172492581107C00317ED8 /* NoteWindow.swift in Sources */,
				96C9AAB92593BB67007D3D98 /* Widget.swift in Sources */,
				418172B625811AAA00317ED8 /* FrameAnimation.swift in Sources */,
				418172042581107C00317ED8 /* TemporaryFile.swift in Sources */,
				418172482581107C00317ED8 /* ViewModelFetchedResults.swift in Sources */,
				418172AA25811A3A00317ED8 /* BMTextField.swift in Sources */,
				418172052581107C00317ED8 /* Note+CoreDataProperties.swift in Sources */,
				4181720D2581107C00317ED8 /* BID.swift in Sources */,
				418172152581107C00317ED8 /* NSContainerView.swift in Sources */,
				521EEDF12593819000BA2485 /* Document+ResultsController.swift in Sources */,
				418172002581107C00317ED8 /* NotificationName+Beam.swift in Sources */,
				418172112581107C00317ED8 /* Readability.swift in Sources */,
				4181727D258110D100317ED8 /* AppDelegate+Account.swift in Sources */,
				418171F12581107C00317ED8 /* UserSessionRequest.swift in Sources */,
				418172242581107C00317ED8 /* String+URL.swift in Sources */,
				418172192581107C00317ED8 /* Persistence.swift in Sources */,
				418172282581107C00317ED8 /* ClosedRange+Beam.swift in Sources */,
				96E4CF30258DFB0800D6DE22 /* BeamText+NSAttributedString.swift in Sources */,
				418172232581107C00317ED8 /* String+Ranges.swift in Sources */,
				521EEDE525937F7F00BA2485 /* DocumentsList.swift in Sources */,
				418172CF25811AF800317ED8 /* Animation.swift in Sources */,
				418171F32581107C00317ED8 /* AuthenticationHandler.swift in Sources */,
				418171EC2581107C00317ED8 /* Me.swift in Sources */,
				418171FB2581107C00317ED8 /* BeamElement.swift in Sources */,
				4181724E2581107C00317ED8 /* TabStats.swift in Sources */,
				4181724F2581107C00317ED8 /* WebView.swift in Sources */,
				96C9AA5725901AA9007D3D98 /* LinksSection.swift in Sources */,
				418171F02581107C00317ED8 /* APIResponse.swift in Sources */,
				418172262581107C00317ED8 /* NSRange+Beam.swift in Sources */,
				418172222581107C00317ED8 /* NSView+Beam.swift in Sources */,
				4181744325812C5F00317ED8 /* NSColor+Beam.swift in Sources */,
				4181723B2581107C00317ED8 /* AttributedStringVisitor.swift in Sources */,
				4181721E2581107C00317ED8 /* OSLog+Beam.swift in Sources */,
				418171F72581107C00317ED8 /* BeamData.swift in Sources */,
				418172442581107C00317ED8 /* ScrollableTextView.swift in Sources */,
				418171EB2581107C00317ED8 /* AutoComplete.swift in Sources */,
				418172212581107C00317ED8 /* String+LoremIpsum.swift in Sources */,
				418172082581107C00317ED8 /* NSManagedObject+initExtension.swift in Sources */,
				418172032581107C00317ED8 /* Bullet.swift in Sources */,
				418173C32581276F00317ED8 /* String+NSMutableAttributedString.swift in Sources */,
				418172402581107C00317ED8 /* TextRoot.swift in Sources */,
				4181723D2581107C00317ED8 /* TextEdit.swift in Sources */,
				4181720F2581107C00317ED8 /* PageRank.swift in Sources */,
				418172AB25811A3A00317ED8 /* BMTextFieldView.swift in Sources */,
				965A78292514F147009980D4 /* AppDelegate.swift in Sources */,
				418171F82581107C00317ED8 /* Score.swift in Sources */,
				418172022581107C00317ED8 /* Bullet+CoreDataProperties.swift in Sources */,
				418172092581107C00317ED8 /* CoreDataManager+backupExtension.swift in Sources */,
				4181721B2581107C00317ED8 /* Maths.swift in Sources */,
				4181725D2581107C00317ED8 /* AuthenticationManager.swift in Sources */,
				4181721F2581107C00317ED8 /* JSSourceLoader.swift in Sources */,
				96E4CF76258EC88300D6DE22 /* BeamTextTools.swift in Sources */,
				4181723E2581107C00317ED8 /* TextEditCommands.swift in Sources */,
<<<<<<< HEAD
				96F936632590FA59006D8E53 /* BTextEdit.swift in Sources */,
=======
				521EEDED2593803F00BA2485 /* DocumentDetail.swift in Sources */,
>>>>>>> 58ed6891
				418171ED2581107C00317ED8 /* Session.swift in Sources */,
				4181713325810CDC00317ED8 /* Constants.swift in Sources */,
				4181722D2581107C00317ED8 /* AutoCompleteView.swift in Sources */,
				4181725E2581107C00317ED8 /* AccountManager.swift in Sources */,
				418171FF2581107C00317ED8 /* CoreDataManager.swift in Sources */,
				418171F22581107C00317ED8 /* APIRequest.swift in Sources */,
				418172B525811AAA00317ED8 /* Tick.swift in Sources */,
				418173BE2581251600317ED8 /* URL+Beam.swift in Sources */,
				4181713525810CDC00317ED8 /* Beam.xcdatamodeld in Sources */,
				418172102581107C00317ED8 /* TextFormatter.swift in Sources */,
				418172382581107C00317ED8 /* TextNode.swift in Sources */,
				418172502581107C00317ED8 /* NoteView.swift in Sources */,
				4181725F2581107C00317ED8 /* DocumentManager.swift in Sources */,
				96F93618258CFDD2006D8E53 /* BeamText.swift in Sources */,
				418172062581107C00317ED8 /* Note.swift in Sources */,
				418172072581107C00317ED8 /* Document.swift in Sources */,
				418171FC2581107C00317ED8 /* RoamImporter.swift in Sources */,
				41A969FF2581394300E6594B /* Configuration.swift in Sources */,
				4181723C2581107C00317ED8 /* TextEditMovements.swift in Sources */,
				418172202581107C00317ED8 /* Information.swift in Sources */,
				4181727E258110D100317ED8 /* AppDelegate+URL.swift in Sources */,
				4181724D2581107C00317ED8 /* BrowserTabBar.swift in Sources */,
				418172542581107C00317ED8 /* OmniBar.swift in Sources */,
				418172422581107C00317ED8 /* NotesContentView.swift in Sources */,
				418172582581107C00317ED8 /* AccountDetail.swift in Sources */,
				4181721D2581107C00317ED8 /* NSImage+Beam.swift in Sources */,
				418172432581107C00317ED8 /* NotesWindow.swift in Sources */,
				418172452581107C00317ED8 /* SearchBar.swift in Sources */,
				418171FA2581107C00317ED8 /* SearchKit.swift in Sources */,
				418172182581107C00317ED8 /* PerformanceDebug.swift in Sources */,
				4181722F2581107C00317ED8 /* BeamWindow.swift in Sources */,
				418172602581107C00317ED8 /* LibrairiesManager.swift in Sources */,
				4181733225811F4800317ED8 /* KeyCode.swift in Sources */,
				4181724C2581107C00317ED8 /* BrowserTabView.swift in Sources */,
				521EEDE125937F5B00BA2485 /* DocumentsContentView.swift in Sources */,
				418172512581107C00317ED8 /* JournalView.swift in Sources */,
				418172462581107C00317ED8 /* NoteList.swift in Sources */,
				418171FD2581107C00317ED8 /* NavigationContext.swift in Sources */,
				418172372581107C00317ED8 /* TextEditOperations.swift in Sources */,
				521EEDE925937FAD00BA2485 /* DocumentRow.swift in Sources */,
				418172472581107C00317ED8 /* NoteDetail.swift in Sources */,
				4181720C2581107C00317ED8 /* BeamNote.swift in Sources */,
			);
			runOnlyForDeploymentPostprocessing = 0;
		};
		965A78392514F149009980D4 /* Sources */ = {
			isa = PBXSourcesBuildPhase;
			buildActionMask = 2147483647;
			files = (
				965A78422514F149009980D4 /* BeamTests.swift in Sources */,
				52E04FED252C814D00AD9F56 /* RoamImporterTests.swift in Sources */,
				52B5EF78252F520100914D52 /* CoreDataTests.swift in Sources */,
				52DEF1CA252B259700561493 /* CoreDataManagerTests.swift in Sources */,
				967B2685255465C5003F40E3 /* Html2MdTests.swift in Sources */,
				527DF48725710ECB00A0A56D /* DocumentManagerTests.swift in Sources */,
				96E1356F2546F03900133A24 /* TextNodeTests.swift in Sources */,
				969084CC25365AAE009D3C96 /* ParserTests.swift in Sources */,
				521812CF2524C597007E4B47 /* NoteTests.swift in Sources */,
				96C9CC3E2535CE2C00D70AA6 /* LexerTests.swift in Sources */,
				96E4CEF9258D7E8200D6DE22 /* BeamTextTests.swift in Sources */,
			);
			runOnlyForDeploymentPostprocessing = 0;
		};
		965A78442514F149009980D4 /* Sources */ = {
			isa = PBXSourcesBuildPhase;
			buildActionMask = 2147483647;
			files = (
				965A784D2514F149009980D4 /* BeamUITests.swift in Sources */,
			);
			runOnlyForDeploymentPostprocessing = 0;
		};
/* End PBXSourcesBuildPhase section */

/* Begin PBXTargetDependency section */
		52DD2450258B685E00651C84 /* PBXTargetDependency */ = {
			isa = PBXTargetDependency;
			name = SparkleInstallerConnection;
			targetProxy = 52DD244F258B685E00651C84 /* PBXContainerItemProxy */;
		};
		52DD2452258B685E00651C84 /* PBXTargetDependency */ = {
			isa = PBXTargetDependency;
			name = SparkleInstallerLauncher;
			targetProxy = 52DD2451258B685E00651C84 /* PBXContainerItemProxy */;
		};
		52DD2454258B685E00651C84 /* PBXTargetDependency */ = {
			isa = PBXTargetDependency;
			name = SparkleInstallerStatus;
			targetProxy = 52DD2453258B685E00651C84 /* PBXContainerItemProxy */;
		};
		965A783F2514F149009980D4 /* PBXTargetDependency */ = {
			isa = PBXTargetDependency;
			target = 965A78242514F147009980D4 /* Beam */;
			targetProxy = 965A783E2514F149009980D4 /* PBXContainerItemProxy */;
		};
		965A784A2514F149009980D4 /* PBXTargetDependency */ = {
			isa = PBXTargetDependency;
			target = 965A78242514F147009980D4 /* Beam */;
			targetProxy = 965A78492514F149009980D4 /* PBXContainerItemProxy */;
		};
/* End PBXTargetDependency section */

/* Begin PBXVariantGroup section */
		965A78342514F148009980D4 /* Main.storyboard */ = {
			isa = PBXVariantGroup;
			children = (
				965A78352514F148009980D4 /* Base */,
			);
			name = Main.storyboard;
			sourceTree = "<group>";
		};
/* End PBXVariantGroup section */

/* Begin XCBuildConfiguration section */
		965A784F2514F149009980D4 /* Debug */ = {
			isa = XCBuildConfiguration;
			baseConfigurationReference = 4181712D25810CDC00317ED8 /* Debug.xcconfig */;
			buildSettings = {
				ALWAYS_SEARCH_USER_PATHS = NO;
				CLANG_ANALYZER_NONNULL = YES;
				CLANG_ANALYZER_NUMBER_OBJECT_CONVERSION = YES_AGGRESSIVE;
				CLANG_CXX_LANGUAGE_STANDARD = "gnu++14";
				CLANG_CXX_LIBRARY = "libc++";
				CLANG_ENABLE_MODULES = YES;
				CLANG_ENABLE_OBJC_ARC = YES;
				CLANG_ENABLE_OBJC_WEAK = YES;
				CLANG_WARN_BLOCK_CAPTURE_AUTORELEASING = YES;
				CLANG_WARN_BOOL_CONVERSION = YES;
				CLANG_WARN_COMMA = YES;
				CLANG_WARN_CONSTANT_CONVERSION = YES;
				CLANG_WARN_DEPRECATED_OBJC_IMPLEMENTATIONS = YES;
				CLANG_WARN_DIRECT_OBJC_ISA_USAGE = YES_ERROR;
				CLANG_WARN_DOCUMENTATION_COMMENTS = YES;
				CLANG_WARN_EMPTY_BODY = YES;
				CLANG_WARN_ENUM_CONVERSION = YES;
				CLANG_WARN_INFINITE_RECURSION = YES;
				CLANG_WARN_INT_CONVERSION = YES;
				CLANG_WARN_NON_LITERAL_NULL_CONVERSION = YES;
				CLANG_WARN_OBJC_IMPLICIT_RETAIN_SELF = YES;
				CLANG_WARN_OBJC_LITERAL_CONVERSION = YES;
				CLANG_WARN_OBJC_ROOT_CLASS = YES_ERROR;
				CLANG_WARN_QUOTED_INCLUDE_IN_FRAMEWORK_HEADER = YES;
				CLANG_WARN_RANGE_LOOP_ANALYSIS = YES;
				CLANG_WARN_STRICT_PROTOTYPES = YES;
				CLANG_WARN_SUSPICIOUS_MOVE = YES;
				CLANG_WARN_UNGUARDED_AVAILABILITY = YES_AGGRESSIVE;
				CLANG_WARN_UNREACHABLE_CODE = YES;
				CLANG_WARN__DUPLICATE_METHOD_MATCH = YES;
				COPY_PHASE_STRIP = NO;
				DEBUG_INFORMATION_FORMAT = dwarf;
				ENABLE_STRICT_OBJC_MSGSEND = YES;
				ENABLE_TESTABILITY = YES;
				GCC_C_LANGUAGE_STANDARD = gnu11;
				GCC_DYNAMIC_NO_PIC = NO;
				GCC_NO_COMMON_BLOCKS = YES;
				GCC_OPTIMIZATION_LEVEL = 0;
				GCC_PREPROCESSOR_DEFINITIONS = (
					"DEBUG=1",
					"$(inherited)",
				);
				GCC_WARN_64_TO_32_BIT_CONVERSION = YES;
				GCC_WARN_ABOUT_RETURN_TYPE = YES_ERROR;
				GCC_WARN_UNDECLARED_SELECTOR = YES;
				GCC_WARN_UNINITIALIZED_AUTOS = YES_AGGRESSIVE;
				GCC_WARN_UNUSED_FUNCTION = YES;
				GCC_WARN_UNUSED_VARIABLE = YES;
				MACOSX_DEPLOYMENT_TARGET = 10.15;
				MTL_ENABLE_DEBUG_INFO = INCLUDE_SOURCE;
				MTL_FAST_MATH = YES;
				ONLY_ACTIVE_ARCH = YES;
				OTHER_CODE_SIGN_FLAGS = "--timestamp";
				OTHER_SWIFT_FLAGS = "$(CUSTOM_OTHER_SWIFT_FLAGS)";
				SDKROOT = macosx;
				SWIFT_ACTIVE_COMPILATION_CONDITIONS = DEBUG;
				SWIFT_OPTIMIZATION_LEVEL = "-Onone";
			};
			name = Debug;
		};
		965A78502514F149009980D4 /* Release */ = {
			isa = XCBuildConfiguration;
			baseConfigurationReference = 4181713025810CDC00317ED8 /* Release.xcconfig */;
			buildSettings = {
				ALWAYS_SEARCH_USER_PATHS = NO;
				CLANG_ANALYZER_NONNULL = YES;
				CLANG_ANALYZER_NUMBER_OBJECT_CONVERSION = YES_AGGRESSIVE;
				CLANG_CXX_LANGUAGE_STANDARD = "gnu++14";
				CLANG_CXX_LIBRARY = "libc++";
				CLANG_ENABLE_MODULES = YES;
				CLANG_ENABLE_OBJC_ARC = YES;
				CLANG_ENABLE_OBJC_WEAK = YES;
				CLANG_WARN_BLOCK_CAPTURE_AUTORELEASING = YES;
				CLANG_WARN_BOOL_CONVERSION = YES;
				CLANG_WARN_COMMA = YES;
				CLANG_WARN_CONSTANT_CONVERSION = YES;
				CLANG_WARN_DEPRECATED_OBJC_IMPLEMENTATIONS = YES;
				CLANG_WARN_DIRECT_OBJC_ISA_USAGE = YES_ERROR;
				CLANG_WARN_DOCUMENTATION_COMMENTS = YES;
				CLANG_WARN_EMPTY_BODY = YES;
				CLANG_WARN_ENUM_CONVERSION = YES;
				CLANG_WARN_INFINITE_RECURSION = YES;
				CLANG_WARN_INT_CONVERSION = YES;
				CLANG_WARN_NON_LITERAL_NULL_CONVERSION = YES;
				CLANG_WARN_OBJC_IMPLICIT_RETAIN_SELF = YES;
				CLANG_WARN_OBJC_LITERAL_CONVERSION = YES;
				CLANG_WARN_OBJC_ROOT_CLASS = YES_ERROR;
				CLANG_WARN_QUOTED_INCLUDE_IN_FRAMEWORK_HEADER = YES;
				CLANG_WARN_RANGE_LOOP_ANALYSIS = YES;
				CLANG_WARN_STRICT_PROTOTYPES = YES;
				CLANG_WARN_SUSPICIOUS_MOVE = YES;
				CLANG_WARN_UNGUARDED_AVAILABILITY = YES_AGGRESSIVE;
				CLANG_WARN_UNREACHABLE_CODE = YES;
				CLANG_WARN__DUPLICATE_METHOD_MATCH = YES;
				COPY_PHASE_STRIP = NO;
				DEBUG_INFORMATION_FORMAT = "dwarf-with-dsym";
				ENABLE_NS_ASSERTIONS = NO;
				ENABLE_STRICT_OBJC_MSGSEND = YES;
				GCC_C_LANGUAGE_STANDARD = gnu11;
				GCC_NO_COMMON_BLOCKS = YES;
				GCC_WARN_64_TO_32_BIT_CONVERSION = YES;
				GCC_WARN_ABOUT_RETURN_TYPE = YES_ERROR;
				GCC_WARN_UNDECLARED_SELECTOR = YES;
				GCC_WARN_UNINITIALIZED_AUTOS = YES_AGGRESSIVE;
				GCC_WARN_UNUSED_FUNCTION = YES;
				GCC_WARN_UNUSED_VARIABLE = YES;
				MACOSX_DEPLOYMENT_TARGET = 10.15;
				MTL_ENABLE_DEBUG_INFO = NO;
				MTL_FAST_MATH = YES;
				OTHER_CODE_SIGN_FLAGS = "--timestamp";
				OTHER_SWIFT_FLAGS = "$(CUSTOM_OTHER_SWIFT_FLAGS)";
				SDKROOT = macosx;
				SWIFT_COMPILATION_MODE = wholemodule;
				SWIFT_OPTIMIZATION_LEVEL = "-O";
			};
			name = Release;
		};
		965A78522514F149009980D4 /* Debug */ = {
			isa = XCBuildConfiguration;
			baseConfigurationReference = A3DE910688789AFBA4487533 /* Pods-Beam.debug.xcconfig */;
			buildSettings = {
				ASSETCATALOG_COMPILER_APPICON_NAME = AppIcon;
				ASSETCATALOG_COMPILER_GLOBAL_ACCENT_COLOR_NAME = AccentColor;
				CODE_SIGN_ENTITLEMENTS = Beam/Configuration/Beam.entitlements;
				CODE_SIGN_IDENTITY = "Apple Development";
				CODE_SIGN_STYLE = Automatic;
				COMBINE_HIDPI_IMAGES = YES;
				CURRENT_PROJECT_VERSION = 1;
				DEVELOPMENT_ASSET_PATHS = "\"Beam/Preview Content\"";
				DEVELOPMENT_TEAM = X87W5M786F;
				ENABLE_HARDENED_RUNTIME = YES;
				ENABLE_PREVIEWS = YES;
				FRAMEWORK_SEARCH_PATHS = (
					"$(inherited)",
					"$(PROJECT_DIR)",
					"$(PROJECT_DIR)/Frameworks",
				);
				INFOPLIST_FILE = Beam/Configuration/Info.plist;
				LD_RUNPATH_SEARCH_PATHS = (
					"$(inherited)",
					"@executable_path//Frameworks",
					"@executable_path/../Frameworks",
				);
				MACOSX_DEPLOYMENT_TARGET = 10.15;
				MARKETING_VERSION = 0.1.0;
				PRODUCT_BUNDLE_IDENTIFIER = co.beamapp.macos;
				PRODUCT_NAME = "$(TARGET_NAME)";
				PROVISIONING_PROFILE_SPECIFIER = "";
				SWIFT_VERSION = 5.0;
				VERSIONING_SYSTEM = "apple-generic";
			};
			name = Debug;
		};
		965A78532514F149009980D4 /* Release */ = {
			isa = XCBuildConfiguration;
			baseConfigurationReference = 23F7A69644D041FDF4D3466B /* Pods-Beam.release.xcconfig */;
			buildSettings = {
				ASSETCATALOG_COMPILER_APPICON_NAME = AppIcon;
				ASSETCATALOG_COMPILER_GLOBAL_ACCENT_COLOR_NAME = AccentColor;
				CODE_SIGN_ENTITLEMENTS = Beam/Configuration/Beam.entitlements;
				CODE_SIGN_IDENTITY = "Apple Development";
				CODE_SIGN_STYLE = Automatic;
				COMBINE_HIDPI_IMAGES = YES;
				CURRENT_PROJECT_VERSION = 1;
				DEVELOPMENT_ASSET_PATHS = "\"Beam/Preview Content\"";
				DEVELOPMENT_TEAM = X87W5M786F;
				ENABLE_HARDENED_RUNTIME = YES;
				ENABLE_PREVIEWS = YES;
				FRAMEWORK_SEARCH_PATHS = (
					"$(inherited)",
					"$(PROJECT_DIR)",
					"$(PROJECT_DIR)/Frameworks",
				);
				INFOPLIST_FILE = Beam/Configuration/Info.plist;
				LD_RUNPATH_SEARCH_PATHS = (
					"$(inherited)",
					"@executable_path//Frameworks",
					"@executable_path/../Frameworks",
				);
				MACOSX_DEPLOYMENT_TARGET = 10.15;
				MARKETING_VERSION = 0.1.0;
				PRODUCT_BUNDLE_IDENTIFIER = co.beamapp.macos;
				PRODUCT_NAME = "$(TARGET_NAME)";
				PROVISIONING_PROFILE_SPECIFIER = "";
				SWIFT_VERSION = 5.0;
				VERSIONING_SYSTEM = "apple-generic";
			};
			name = Release;
		};
		965A78552514F149009980D4 /* Debug */ = {
			isa = XCBuildConfiguration;
			baseConfigurationReference = DA1B14ACD3E14C7CBEB0BA6F /* Pods-BeamTests.debug.xcconfig */;
			buildSettings = {
				ALWAYS_EMBED_SWIFT_STANDARD_LIBRARIES = "$(inherited)";
				BUNDLE_LOADER = "$(TEST_HOST)";
				CODE_SIGN_IDENTITY = "Apple Development";
				CODE_SIGN_STYLE = Manual;
				COMBINE_HIDPI_IMAGES = YES;
				CURRENT_PROJECT_VERSION = 1;
				DEVELOPMENT_TEAM = X87W5M786F;
				INFOPLIST_FILE = BeamTests/Info.plist;
				LD_RUNPATH_SEARCH_PATHS = (
					"$(inherited)",
					"@executable_path//Frameworks",
					"@loader_path//Frameworks",
				);
				MARKETING_VERSION = 0.1.0;
				PRODUCT_BUNDLE_IDENTIFIER = com.beam.BeamTests;
				PRODUCT_NAME = "$(TARGET_NAME)";
				SWIFT_VERSION = 5.0;
				TEST_HOST = "$(BUILT_PRODUCTS_DIR)/Beam.app/Contents/MacOS/Beam";
			};
			name = Debug;
		};
		965A78562514F149009980D4 /* Release */ = {
			isa = XCBuildConfiguration;
			baseConfigurationReference = 9B355D858C3216B61BF461D9 /* Pods-BeamTests.release.xcconfig */;
			buildSettings = {
				ALWAYS_EMBED_SWIFT_STANDARD_LIBRARIES = "$(inherited)";
				BUNDLE_LOADER = "$(TEST_HOST)";
				CODE_SIGN_IDENTITY = "Apple Development";
				CODE_SIGN_STYLE = Manual;
				COMBINE_HIDPI_IMAGES = YES;
				CURRENT_PROJECT_VERSION = 1;
				DEVELOPMENT_TEAM = X87W5M786F;
				INFOPLIST_FILE = BeamTests/Info.plist;
				LD_RUNPATH_SEARCH_PATHS = (
					"$(inherited)",
					"@executable_path//Frameworks",
					"@loader_path//Frameworks",
				);
				MARKETING_VERSION = 0.1.0;
				PRODUCT_BUNDLE_IDENTIFIER = com.beam.BeamTests;
				PRODUCT_NAME = "$(TARGET_NAME)";
				SWIFT_VERSION = 5.0;
				TEST_HOST = "$(BUILT_PRODUCTS_DIR)/Beam.app/Contents/MacOS/Beam";
			};
			name = Release;
		};
		965A78582514F149009980D4 /* Debug */ = {
			isa = XCBuildConfiguration;
			baseConfigurationReference = 3B2FA634DAEED958EF901A42 /* Pods-BeamUITests.debug.xcconfig */;
			buildSettings = {
				ALWAYS_EMBED_SWIFT_STANDARD_LIBRARIES = "$(inherited)";
				CODE_SIGN_STYLE = Manual;
				COMBINE_HIDPI_IMAGES = YES;
				CURRENT_PROJECT_VERSION = 1;
				DEVELOPMENT_TEAM = X87W5M786F;
				INFOPLIST_FILE = BeamUITests/Info.plist;
				LD_RUNPATH_SEARCH_PATHS = (
					"$(inherited)",
					"@executable_path//Frameworks",
					"@loader_path//Frameworks",
				);
				MACOSX_DEPLOYMENT_TARGET = 10.15;
				MARKETING_VERSION = 0.1.0;
				PRODUCT_BUNDLE_IDENTIFIER = com.beam.BeamUITests;
				PRODUCT_NAME = "$(TARGET_NAME)";
				SWIFT_VERSION = 5.0;
				TEST_TARGET_NAME = Beam;
			};
			name = Debug;
		};
		965A78592514F149009980D4 /* Release */ = {
			isa = XCBuildConfiguration;
			baseConfigurationReference = 1B75229D57B9672BF84D8A89 /* Pods-BeamUITests.release.xcconfig */;
			buildSettings = {
				ALWAYS_EMBED_SWIFT_STANDARD_LIBRARIES = "$(inherited)";
				CODE_SIGN_STYLE = Manual;
				COMBINE_HIDPI_IMAGES = YES;
				CURRENT_PROJECT_VERSION = 1;
				DEVELOPMENT_TEAM = X87W5M786F;
				INFOPLIST_FILE = BeamUITests/Info.plist;
				LD_RUNPATH_SEARCH_PATHS = (
					"$(inherited)",
					"@executable_path//Frameworks",
					"@loader_path//Frameworks",
				);
				MACOSX_DEPLOYMENT_TARGET = 10.15;
				MARKETING_VERSION = 0.1.0;
				PRODUCT_BUNDLE_IDENTIFIER = com.beam.BeamUITests;
				PRODUCT_NAME = "$(TARGET_NAME)";
				SWIFT_VERSION = 5.0;
				TEST_TARGET_NAME = Beam;
			};
			name = Release;
		};
/* End XCBuildConfiguration section */

/* Begin XCConfigurationList section */
		965A78202514F147009980D4 /* Build configuration list for PBXProject "Beam" */ = {
			isa = XCConfigurationList;
			buildConfigurations = (
				965A784F2514F149009980D4 /* Debug */,
				965A78502514F149009980D4 /* Release */,
			);
			defaultConfigurationIsVisible = 0;
			defaultConfigurationName = Release;
		};
		965A78512514F149009980D4 /* Build configuration list for PBXNativeTarget "Beam" */ = {
			isa = XCConfigurationList;
			buildConfigurations = (
				965A78522514F149009980D4 /* Debug */,
				965A78532514F149009980D4 /* Release */,
			);
			defaultConfigurationIsVisible = 0;
			defaultConfigurationName = Release;
		};
		965A78542514F149009980D4 /* Build configuration list for PBXNativeTarget "BeamTests" */ = {
			isa = XCConfigurationList;
			buildConfigurations = (
				965A78552514F149009980D4 /* Debug */,
				965A78562514F149009980D4 /* Release */,
			);
			defaultConfigurationIsVisible = 0;
			defaultConfigurationName = Release;
		};
		965A78572514F149009980D4 /* Build configuration list for PBXNativeTarget "BeamUITests" */ = {
			isa = XCConfigurationList;
			buildConfigurations = (
				965A78582514F149009980D4 /* Debug */,
				965A78592514F149009980D4 /* Release */,
			);
			defaultConfigurationIsVisible = 0;
			defaultConfigurationName = Release;
		};
/* End XCConfigurationList section */

/* Begin XCRemoteSwiftPackageReference section */
		9631C745251CE997009B40C4 /* XCRemoteSwiftPackageReference "SwiftSoup" */ = {
			isa = XCRemoteSwiftPackageReference;
			repositoryURL = "https://github.com/scinfu/SwiftSoup.git";
			requirement = {
				kind = upToNextMajorVersion;
				minimumVersion = 2.3.2;
			};
		};
		96474E3D254D9ADB00A920B3 /* XCRemoteSwiftPackageReference "FavIcon" */ = {
			isa = XCRemoteSwiftPackageReference;
			repositoryURL = "https://github.com/leonbreedt/FavIcon.git";
			requirement = {
				kind = upToNextMajorVersion;
				minimumVersion = 3.1.0;
			};
		};
/* End XCRemoteSwiftPackageReference section */

/* Begin XCSwiftPackageProductDependency section */
		9631C746251CE997009B40C4 /* SwiftSoup */ = {
			isa = XCSwiftPackageProductDependency;
			package = 9631C745251CE997009B40C4 /* XCRemoteSwiftPackageReference "SwiftSoup" */;
			productName = SwiftSoup;
		};
		96474E3E254D9ADB00A920B3 /* FavIcon */ = {
			isa = XCSwiftPackageProductDependency;
			package = 96474E3D254D9ADB00A920B3 /* XCRemoteSwiftPackageReference "FavIcon" */;
			productName = FavIcon;
		};
/* End XCSwiftPackageProductDependency section */

/* Begin XCVersionGroup section */
		4181712E25810CDC00317ED8 /* Beam.xcdatamodeld */ = {
			isa = XCVersionGroup;
			children = (
				4181712F25810CDC00317ED8 /* Beam.xcdatamodel */,
			);
			currentVersion = 4181712F25810CDC00317ED8 /* Beam.xcdatamodel */;
			path = Beam.xcdatamodeld;
			sourceTree = "<group>";
			versionGroupType = wrapper.xcdatamodel;
		};
/* End XCVersionGroup section */
	};
	rootObject = 965A781D2514F147009980D4 /* Project object */;
}<|MERGE_RESOLUTION|>--- conflicted
+++ resolved
@@ -1834,11 +1834,8 @@
 				4181721F2581107C00317ED8 /* JSSourceLoader.swift in Sources */,
 				96E4CF76258EC88300D6DE22 /* BeamTextTools.swift in Sources */,
 				4181723E2581107C00317ED8 /* TextEditCommands.swift in Sources */,
-<<<<<<< HEAD
 				96F936632590FA59006D8E53 /* BTextEdit.swift in Sources */,
-=======
 				521EEDED2593803F00BA2485 /* DocumentDetail.swift in Sources */,
->>>>>>> 58ed6891
 				418171ED2581107C00317ED8 /* Session.swift in Sources */,
 				4181713325810CDC00317ED8 /* Constants.swift in Sources */,
 				4181722D2581107C00317ED8 /* AutoCompleteView.swift in Sources */,
