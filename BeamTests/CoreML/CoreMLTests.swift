--- conflicted
+++ resolved
@@ -41,28 +41,17 @@
 //        print("Found language: \(String(describing: tagger.dominantLanguage))")
         XCTAssertEqual(tagger.dominantLanguage, .english)
 
-<<<<<<< HEAD
-        tagger.enumerateTags(in: range, unit: .word, scheme: .lemma, options: options) { _, _ -> Bool in
-            /*if let lemma = tag?.rawValue {
-=======
 //        tagger.enumerateTags(in: range, unit: .word, scheme: .lemma, options: options) { tag, tokenRange -> Bool in
 //            if let lemma = tag?.rawValue {
->>>>>>> c93f6928
                 // Do something with each lemma
 //                let range = text.range(from: tokenRange.lowerBound ..< tokenRange.upperBound)
 //                let range = text[tokenRange]
 //                print("Lema: \(range) -> \(lemma)")
-<<<<<<< HEAD
-            }*/
-
-            return true
-        }
-=======
 //            }
 //
 //            return true
 //        }
->>>>>>> c93f6928
+
     }
 
     func testLematizationFR() {
