--- conflicted
+++ resolved
@@ -143,9 +143,6 @@
     }
 
     func testDelete() throws {
-        let count = Document.countWithPredicate(self.context)
-        XCTAssertEqual(count, 0, "Document DB isn't empty")
-
         let document = DataDocument(bullets: [DataDocument.DataBullet(content: "line 1", updatedAt: Date()),
                                               DataDocument.DataBullet(content: "line 2", updatedAt: Date())])
 
@@ -163,11 +160,7 @@
 
         waitForExpectations(timeout: 2.0) { _ in
             let count = Document.countWithPredicate(self.context, NSPredicate(format: "id = %@", id as CVarArg))
-<<<<<<< HEAD
-            XCTAssertEqual(count, 1, "Returns more than 1 document")
-=======
             XCTAssertEqual(count, 1)
->>>>>>> 13ed9631
         }
 
         let deleteExpectation = expectation(description: "delete completion called")
@@ -177,7 +170,7 @@
 
         waitForExpectations(timeout: 2.0) { _ in
             let count = Document.countWithPredicate(self.context, NSPredicate(format: "id = %@", id as CVarArg))
-            XCTAssertEqual(count, 0, "Returns existing document for id")
+            XCTAssertEqual(count, 0)
         }
     }
 }