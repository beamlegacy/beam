import Foundation
import Quick
import Nimble

@testable import Beam
class CoreDataManagerTests: QuickSpec {
    override func spec() {
        var sut: CoreDataManager!
        var documentManager: DocumentManager!
        var helper: DocumentManagerTestsHelper!

        beforeEach {
            sut = CoreDataManager.shared
            documentManager = DocumentManager()
            helper = DocumentManagerTestsHelper(documentManager: documentManager,
                                                coreDataManager: CoreDataManager.shared)
        }

        it("has SQLite store") {
            expect(sut.persistentContainer.persistentStoreDescriptions.first?.type).to(equal(NSSQLiteStoreType))
        }

        describe("backup") {
            let backupURL = URL(fileURLWithPath: NSTemporaryDirectory()).appendingPathComponent("backup.sqlite")

            var docStruct: DocumentStruct!
            beforeEach {
                try? FileManager().removeItem(at: backupURL)
                docStruct = helper.createDocumentStruct()
                docStruct = helper.saveLocally(docStruct)
            }

            it("imports its own backup") {
                // New note exists
                expect(try! Document.fetchAll(sut.mainContext).map { $0.title }.contains(docStruct.title)) == true

                do {
                    try sut.backup(backupURL)
                } catch {
                    fail("failed creating backup: \(error.localizedDescription)")
                }


                // I use this when I need to copy a new backup and know one of the note's title
//                print(backupURL)
//                print(docStruct.title)

                // New note exists, then is deleted
                expect(try! Document.fetchAll(sut.mainContext).map { $0.title }.contains(docStruct.title)) == true
                helper.deleteAllDocuments()
                expect(try! Document.fetchAll(sut.mainContext).map { $0.title }.contains(docStruct.title)) == false

                do {
                    try sut.importBackup(backupURL)
                } catch {
                    fail("failed importing backup: \(error.localizedDescription)")
                }

                // New note exists
                expect(try! Document.fetchAll(sut.mainContext).map { $0.title }.contains(docStruct.title)) == true
            }
        }

        describe(".importBackup(url)") {
            let url = Bundle(for: type(of: self)).url(forResource: "BeamExport", withExtension: "sqlite")!
<<<<<<< HEAD
            let backupStructTitle = "Intelligent Rubber Table UEycai0djEmn6auAdpPTqdXs6IXsSzApZNvszFa9"
=======
            let backupStructTitle = "Gorgeous Rubber Shoes 2eiHyWghJfBiFGyKNSUX7KIiaJw98lSm3ivCR40q"
>>>>>>> de56a51c
            var docStruct: DocumentStruct!
            beforeEach {
                helper.deleteAllDocuments()
                docStruct = helper.createDocumentStruct()
                docStruct = helper.saveLocally(docStruct)
            }

            it("replaces database with existing backup") {
                // New created note exists
                expect(try! Document.fetchAll(sut.mainContext).map { $0.title }.contains(docStruct.title)) == true
                expect(try! Document.fetchAll(sut.mainContext).map { $0.title }.contains(backupStructTitle)) == false

                do {
                    try sut.importBackup(url)
                } catch {
                    fail("failed importing backup")
                }

                // New created note disappeared with backup replacement
                expect(try! Document.fetchAll(sut.mainContext).map { $0.title }.contains(docStruct.title)) == false
                expect(try! Document.fetchAll(sut.mainContext).map { $0.title }.contains(backupStructTitle)) == true

                // New note are created, backup note still exists
                docStruct = helper.createDocumentStruct()
                docStruct = helper.saveLocally(docStruct)
                expect(try! Document.fetchAll(sut.mainContext).map { $0.title }.contains(docStruct.title)) == true
                expect(try! Document.fetchAll(sut.mainContext).map { $0.title }.contains(backupStructTitle)) == true
            }
        }
    }
}<|MERGE_RESOLUTION|>--- conflicted
+++ resolved
@@ -63,11 +63,7 @@
 
         describe(".importBackup(url)") {
             let url = Bundle(for: type(of: self)).url(forResource: "BeamExport", withExtension: "sqlite")!
-<<<<<<< HEAD
-            let backupStructTitle = "Intelligent Rubber Table UEycai0djEmn6auAdpPTqdXs6IXsSzApZNvszFa9"
-=======
             let backupStructTitle = "Gorgeous Rubber Shoes 2eiHyWghJfBiFGyKNSUX7KIiaJw98lSm3ivCR40q"
->>>>>>> de56a51c
             var docStruct: DocumentStruct!
             beforeEach {
                 helper.deleteAllDocuments()
