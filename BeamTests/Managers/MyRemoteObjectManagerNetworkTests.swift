import Foundation
import XCTest
import Fakery
import Quick
import Nimble
import Combine
import PromiseKit
import Promises

@testable import Beam
@testable import BeamCore

class MyRemoteObjectManagerNetworkTests: QuickSpec {
    override func spec() {
        var sut: MyRemoteObjectManager!
        let beamObjectHelper = BeamObjectTestsHelper()
        let fixedDate = "2021-03-19T12:21:03Z"
        let beamHelper = BeamTestsHelper()

        beforeEach {
            BeamDate.freeze(fixedDate)

            sut = MyRemoteObjectManager()
            BeamTestsHelper.logout()

            APIRequest.networkCallFiles = []
            beamHelper.beginNetworkRecording()

            BeamTestsHelper.login()

            BeamObjectManager.unregisterAll()
            sut.registerOnBeamObjectManager()

            try? MyRemoteObjectManager.deleteAll()

            try? EncryptionManager.shared.replacePrivateKey(Configuration.testPrivateKey)
        }

        afterEach {
            BeamObjectManager.clearNetworkCalls()
            beamHelper.endNetworkRecording()

            BeamDate.reset()
        }

        describe("refreshFromBeamObjectAPI()") {
            var object1: MyRemoteObject!

            beforeEach {
                self.createObjects()
                object1 = self.objectForUUID("195d94e1-e0df-4eca-93e6-8778984bcd58")
            }

            afterEach {
                beamObjectHelper.deleteAll()
                MyRemoteObjectManager.store.removeAll()
            }

            context("when objects exist on the API side") {
                beforeEach {
                    self.saveAllObjectsAndSaveChecksum()
                }

                context("when remote updatedAt is more recent") {
                    beforeEach {
                        // to fetch previousChecksum
                        object1 = self.objectForUUID("195d94e1-e0df-4eca-93e6-8778984bcd58")

                        var object = object1.copy()
                        BeamDate.travel(10)
                        object.updatedAt = BeamDate.now
                        _ = BeamObjectTestsHelper().saveOnAPI(object)
                    }

                    context("Foundation") {
                        it("fetches object") {
                            let networkCalls = APIRequest.callsCount

                            waitUntil(timeout: .seconds(10)) { done in
                                _ = try? sut.refreshFromBeamObjectAPI(object1) { result in
                                    expect { try result.get() }.toNot(throwError())

                                    let remoteObject = try? result.get()

                                    let dateFormatter = ISO8601DateFormatter()
                                    let date = dateFormatter.date(from: "2021-03-19T12:21:13Z")

                                    expect(remoteObject?.updatedAt) == date
                                    expect(object1.updatedAt) == dateFormatter.date(from: fixedDate)
                                    expect(remoteObject?.title) == object1.title

                                    done()
                                }
                            }

                            expect(APIRequest.callsCount - networkCalls) == 2

                            let expectedNetworkCalls = ["beam_object_updated_at",
                                                        Beam.Configuration.beamObjectDataOnSeparateCall ? "beam_object_data_url" : "beam_object"]

                            expect(APIRequest.networkCallFiles.suffix(expectedNetworkCalls.count)) == expectedNetworkCalls
                        }
                    }

                    context("with PromiseKit") {
                        it("fetches object") {
                            let networkCalls = APIRequest.callsCount
                            let promise: PromiseKit.Promise<MyRemoteObject?> = sut.refreshFromBeamObjectAPI(object: object1)

                            waitUntil(timeout: .seconds(10)) { done in
                                promise.done { remoteObject in
                                    let dateFormatter = ISO8601DateFormatter()
                                    let date = dateFormatter.date(from: "2021-03-19T12:21:13Z")

                                    expect(remoteObject?.updatedAt) == date
                                    expect(object1.updatedAt) == dateFormatter.date(from: fixedDate)
                                    done()
                                }.catch { error in
                                    fail("Should not happen: \(error)")
                                    done()
                                }
                            }

                            expect(APIRequest.callsCount - networkCalls) == 2

                            let expectedNetworkCalls = ["beam_object_updated_at",
                                                        "beam_object"]

                            expect(APIRequest.networkCallFiles.suffix(expectedNetworkCalls.count)) == expectedNetworkCalls
                        }
                    }

                    context("with Promises") {
                        it("fetches object") {
                            let networkCalls = APIRequest.callsCount
                            let promise: Promises.Promise<MyRemoteObject?> = sut.refreshFromBeamObjectAPI(object: object1)

                            waitUntil(timeout: .seconds(10)) { done in
                                promise.then { remoteObject in
                                    let dateFormatter = ISO8601DateFormatter()
                                    let date = dateFormatter.date(from: "2021-03-19T12:21:13Z")

                                    expect(remoteObject?.updatedAt) == date
                                    expect(object1.updatedAt) == dateFormatter.date(from: fixedDate)
                                    done()
                                }.catch { error in
                                    fail("Should not happen: \(error)")
                                    done()
                                }
                            }

                            expect(APIRequest.callsCount - networkCalls) == 2

                            let expectedNetworkCalls = ["beam_object_updated_at",
                                                        "beam_object"]

                            expect(APIRequest.networkCallFiles.suffix(expectedNetworkCalls.count)) == expectedNetworkCalls
                        }
                    }
                }

                context("when remote updatedAt is older") {
                    context("when forcing update") {
                        context("Foundation") {
                            it("fetches object") {
                                let networkCalls = APIRequest.callsCount

                                waitUntil(timeout: .seconds(10)) { done in
                                    _ = try? sut.refreshFromBeamObjectAPI(object1, true) { result in
                                        expect { try result.get() }.toNot(throwError())

                                        let remoteObject = try? result.get()

                                        let dateFormatter = ISO8601DateFormatter()

                                        expect(remoteObject?.updatedAt) == dateFormatter.date(from: fixedDate)
                                        expect(object1.updatedAt) == dateFormatter.date(from: fixedDate)

                                        done()
                                    }
                                }

                                expect(APIRequest.callsCount - networkCalls) == 1

                                let expectedNetworkCalls = [Beam.Configuration.beamObjectDataOnSeparateCall ? "beam_object_data_url" : "beam_object"]

                                expect(APIRequest.networkCallFiles.suffix(expectedNetworkCalls.count)) == expectedNetworkCalls
                            }
                        }
                        context("with PromiseKit") {
                            it("fetches object") {
                                let networkCalls = APIRequest.callsCount
                                let promise: PromiseKit.Promise<MyRemoteObject?> = sut.refreshFromBeamObjectAPI(object: object1, forced: true)

                                waitUntil(timeout: .seconds(10)) { done in
                                    promise.done { remoteObject in
                                        let dateFormatter = ISO8601DateFormatter()
                                        expect(remoteObject?.updatedAt) == dateFormatter.date(from: fixedDate)
                                        expect(object1.updatedAt) == dateFormatter.date(from: fixedDate)
                                        done()
                                    }.catch { error in
                                        fail("Should not happen: \(error)")
                                        done()
                                    }
                                }

                                expect(APIRequest.callsCount - networkCalls) == 1

                                let expectedNetworkCalls = ["beam_object"]

                                expect(APIRequest.networkCallFiles.suffix(expectedNetworkCalls.count)) == expectedNetworkCalls
                            }
                        }
                        context("with Promises") {
                            it("fetches object") {
                                let networkCalls = APIRequest.callsCount
                                let promise: Promises.Promise<MyRemoteObject?> = sut.refreshFromBeamObjectAPI(object: object1, forced: true)

                                waitUntil(timeout: .seconds(10)) { done in
                                    promise.then { remoteObject in
                                        let dateFormatter = ISO8601DateFormatter()
                                        expect(remoteObject?.updatedAt) == dateFormatter.date(from: fixedDate)
                                        expect(object1.updatedAt) == dateFormatter.date(from: fixedDate)
                                        done()
                                    }.catch { error in
                                        fail("Should not happen: \(error)")
                                        done()
                                    }
                                }

                                expect(APIRequest.callsCount - networkCalls) == 1

                                let expectedNetworkCalls = ["beam_object"]

                                expect(APIRequest.networkCallFiles.suffix(expectedNetworkCalls.count)) == expectedNetworkCalls
                            }
                        }
                    }

                    context("when not forcing update") {
                        context("Foundation") {
                            it("doesnt't fetch object") {
                                let networkCalls = APIRequest.callsCount

                                waitUntil(timeout: .seconds(10)) { done in
                                    _ = try? sut.refreshFromBeamObjectAPI(object1) { result in
                                        expect {
                                            let remoteObject = try result.get()
                                            expect(remoteObject).to(beNil())
                                        }.toNot(throwError())

                                        done()
                                    }
                                }

                                expect(APIRequest.callsCount - networkCalls) == 1

                                let expectedNetworkCalls = ["beam_object_updated_at"]

                                expect(APIRequest.networkCallFiles.suffix(expectedNetworkCalls.count)) == expectedNetworkCalls
                            }
                        }
                        context("with PromiseKit") {
                            it("doesnt't fetch object") {
                                let networkCalls = APIRequest.callsCount
                                let promise: PromiseKit.Promise<MyRemoteObject?> = sut.refreshFromBeamObjectAPI(object: object1)

                                waitUntil(timeout: .seconds(10)) { done in
                                    promise.done { remoteObject in
                                        expect(remoteObject).to(beNil())
                                        done()
                                    }.catch { error in
                                        fail("Should not happen: \(error)")
                                        done()
                                    }
                                }

                                expect(APIRequest.callsCount - networkCalls) == 1

                                let expectedNetworkCalls = ["beam_object_updated_at"]

                                expect(APIRequest.networkCallFiles.suffix(expectedNetworkCalls.count)) == expectedNetworkCalls
                            }
                        }
                        context("with Promises") {
                            it("doesnt't fetch object") {
                                let networkCalls = APIRequest.callsCount
                                let promise: Promises.Promise<MyRemoteObject?> = sut.refreshFromBeamObjectAPI(object: object1)

                                waitUntil(timeout: .seconds(10)) { done in
                                    promise.then { remoteObject in
                                        expect(remoteObject).to(beNil())
                                        done()
                                    }.catch { error in
                                        fail("Should not happen: \(error)")
                                        done()
                                    }
                                }
                                expect(APIRequest.callsCount - networkCalls) == 1

                                let expectedNetworkCalls = ["beam_object_updated_at"]

                                expect(APIRequest.networkCallFiles.suffix(expectedNetworkCalls.count)) == expectedNetworkCalls
                            }
                        }
                    }
                }
            }

            context("when objects don't exist on the API side") {
                context("Foundation") {
                    it("doesn't return error") {
                        let networkCalls = APIRequest.callsCount

                        waitUntil(timeout: .seconds(10)) { done in
                            _ = try? sut.refreshFromBeamObjectAPI(object1) { result in
                                expect {
                                    let remoteObject = try result.get()
                                    expect(remoteObject).to(beNil())
                                }.toNot(throwError())

                                done()
                            }
                        }

                        expect(APIRequest.callsCount - networkCalls) == 1

                        let expectedNetworkCalls = ["beam_object_updated_at"]

                        expect(APIRequest.networkCallFiles.suffix(expectedNetworkCalls.count)) == expectedNetworkCalls
                    }
                }
                context("PromiseKit") {
                    it("doesn't return error") {
                        let networkCalls = APIRequest.callsCount
                        let promise: PromiseKit.Promise<MyRemoteObject?> = sut.refreshFromBeamObjectAPI(object: object1)

                        waitUntil(timeout: .seconds(10)) { done in
                            promise.done { remoteObject in
                                expect(remoteObject).to(beNil())
                                done()
                            }.catch { error in
                                fail("Should not happen: \(error)")
                                done()
                            }
                        }

                        expect(APIRequest.callsCount - networkCalls) == 1

                        let expectedNetworkCalls = ["beam_object_updated_at"]

                        expect(APIRequest.networkCallFiles.suffix(expectedNetworkCalls.count)) == expectedNetworkCalls
                    }
                }
                context("Promises") {
                    it("doesn't return error") {
                        let networkCalls = APIRequest.callsCount
                        let promise: Promises.Promise<MyRemoteObject?> = sut.refreshFromBeamObjectAPI(object: object1)

                        waitUntil(timeout: .seconds(10)) { done in
                            promise.then { remoteObject in
                                expect(remoteObject).to(beNil())
                                done()
                            }.catch { error in
                                fail("Should not happen: \(error)")
                                done()
                            }
                        }

                        expect(APIRequest.callsCount - networkCalls) == 1

                        let expectedNetworkCalls = ["beam_object_updated_at"]

                        expect(APIRequest.networkCallFiles.suffix(expectedNetworkCalls.count)) == expectedNetworkCalls
                    }
                }
            }
        }

        describe("saveAllOnBeamObjectApi()") {
            var object1: MyRemoteObject!
            var object2: MyRemoteObject!
            var object3: MyRemoteObject!

            var title1: String!
            var title2: String!
            var title3: String!

            beforeEach {
                self.createObjects()
            }

            afterEach {
                beamObjectHelper.deleteAll()
                MyRemoteObjectManager.store.removeAll()
            }

            context("when objects don't exist on the API") {
                context("when we don't send previousChecksum") {
                    context("Foundation") {
                        it("saves all objects") {
                            let networkCalls = APIRequest.callsCount

                            waitUntil(timeout: .seconds(10)) { done in
                                do {
                                    _ = try sut.saveAllOnBeamObjectApi { result in
                                        expect { try result.get() }.toNot(throwError())

                                        done()
                                    }
                                } catch {
                                    fail(error.localizedDescription)
                                }
                            }

                            expect(APIRequest.callsCount - networkCalls) == 1
                            expect(APIRequest.networkCallFiles) == ["sign_in", "update_beam_objects"]

                            for key in [UUID(uuidString: "195d94e1-e0df-4eca-93e6-8778984bcd58")!,
                                        UUID(uuidString: "295d94e1-e0df-4eca-93e6-8778984bcd58")!,
                                        UUID(uuidString: "395d94e1-e0df-4eca-93e6-8778984bcd58")!] {
                                let object = MyRemoteObjectManager.store[key]
                                expect(object) == (try beamObjectHelper.fetchOnAPI(object))
                            }
                        }
                    }
                    context("with PromiseKit") {
                        it("saves all objects") {
                            let networkCalls = APIRequest.callsCount
                            let promise: PromiseKit.Promise<[MyRemoteObject]> = sut.saveAllOnBeamObjectApi()

                            waitUntil(timeout: .seconds(10)) { done in
                                promise.done { success in
                                    done()
                                }.catch { error in
                                    fail("Should not happen: \(error)")
                                    done()
                                }
                            }

                            expect(APIRequest.callsCount - networkCalls) == 1
                            expect(APIRequest.networkCallFiles) == ["sign_in", "update_beam_objects"]

                            for key in [UUID(uuidString: "195d94e1-e0df-4eca-93e6-8778984bcd58")!,
                                        UUID(uuidString: "295d94e1-e0df-4eca-93e6-8778984bcd58")!,
                                        UUID(uuidString: "395d94e1-e0df-4eca-93e6-8778984bcd58")!] {
                                let object = MyRemoteObjectManager.store[key]
                                expect(object) == (try beamObjectHelper.fetchOnAPI(object))
                            }
                        }
                    }
                    context("with Promises") {
                        it("saves all objects") {
                            let networkCalls = APIRequest.callsCount
                            let promise: Promises.Promise<[MyRemoteObject]> = sut.saveAllOnBeamObjectApi()

                            waitUntil(timeout: .seconds(10)) { done in
                                promise.then { success in
                                    done()
                                }.catch { error in
                                    fail("Should not happen: \(error)")
                                    done()
                                }
                            }

                            expect(APIRequest.callsCount - networkCalls) == 1
                            expect(APIRequest.networkCallFiles) == ["sign_in", "update_beam_objects"]

                            for key in [UUID(uuidString: "195d94e1-e0df-4eca-93e6-8778984bcd58")!,
                                        UUID(uuidString: "295d94e1-e0df-4eca-93e6-8778984bcd58")!,
                                        UUID(uuidString: "395d94e1-e0df-4eca-93e6-8778984bcd58")!] {
                                let object = MyRemoteObjectManager.store[key]
                                expect(object) == (try beamObjectHelper.fetchOnAPI(object))
                            }
                        }
                    }

                    context("Foundation") {
                        it("stores previousChecksum") {
                            for (_, object) in MyRemoteObjectManager.store {
                                expect(object.previousChecksum).to(beNil())
                            }

                            waitUntil(timeout: .seconds(10)) { done in
                                do {
                                    _ = try sut.saveAllOnBeamObjectApi { result in
                                        expect { try result.get() }.toNot(throwError())

                                        done()
                                    }
                                } catch {
                                    fail(error.localizedDescription)
                                }
                            }

                            for (_, object) in MyRemoteObjectManager.store {
                                expect(object.previousChecksum).toNot(beNil())
                            }
                        }
                    }
                    context("PromiseKit") {
                        it("stores previousChecksum") {
                            for (_, object) in MyRemoteObjectManager.store {
                                expect(object.previousChecksum).to(beNil())
                            }

                            let promise: PromiseKit.Promise<[MyRemoteObject]> = sut.saveAllOnBeamObjectApi()

                            waitUntil(timeout: .seconds(10)) { done in
                                promise.done { remoteObject in
                                    done()
                                }.catch { error in
                                    fail("Should not happen: \(error)")
                                    done()
                                }
                            }

                            for (_, object) in MyRemoteObjectManager.store {
                                expect(object.previousChecksum).toNot(beNil())
                            }
                        }
                    }
                    context("Promises") {
                        it("stores previousChecksum") {
                            for (_, object) in MyRemoteObjectManager.store {
                                expect(object.previousChecksum).to(beNil())
                            }

                            let promise: Promises.Promise<[MyRemoteObject]> = sut.saveAllOnBeamObjectApi()

                            waitUntil(timeout: .seconds(10)) { done in
                                promise.then { remoteObject in
                                    done()
                                }.catch { error in
                                    fail("Should not happen: \(error)")
                                    done()
                                }
                            }

                            for (_, object) in MyRemoteObjectManager.store {
                                expect(object.previousChecksum).toNot(beNil())
                            }
                        }
                    }
                }

                context("when we send a previousChecksum") {
                    beforeEach {
                        for (key, object) in MyRemoteObjectManager.store {
                            try? BeamObjectChecksum.savePreviousChecksum(object: object,
                                                                         previousChecksum: "foobar".SHA256())
                            MyRemoteObjectManager.store[key] = object
                        }
                    }

                    context("Foundation") {
                        it("saves all objects") {
                            let networkCalls = APIRequest.callsCount

                            waitUntil(timeout: .seconds(10)) { done in
                                do {
                                    _ = try sut.saveAllOnBeamObjectApi { result in
                                        expect { try result.get() }.toNot(throwError())

                                        done()
                                    }
                                } catch {
                                    fail(error.localizedDescription)
                                }
                            }

                            let expectedNetworkCalls = ["update_beam_objects"]

                            expect(APIRequest.callsCount - networkCalls) == expectedNetworkCalls.count

                            expect(APIRequest.networkCallFiles.suffix(expectedNetworkCalls.count)) == expectedNetworkCalls

                            for key in [UUID(uuidString: "195d94e1-e0df-4eca-93e6-8778984bcd58")!,
                                        UUID(uuidString: "295d94e1-e0df-4eca-93e6-8778984bcd58")!,
                                        UUID(uuidString: "395d94e1-e0df-4eca-93e6-8778984bcd58")!] {
                                let object = MyRemoteObjectManager.store[key]
                                expect(object) == (try beamObjectHelper.fetchOnAPI(object))
                            }
                        }
                    }
                    context("PromiseKit") {
                        it("saves all objects") {
                            let networkCalls = APIRequest.callsCount

                            let promise: PromiseKit.Promise<[MyRemoteObject]> = sut.saveAllOnBeamObjectApi()

                            waitUntil(timeout: .seconds(10)) { done in
                                promise.done { success in
                                    done()
                                }.catch { error in
                                    fail("Should not happen: \(error)")
                                    done()
                                }
                            }

                            let expectedNetworkCalls = ["update_beam_objects"]

                            expect(APIRequest.callsCount - networkCalls) == expectedNetworkCalls.count

                            expect(APIRequest.networkCallFiles.suffix(expectedNetworkCalls.count)) == expectedNetworkCalls

                            for key in [UUID(uuidString: "195d94e1-e0df-4eca-93e6-8778984bcd58")!,
                                        UUID(uuidString: "295d94e1-e0df-4eca-93e6-8778984bcd58")!,
                                        UUID(uuidString: "395d94e1-e0df-4eca-93e6-8778984bcd58")!] {
                                let object = MyRemoteObjectManager.store[key]
                                expect(object) == (try beamObjectHelper.fetchOnAPI(object))
                            }
                        }
                    }
                    context("Promises") {
                        it("saves all objects") {
                            let networkCalls = APIRequest.callsCount

                            let promise: Promises.Promise<[MyRemoteObject]> = sut.saveAllOnBeamObjectApi()

                            waitUntil(timeout: .seconds(10)) { done in
                                promise.then { success in
                                    done()
                                }.catch { error in
                                    fail("Should not happen: \(error)")
                                    done()
                                }
                            }

                            let expectedNetworkCalls = ["update_beam_objects"]

                            expect(APIRequest.callsCount - networkCalls) == expectedNetworkCalls.count

                            expect(APIRequest.networkCallFiles.suffix(expectedNetworkCalls.count)) == expectedNetworkCalls

                            for key in [UUID(uuidString: "195d94e1-e0df-4eca-93e6-8778984bcd58")!,
                                        UUID(uuidString: "295d94e1-e0df-4eca-93e6-8778984bcd58")!,
                                        UUID(uuidString: "395d94e1-e0df-4eca-93e6-8778984bcd58")!] {
                                let object = MyRemoteObjectManager.store[key]
                                expect(object) == (try beamObjectHelper.fetchOnAPI(object))
                            }
                        }
                    }

                    context("Foundation") {
                        it("stores previousChecksum") {
                            waitUntil(timeout: .seconds(10)) { done in
                                do {
                                    _ = try sut.saveAllOnBeamObjectApi { result in
                                        expect { try result.get() }.toNot(throwError())

                                        done()
                                    }
                                } catch {
                                    fail(error.localizedDescription)
                                }
                            }

                            for (_, object) in MyRemoteObjectManager.store {
                                expect(object.previousChecksum).toNot(beNil())
                            }
                        }
                    }
                    context("with PromiseKit") {
                        it("stores previousChecksum") {
                            let promise: PromiseKit.Promise<[MyRemoteObject]> = sut.saveAllOnBeamObjectApi()

                            waitUntil(timeout: .seconds(10)) { done in
                                promise.done { success in
                                    done()
                                }.catch { error in
                                    fail("Should not happen: \(error)")
                                    done()
                                }
                            }

                            for (_, object) in MyRemoteObjectManager.store {
                                expect(object.previousChecksum).toNot(beNil())
                            }
                        }
                    }
                    context("with Promises") {
                        it("stores previousChecksum") {
                            let promise: Promises.Promise<[MyRemoteObject]> = sut.saveAllOnBeamObjectApi()

                            waitUntil(timeout: .seconds(10)) { done in
                                promise.then { success in
                                    done()
                                }.catch { error in
                                    fail("Should not happen: \(error)")
                                    done()
                                }
                            }

                            for (_, object) in MyRemoteObjectManager.store {
                                expect(object.previousChecksum).toNot(beNil())
                            }
                        }
                    }
                }
            }

            context("when all objects already exist, and we save all with 1 conflicted object") {
                let newTitle1 = "new Title1"

                beforeEach {
                    self.saveAllObjectsAndSaveChecksum()

                    object1 = self.objectForUUID("195d94e1-e0df-4eca-93e6-8778984bcd58")
                    object2 = self.objectForUUID("295d94e1-e0df-4eca-93e6-8778984bcd58")
                    object3 = self.objectForUUID("395d94e1-e0df-4eca-93e6-8778984bcd58")

                    title1 = object1.title!
                    title2 = object2.title!
                    title3 = object3.title!

                    BeamDate.travel(2)

                    // Create 1 conflicted object
                    object1.title = newTitle1
                    object1.updatedAt = BeamDate.now
                    MyRemoteObjectManager.store[object1.beamObjectId] = object1
                    try? BeamObjectChecksum.savePreviousChecksum(object: object1)
                }

                context("with replace policy") {
                    context("Foundation") {
                        it("saves all objects") {
                            let networkCalls = APIRequest.callsCount

                            waitUntil(timeout: .seconds(10)) { done in
                                do {
                                    _ = try sut.saveAllOnBeamObjectApi { result in
                                        expect { try result.get() }.toNot(throwError())

                                        done()
                                    }
                                } catch {
                                    fail(error.localizedDescription)
                                }
                            }

                            let expectedNetworkCalls = ["update_beam_objects",
                                                        Beam.Configuration.beamObjectDataOnSeparateCall ? "beam_object_data_url" : "beam_object",
                                                        "update_beam_object"]

                            expect(APIRequest.callsCount - networkCalls) == expectedNetworkCalls.count

                            expect(APIRequest.networkCallFiles.suffix(expectedNetworkCalls.count)) == expectedNetworkCalls

                            for key in [UUID(uuidString: "195d94e1-e0df-4eca-93e6-8778984bcd58")!,
                                        UUID(uuidString: "295d94e1-e0df-4eca-93e6-8778984bcd58")!,
                                        UUID(uuidString: "395d94e1-e0df-4eca-93e6-8778984bcd58")!] {
                                let object = MyRemoteObjectManager.store[key]
                                expect(object) == (try beamObjectHelper.fetchOnAPI(object))
                            }
                        }
                    }
                    context("with PromiseKit") {
                        it("saves all objects") {
                            let networkCalls = APIRequest.callsCount

                            let promise: PromiseKit.Promise<[MyRemoteObject]> = sut.saveAllOnBeamObjectApi()

                            waitUntil(timeout: .seconds(10)) { done in
                                promise.done { success in
                                    done()
                                }.catch { error in
                                    fail("Should not happen: \(error)")
                                    done()
                                }
                            }

                            let expectedNetworkCalls = ["update_beam_objects",
                                                        Beam.Configuration.beamObjectDataOnSeparateCall ? "beam_object_data_url" : "beam_object",
                                                        "update_beam_object"]

                            expect(APIRequest.callsCount - networkCalls) == expectedNetworkCalls.count

                            expect(APIRequest.networkCallFiles.suffix(expectedNetworkCalls.count)) == expectedNetworkCalls

                            for key in [UUID(uuidString: "195d94e1-e0df-4eca-93e6-8778984bcd58")!,
                                        UUID(uuidString: "295d94e1-e0df-4eca-93e6-8778984bcd58")!,
                                        UUID(uuidString: "395d94e1-e0df-4eca-93e6-8778984bcd58")!] {
                                let object = MyRemoteObjectManager.store[key]
                                expect(object) == (try beamObjectHelper.fetchOnAPI(object))
                            }
                        }
                    }
                    context("with Promises") {
                        it("saves all objects") {
                            let networkCalls = APIRequest.callsCount

                            let promise: Promises.Promise<[MyRemoteObject]> = sut.saveAllOnBeamObjectApi()

                            waitUntil(timeout: .seconds(10)) { done in
                                promise.then { success in
                                    done()
                                }.catch { error in
                                    fail("Should not happen: \(error)")
                                    done()
                                }
                            }

                            let expectedNetworkCalls = ["update_beam_objects",
                                                        Beam.Configuration.beamObjectDataOnSeparateCall ? "beam_object_data_url" : "beam_object",
                                                        "update_beam_object"]

                            expect(APIRequest.callsCount - networkCalls) == expectedNetworkCalls.count

                            expect(APIRequest.networkCallFiles.suffix(expectedNetworkCalls.count)) == expectedNetworkCalls

                            for key in [UUID(uuidString: "195d94e1-e0df-4eca-93e6-8778984bcd58")!,
                                        UUID(uuidString: "295d94e1-e0df-4eca-93e6-8778984bcd58")!,
                                        UUID(uuidString: "395d94e1-e0df-4eca-93e6-8778984bcd58")!] {
                                let object = MyRemoteObjectManager.store[key]
                                expect(object) == (try beamObjectHelper.fetchOnAPI(object))
                            }
                        }
                    }
                }

                context("with fetch and raise error policy") {
                    beforeEach {
                        MyRemoteObjectManager.conflictPolicy = .fetchRemoteAndError
                    }
                    afterEach {
                        MyRemoteObjectManager.conflictPolicy = .replace
                    }
                    context("Foundation") {
                        it("saves all objects") {
                            let networkCalls = APIRequest.callsCount

                            waitUntil(timeout: .seconds(10)) { done in
                                do {
                                    _ = try sut.saveAllOnBeamObjectApi { result in
                                        expect { try result.get() }.toNot(throwError())

                                        done()
                                    }
                                } catch {
                                    fail(error.localizedDescription)
                                }
                            }

                            let expectedNetworkCalls = ["update_beam_objects",
                                                        Beam.Configuration.beamObjectDataOnSeparateCall ? "beam_object_data_url" : "beam_object",
                                                        "update_beam_objects"]

                            expect(APIRequest.callsCount - networkCalls) == expectedNetworkCalls.count

                            expect(APIRequest.networkCallFiles.suffix(expectedNetworkCalls.count)) == expectedNetworkCalls

                            var expectedResult1 = object1.copy()
                            expectedResult1.title = "merged: \(newTitle1)\(title1!)"

                            let remoteObject1: MyRemoteObject? = try beamObjectHelper.fetchOnAPI(object1)
                            expect(expectedResult1) == remoteObject1

                            for key in [UUID(uuidString: "195d94e1-e0df-4eca-93e6-8778984bcd58")!,
                                        UUID(uuidString: "295d94e1-e0df-4eca-93e6-8778984bcd58")!,
                                        UUID(uuidString: "395d94e1-e0df-4eca-93e6-8778984bcd58")!] {
                                let object = MyRemoteObjectManager.store[key]
                                expect(object) == (try beamObjectHelper.fetchOnAPI(object))
                            }
                        }
                    }
                    context("with PromiseKit") {
                        it("saves all objects") {
                            let networkCalls = APIRequest.callsCount

                            let promise: PromiseKit.Promise<[MyRemoteObject]> = sut.saveAllOnBeamObjectApi()

                            waitUntil(timeout: .seconds(10)) { done in
                                promise.done { success in
                                    done()
                                }.catch { error in
                                    fail("Should not happen: \(error)")
                                    done()
                                }
                            }

                            let expectedNetworkCalls = ["update_beam_objects",
                                                        Beam.Configuration.beamObjectDataOnSeparateCall ? "beam_object_data_url" : "beam_object",
                                                        "update_beam_objects"]

                            expect(APIRequest.callsCount - networkCalls) == expectedNetworkCalls.count

                            expect(APIRequest.networkCallFiles.suffix(expectedNetworkCalls.count)) == expectedNetworkCalls

                            var expectedResult1 = object1.copy()
                            expectedResult1.title = "merged: \(newTitle1)\(title1!)"

                            let remoteObject1: MyRemoteObject? = try beamObjectHelper.fetchOnAPI(object1)
                            expect(expectedResult1) == remoteObject1

                            for key in [UUID(uuidString: "195d94e1-e0df-4eca-93e6-8778984bcd58")!,
                                        UUID(uuidString: "295d94e1-e0df-4eca-93e6-8778984bcd58")!,
                                        UUID(uuidString: "395d94e1-e0df-4eca-93e6-8778984bcd58")!] {
                                let object = MyRemoteObjectManager.store[key]
                                expect(object) == (try beamObjectHelper.fetchOnAPI(object))
                            }
                        }
                    }
                    context("with Promises") {
                        it("saves all objects") {
                            let networkCalls = APIRequest.callsCount

                            let promise: Promises.Promise<[MyRemoteObject]> = sut.saveAllOnBeamObjectApi()

                            waitUntil(timeout: .seconds(10)) { done in
                                promise.then { success in
                                    done()
                                }.catch { error in
                                    fail("Should not happen: \(error)")
                                    done()
                                }
                            }

                            let expectedNetworkCalls = ["update_beam_objects",
                                                        Beam.Configuration.beamObjectDataOnSeparateCall ? "beam_object_data_url" : "beam_object",
                                                        "update_beam_objects"]

                            expect(APIRequest.callsCount - networkCalls) == expectedNetworkCalls.count

                            expect(APIRequest.networkCallFiles.suffix(expectedNetworkCalls.count)) == expectedNetworkCalls

                            var expectedResult1 = object1.copy()
                            expectedResult1.title = "merged: \(newTitle1)\(title1!)"

                            let remoteObject1: MyRemoteObject? = try beamObjectHelper.fetchOnAPI(object1)
                            expect(expectedResult1) == remoteObject1

                            for key in [UUID(uuidString: "195d94e1-e0df-4eca-93e6-8778984bcd58")!,
                                        UUID(uuidString: "295d94e1-e0df-4eca-93e6-8778984bcd58")!,
                                        UUID(uuidString: "395d94e1-e0df-4eca-93e6-8778984bcd58")!] {
                                let object = MyRemoteObjectManager.store[key]
                                expect(object) == (try beamObjectHelper.fetchOnAPI(object))
                            }
                        }
                    }
                }
            }

            context("when all objects exist, and with save with multiple conflicted object") {
                let newTitle1 = "new Title1"
                let newTitle2 = "new Title2"

                beforeEach {
                    self.saveAllObjectsAndSaveChecksum()

                    object1 = self.objectForUUID("195d94e1-e0df-4eca-93e6-8778984bcd58")
                    object2 = self.objectForUUID("295d94e1-e0df-4eca-93e6-8778984bcd58")
                    object3 = self.objectForUUID("395d94e1-e0df-4eca-93e6-8778984bcd58")

                    title1 = object1.title!
                    title2 = object2.title!
                    title3 = object3.title!

                    BeamDate.travel(2)

                    // Create 2 conflicted objects

                    object1.title = newTitle1
                    object2.title = newTitle2

                    object1.updatedAt = BeamDate.now
                    object2.updatedAt = BeamDate.now

                    MyRemoteObjectManager.store[object1.beamObjectId] = object1
                    MyRemoteObjectManager.store[object2.beamObjectId] = object2

                    try? BeamObjectChecksum.savePreviousChecksum(object: object1)
                    try? BeamObjectChecksum.savePreviousChecksum(object: object2)
                }

                context("with replace policy") {
                    context("Foundation") {
                        it("saves all objects") {
                            let networkCalls = APIRequest.callsCount

                            waitUntil(timeout: .seconds(10)) { done in
                                do {
                                    _ = try sut.saveAllOnBeamObjectApi { result in
                                        expect { try result.get() }.toNot(throwError())

                                        done()
                                    }
                                } catch {
                                    fail(error.localizedDescription)
                                }
                            }

                            let expectedNetworkCalls = ["update_beam_objects",
                                                        Beam.Configuration.beamObjectDataOnSeparateCall ? "beam_objects_data_url" : "beam_objects",
                                                        "update_beam_objects"]

                            expect(APIRequest.callsCount - networkCalls) == expectedNetworkCalls.count

                            expect(APIRequest.networkCallFiles.suffix(expectedNetworkCalls.count)) == expectedNetworkCalls

                            for key in [UUID(uuidString: "195d94e1-e0df-4eca-93e6-8778984bcd58")!,
                                        UUID(uuidString: "295d94e1-e0df-4eca-93e6-8778984bcd58")!,
                                        UUID(uuidString: "395d94e1-e0df-4eca-93e6-8778984bcd58")!] {
                                let object = MyRemoteObjectManager.store[key]
                                expect(object) == (try beamObjectHelper.fetchOnAPI(object))
                            }
                        }
                    }
                    context("PromiseKit") {
                        it("saves all objects") {
                            let networkCalls = APIRequest.callsCount

                            let promise: PromiseKit.Promise<[MyRemoteObject]> = sut.saveAllOnBeamObjectApi()

                            waitUntil(timeout: .seconds(10)) { done in
                                promise.done { remoteObject in
                                    done()
                                }.catch { error in
                                    fail("Should not happen: \(error)")
                                    done()
                                }
                            }

                            let expectedNetworkCalls = ["update_beam_objects",
                                                        "beam_objects",
                                                        "update_beam_objects"]

                            expect(APIRequest.callsCount - networkCalls) == expectedNetworkCalls.count

                            expect(APIRequest.networkCallFiles.suffix(expectedNetworkCalls.count)) == expectedNetworkCalls

                            for key in [UUID(uuidString: "195d94e1-e0df-4eca-93e6-8778984bcd58")!,
                                        UUID(uuidString: "295d94e1-e0df-4eca-93e6-8778984bcd58")!,
                                        UUID(uuidString: "395d94e1-e0df-4eca-93e6-8778984bcd58")!] {
                                let object = MyRemoteObjectManager.store[key]
                                expect(object) == (try beamObjectHelper.fetchOnAPI(object))
                            }
                        }
                    }
                    context("Promises") {
                        it("saves all objects") {
                            let networkCalls = APIRequest.callsCount

                            let promise: Promises.Promise<[MyRemoteObject]> = sut.saveAllOnBeamObjectApi()

                            waitUntil(timeout: .seconds(10)) { done in
                                promise.then { remoteObject in
                                    done()
                                }.catch { error in
                                    fail("Should not happen: \(error)")
                                    done()
                                }
                            }

                            let expectedNetworkCalls = ["update_beam_objects",
                                                        "beam_objects",
                                                        "update_beam_objects"]

                            expect(APIRequest.callsCount - networkCalls) == expectedNetworkCalls.count

                            expect(APIRequest.networkCallFiles.suffix(expectedNetworkCalls.count)) == expectedNetworkCalls

                            for key in [UUID(uuidString: "195d94e1-e0df-4eca-93e6-8778984bcd58")!,
                                        UUID(uuidString: "295d94e1-e0df-4eca-93e6-8778984bcd58")!,
                                        UUID(uuidString: "395d94e1-e0df-4eca-93e6-8778984bcd58")!] {
                                let object = MyRemoteObjectManager.store[key]
                                expect(object) == (try beamObjectHelper.fetchOnAPI(object))
                            }
                        }
                    }
                }

                context("with fetch and raise error policy") {
                    beforeEach {
                        MyRemoteObjectManager.conflictPolicy = .fetchRemoteAndError
                    }
                    afterEach {
                        MyRemoteObjectManager.conflictPolicy = .replace
                    }
                    context("Foundation") {
                        it("saves all objects") {
                            let networkCalls = APIRequest.callsCount

                            waitUntil(timeout: .seconds(10)) { done in
                                do {
                                    _ = try sut.saveAllOnBeamObjectApi() { result in
                                        expect { try result.get() }.toNot(throwError())

                                        done()
                                    }
                                } catch {
                                    fail(error.localizedDescription)
                                }
                            }

                            let expectedNetworkCalls = ["update_beam_objects",
                                                        Beam.Configuration.beamObjectDataOnSeparateCall ? "beam_objects_data_url" : "beam_objects",
                                                        "update_beam_objects"]

                            expect(APIRequest.callsCount - networkCalls) == expectedNetworkCalls.count

                            expect(APIRequest.networkCallFiles.suffix(expectedNetworkCalls.count)) == expectedNetworkCalls

                            var expectedResult1 = object1.copy()
                            expectedResult1.title = "merged: \(newTitle1)\(title1!)"

                            var expectedResult2 = object2.copy()
                            expectedResult2.title = "merged: \(newTitle2)\(title2!)"

                            let remoteObject1: MyRemoteObject? = try beamObjectHelper.fetchOnAPI(object1)
                            expect(expectedResult1) == remoteObject1

                            let remoteObject2: MyRemoteObject? = try beamObjectHelper.fetchOnAPI(object2)
                            expect(expectedResult2) == remoteObject2

                            for key in [UUID(uuidString: "195d94e1-e0df-4eca-93e6-8778984bcd58")!,
                                        UUID(uuidString: "295d94e1-e0df-4eca-93e6-8778984bcd58")!,
                                        UUID(uuidString: "395d94e1-e0df-4eca-93e6-8778984bcd58")!] {
                                let object = MyRemoteObjectManager.store[key]
                                expect(object) == (try beamObjectHelper.fetchOnAPI(object))
                            }
                        }
                    }
                    context("PromiseKit") {
                        it("saves all objects") {
                            let networkCalls = APIRequest.callsCount

                            let promise: PromiseKit.Promise<[MyRemoteObject]> = sut.saveAllOnBeamObjectApi()

                            waitUntil(timeout: .seconds(10)) { done in
                                promise.done { remoteObject in
                                    done()
                                }.catch { error in
                                    fail("Should not happen: \(error)")
                                    done()
                                }
                            }

                            let expectedNetworkCalls = ["update_beam_objects",
                                                        "beam_objects",
                                                        "update_beam_objects"]

                            expect(APIRequest.callsCount - networkCalls) == expectedNetworkCalls.count

                            expect(APIRequest.networkCallFiles.suffix(expectedNetworkCalls.count)) == expectedNetworkCalls

                            var expectedResult1 = object1.copy()
                            expectedResult1.title = "merged: \(newTitle1)\(title1!)"

                            var expectedResult2 = object2.copy()
                            expectedResult2.title = "merged: \(newTitle2)\(title2!)"

                            let remoteObject1: MyRemoteObject? = try beamObjectHelper.fetchOnAPI(object1)
                            expect(expectedResult1) == remoteObject1

                            let remoteObject2: MyRemoteObject? = try beamObjectHelper.fetchOnAPI(object2)
                            expect(expectedResult2) == remoteObject2

                            for key in [UUID(uuidString: "195d94e1-e0df-4eca-93e6-8778984bcd58")!,
                                        UUID(uuidString: "295d94e1-e0df-4eca-93e6-8778984bcd58")!,
                                        UUID(uuidString: "395d94e1-e0df-4eca-93e6-8778984bcd58")!] {
                                let object = MyRemoteObjectManager.store[key]
                                expect(object) == (try beamObjectHelper.fetchOnAPI(object))
                            }
                        }
                    }
                    context("Promises") {
                        it("saves all objects") {
                            let networkCalls = APIRequest.callsCount

                            let promise: Promises.Promise<[MyRemoteObject]> = sut.saveAllOnBeamObjectApi()

                            waitUntil(timeout: .seconds(10)) { done in
                                promise.then { remoteObject in
                                    done()
                                }.catch { error in
                                    fail("Should not happen: \(error)")
                                    done()
                                }
                            }

                            let expectedNetworkCalls = ["update_beam_objects",
                                                        "beam_objects",
                                                        "update_beam_objects"]

                            expect(APIRequest.callsCount - networkCalls) == expectedNetworkCalls.count

                            expect(APIRequest.networkCallFiles.suffix(expectedNetworkCalls.count)) == expectedNetworkCalls

                            var expectedResult1 = object1.copy()
                            expectedResult1.title = "merged: \(newTitle1)\(title1!)"

                            var expectedResult2 = object2.copy()
                            expectedResult2.title = "merged: \(newTitle2)\(title2!)"

                            let remoteObject1: MyRemoteObject? = try beamObjectHelper.fetchOnAPI(object1)
                            expect(expectedResult1) == remoteObject1

                            let remoteObject2: MyRemoteObject? = try beamObjectHelper.fetchOnAPI(object2)
                            expect(expectedResult2) == remoteObject2

                            for key in [UUID(uuidString: "195d94e1-e0df-4eca-93e6-8778984bcd58")!,
                                        UUID(uuidString: "295d94e1-e0df-4eca-93e6-8778984bcd58")!,
                                        UUID(uuidString: "395d94e1-e0df-4eca-93e6-8778984bcd58")!] {
                                let object = MyRemoteObjectManager.store[key]
                                expect(object) == (try beamObjectHelper.fetchOnAPI(object))
                            }
                        }
                    }
                }
            }

            context("when all objects exist, and we save with all objects in conflict") {
                let newTitle1 = "new Title1"
                let newTitle2 = "new Title2"
                let newTitle3 = "new Title3"

                beforeEach {
                    self.saveAllObjectsAndSaveChecksum()

                    object1 = self.objectForUUID("195d94e1-e0df-4eca-93e6-8778984bcd58")
                    object2 = self.objectForUUID("295d94e1-e0df-4eca-93e6-8778984bcd58")
                    object3 = self.objectForUUID("395d94e1-e0df-4eca-93e6-8778984bcd58")

                    title1 = object1.title!
                    title2 = object2.title!
                    title3 = object3.title!

                    BeamDate.travel(2)

                    object1.title = newTitle1
                    object2.title = newTitle2
                    object3.title = newTitle3

                    object1.updatedAt = BeamDate.now
                    object2.updatedAt = BeamDate.now
                    object3.updatedAt = BeamDate.now

                    MyRemoteObjectManager.store[object1.beamObjectId] = object1
                    MyRemoteObjectManager.store[object2.beamObjectId] = object2
                    MyRemoteObjectManager.store[object3.beamObjectId] = object3

                    try? BeamObjectChecksum.savePreviousChecksum(object: object1)
                    try? BeamObjectChecksum.savePreviousChecksum(object: object2)
                    try? BeamObjectChecksum.savePreviousChecksum(object: object3)
                }

                context("with replace policy") {
                    context("Foundation") {
                        it("saves all objects") {
                            let networkCalls = APIRequest.callsCount

                            waitUntil(timeout: .seconds(10)) { done in
                                do {
                                    _ = try sut.saveAllOnBeamObjectApi { result in
                                        expect { try result.get() }.toNot(throwError())

                                        done()
                                    }
                                } catch {
                                    fail(error.localizedDescription)
                                }
                            }

                            let expectedNetworkCalls = ["update_beam_objects",
                                                        Beam.Configuration.beamObjectDataOnSeparateCall ? "beam_objects_data_url" : "beam_objects",
                                                        "update_beam_objects"]

                            expect(APIRequest.callsCount - networkCalls) == expectedNetworkCalls.count

                            expect(APIRequest.networkCallFiles.suffix(expectedNetworkCalls.count)) == expectedNetworkCalls

                            for key in [UUID(uuidString: "195d94e1-e0df-4eca-93e6-8778984bcd58")!,
                                        UUID(uuidString: "295d94e1-e0df-4eca-93e6-8778984bcd58")!,
                                        UUID(uuidString: "395d94e1-e0df-4eca-93e6-8778984bcd58")!] {
                                let object = MyRemoteObjectManager.store[key]
                                expect(object) == (try beamObjectHelper.fetchOnAPI(object))
                            }
                        }
                    }
                    context("PromiseKit") {
                        it("saves all objects") {
                            let networkCalls = APIRequest.callsCount

                            let promise: PromiseKit.Promise<[MyRemoteObject]> = sut.saveAllOnBeamObjectApi()

                            waitUntil(timeout: .seconds(10)) { done in
                                promise.done { remoteObject in
                                    done()
                                }.catch { error in
                                    fail("Should not happen: \(error)")
                                    done()
                                }
                            }

                            let expectedNetworkCalls = ["update_beam_objects",
                                                        "beam_objects",
                                                        "update_beam_objects"]

                            expect(APIRequest.callsCount - networkCalls) == expectedNetworkCalls.count

                            expect(APIRequest.networkCallFiles.suffix(expectedNetworkCalls.count)) == expectedNetworkCalls

                            for key in [UUID(uuidString: "195d94e1-e0df-4eca-93e6-8778984bcd58")!,
                                        UUID(uuidString: "295d94e1-e0df-4eca-93e6-8778984bcd58")!,
                                        UUID(uuidString: "395d94e1-e0df-4eca-93e6-8778984bcd58")!] {
                                let object = MyRemoteObjectManager.store[key]
                                expect(object) == (try beamObjectHelper.fetchOnAPI(object))
                            }
                        }
                    }
                    context("Promises") {
                        it("saves all objects") {
                            let networkCalls = APIRequest.callsCount

                            let promise: Promises.Promise<[MyRemoteObject]> = sut.saveAllOnBeamObjectApi()

                            waitUntil(timeout: .seconds(10)) { done in
                                promise.then { remoteObject in
                                    done()
                                }.catch { error in
                                    fail("Should not happen: \(error)")
                                    done()
                                }
                            }

                            let expectedNetworkCalls = ["update_beam_objects",
                                                        "beam_objects",
                                                        "update_beam_objects"]

                            expect(APIRequest.callsCount - networkCalls) == expectedNetworkCalls.count

                            expect(APIRequest.networkCallFiles.suffix(expectedNetworkCalls.count)) == expectedNetworkCalls

                            for key in [UUID(uuidString: "195d94e1-e0df-4eca-93e6-8778984bcd58")!,
                                        UUID(uuidString: "295d94e1-e0df-4eca-93e6-8778984bcd58")!,
                                        UUID(uuidString: "395d94e1-e0df-4eca-93e6-8778984bcd58")!] {
                                let object = MyRemoteObjectManager.store[key]
                                expect(object) == (try beamObjectHelper.fetchOnAPI(object))
                            }
                        }
                    }
                }

                context("with fetch and raise error policy") {
                    beforeEach {
                        MyRemoteObjectManager.conflictPolicy = .fetchRemoteAndError
                    }
                    afterEach {
                        MyRemoteObjectManager.conflictPolicy = .replace
                    }
                    context("Foundation") {
                        it("saves all objects") {
                            let networkCalls = APIRequest.callsCount

                            waitUntil(timeout: .seconds(10)) { done in
                                do {
                                    _ = try sut.saveAllOnBeamObjectApi() { result in
                                        expect { try result.get() }.toNot(throwError())

                                        done()
                                    }
                                } catch {
                                    fail(error.localizedDescription)
                                }
                            }

                            let expectedNetworkCalls = ["update_beam_objects",
                                                        Beam.Configuration.beamObjectDataOnSeparateCall ? "beam_objects_data_url" : "beam_objects",
                                                        "update_beam_objects"]

                            expect(APIRequest.callsCount - networkCalls) == expectedNetworkCalls.count

                            expect(APIRequest.networkCallFiles.suffix(expectedNetworkCalls.count)) == expectedNetworkCalls

                            var expectedResult1 = object1.copy()
                            expectedResult1.title = "merged: \(newTitle1)\(title1!)"

                            var expectedResult2 = object2.copy()
                            expectedResult2.title = "merged: \(newTitle2)\(title2!)"

                            var expectedResult3 = object3.copy()
                            expectedResult3.title = "merged: \(newTitle3)\(title3!)"

                            let remoteObject1: MyRemoteObject? = try beamObjectHelper.fetchOnAPI(object1)
                            expect(expectedResult1) == remoteObject1

                            let remoteObject2: MyRemoteObject? = try beamObjectHelper.fetchOnAPI(object2)
                            expect(expectedResult2) == remoteObject2

                            let remoteObject3: MyRemoteObject? = try beamObjectHelper.fetchOnAPI(object3)
                            expect(expectedResult3) == remoteObject3

                            for key in [UUID(uuidString: "195d94e1-e0df-4eca-93e6-8778984bcd58")!,
                                        UUID(uuidString: "295d94e1-e0df-4eca-93e6-8778984bcd58")!,
                                        UUID(uuidString: "395d94e1-e0df-4eca-93e6-8778984bcd58")!] {
                                let object = MyRemoteObjectManager.store[key]
                                expect(object) == (try beamObjectHelper.fetchOnAPI(object))
                            }
                        }
                    }
                    context("PromiseKit") {
                        it("saves all objects") {
                            let networkCalls = APIRequest.callsCount

                            let promise: PromiseKit.Promise<[MyRemoteObject]> = sut.saveAllOnBeamObjectApi()

                            waitUntil(timeout: .seconds(10)) { done in
                                promise.done { remoteObject in
                                    done()
                                }.catch { error in
                                    fail("Should not happen: \(error)")
                                    done()
                                }
                            }

                            let expectedNetworkCalls = ["update_beam_objects",
                                                        "beam_objects",
                                                        "update_beam_objects"]

                            expect(APIRequest.callsCount - networkCalls) == expectedNetworkCalls.count

                            expect(APIRequest.networkCallFiles.suffix(expectedNetworkCalls.count)) == expectedNetworkCalls

                            var expectedResult1 = object1.copy()
                            expectedResult1.title = "merged: \(newTitle1)\(title1!)"

                            var expectedResult2 = object2.copy()
                            expectedResult2.title = "merged: \(newTitle2)\(title2!)"

                            var expectedResult3 = object3.copy()
                            expectedResult3.title = "merged: \(newTitle3)\(title3!)"

                            let remoteObject1: MyRemoteObject? = try beamObjectHelper.fetchOnAPI(object1)
                            expect(expectedResult1) == remoteObject1

                            let remoteObject2: MyRemoteObject? = try beamObjectHelper.fetchOnAPI(object2)
                            expect(expectedResult2) == remoteObject2

                            let remoteObject3: MyRemoteObject? = try beamObjectHelper.fetchOnAPI(object3)
                            expect(expectedResult3) == remoteObject3

                            for key in [UUID(uuidString: "195d94e1-e0df-4eca-93e6-8778984bcd58")!,
                                        UUID(uuidString: "295d94e1-e0df-4eca-93e6-8778984bcd58")!,
                                        UUID(uuidString: "395d94e1-e0df-4eca-93e6-8778984bcd58")!] {
                                let object = MyRemoteObjectManager.store[key]
                                expect(object) == (try beamObjectHelper.fetchOnAPI(object))
                            }
                        }
                    }
                    context("Promises") {
                        it("saves all objects") {
                            let networkCalls = APIRequest.callsCount

                            let promise: Promises.Promise<[MyRemoteObject]> = sut.saveAllOnBeamObjectApi()

                            waitUntil(timeout: .seconds(10)) { done in
                                promise.then { remoteObject in
                                    done()
                                }.catch { error in
                                    fail("Should not happen: \(error)")
                                    done()
                                }
                            }

                            let expectedNetworkCalls = ["update_beam_objects",
                                                        "beam_objects",
                                                        "update_beam_objects"]

                            expect(APIRequest.callsCount - networkCalls) == expectedNetworkCalls.count

                            expect(APIRequest.networkCallFiles.suffix(expectedNetworkCalls.count)) == expectedNetworkCalls

                            var expectedResult1 = object1.copy()
                            expectedResult1.title = "merged: \(newTitle1)\(title1!)"

                            var expectedResult2 = object2.copy()
                            expectedResult2.title = "merged: \(newTitle2)\(title2!)"

                            var expectedResult3 = object3.copy()
                            expectedResult3.title = "merged: \(newTitle3)\(title3!)"

                            let remoteObject1: MyRemoteObject? = try beamObjectHelper.fetchOnAPI(object1)
                            expect(expectedResult1) == remoteObject1

                            let remoteObject2: MyRemoteObject? = try beamObjectHelper.fetchOnAPI(object2)
                            expect(expectedResult2) == remoteObject2

                            let remoteObject3: MyRemoteObject? = try beamObjectHelper.fetchOnAPI(object3)
                            expect(expectedResult3) == remoteObject3

                            for key in [UUID(uuidString: "195d94e1-e0df-4eca-93e6-8778984bcd58")!,
                                        UUID(uuidString: "295d94e1-e0df-4eca-93e6-8778984bcd58")!,
                                        UUID(uuidString: "395d94e1-e0df-4eca-93e6-8778984bcd58")!] {
                                let object = MyRemoteObjectManager.store[key]
                                expect(object) == (try beamObjectHelper.fetchOnAPI(object))
                            }
                        }
                    }
                }
            }
        }

        describe("saveOnBeamObjectsAPI()") {
            var object1: MyRemoteObject!
            var object2: MyRemoteObject!
            var object3: MyRemoteObject!

            var title1: String!
            var title2: String!
            var title3: String!

            beforeEach {
                self.createObjects()

                object1 = self.objectForUUID("195d94e1-e0df-4eca-93e6-8778984bcd58")
                object2 = self.objectForUUID("295d94e1-e0df-4eca-93e6-8778984bcd58")
                object3 = self.objectForUUID("395d94e1-e0df-4eca-93e6-8778984bcd58")

                title1 = object1.title!
                title2 = object2.title!
                title3 = object3.title!
            }

            afterEach {
                beamObjectHelper.deleteAll()
                MyRemoteObjectManager.store.removeAll()
            }

            context("when objects don't exist on the API") {
                context("when we don't send previousChecksum") {
                    context("Foundation") {
                        it("saves all objects") {
                            let networkCalls = APIRequest.callsCount

                            waitUntil(timeout: .seconds(10)) { done in
                                do {
                                    _ = try sut.saveOnBeamObjectsAPI(Array(MyRemoteObjectManager.store.values)) { result in
                                        expect { try result.get() }.toNot(throwError())

                                        done()
                                    }
                                } catch {
                                    fail(error.localizedDescription)
                                }
                            }

                            expect(APIRequest.callsCount - networkCalls) == 1
                            expect(APIRequest.networkCallFiles) == ["sign_in", "update_beam_objects"]

                            let remoteObject1: MyRemoteObject? = try beamObjectHelper.fetchOnAPI(object1)
                            let remoteObject2: MyRemoteObject? = try beamObjectHelper.fetchOnAPI(object2)
                            let remoteObject3: MyRemoteObject? = try beamObjectHelper.fetchOnAPI(object3)

                            let newObject1 = self.objectForUUID("195d94e1-e0df-4eca-93e6-8778984bcd58")
                            let newObject2 = self.objectForUUID("295d94e1-e0df-4eca-93e6-8778984bcd58")
                            let newObject3 = self.objectForUUID("395d94e1-e0df-4eca-93e6-8778984bcd58")

                            expect(newObject1) == remoteObject1
                            expect(newObject2) == remoteObject2
                            expect(newObject3) == remoteObject3
<<<<<<< HEAD

                            expect(remoteObject1?.checksum) == (try self.checksum(object1))
                            expect(remoteObject2?.checksum) == (try self.checksum(object2))
                            expect(remoteObject3?.checksum) == (try self.checksum(object3))

                            expect(remoteObject1?.title) == object1.title
                            expect(remoteObject2?.title) == object2.title
                            expect(remoteObject3?.title) == object3.title
=======
>>>>>>> 766d8ce7
                        }
                    }
                    context("PromiseKit") {
                        it("saves all objects") {
                            let networkCalls = APIRequest.callsCount

                            let promise: PromiseKit.Promise<[MyRemoteObject]> = sut.saveOnBeamObjectsAPI(Array(MyRemoteObjectManager.store.values))

                            waitUntil(timeout: .seconds(10)) { done in
                                promise.done { remoteObject in
                                    done()
                                }.catch { error in
                                    fail("Should not happen: \(error)")
                                    done()
                                }
                            }

                            expect(APIRequest.callsCount - networkCalls) == 1
                            expect(APIRequest.networkCallFiles) == ["sign_in", "update_beam_objects"]

                            let remoteObject1: MyRemoteObject? = try beamObjectHelper.fetchOnAPI(object1)
                            let remoteObject2: MyRemoteObject? = try beamObjectHelper.fetchOnAPI(object2)
                            let remoteObject3: MyRemoteObject? = try beamObjectHelper.fetchOnAPI(object3)

                            let newObject1 = self.objectForUUID("195d94e1-e0df-4eca-93e6-8778984bcd58")
                            let newObject2 = self.objectForUUID("295d94e1-e0df-4eca-93e6-8778984bcd58")
                            let newObject3 = self.objectForUUID("395d94e1-e0df-4eca-93e6-8778984bcd58")

                            expect(newObject1) == remoteObject1
                            expect(newObject2) == remoteObject2
                            expect(newObject3) == remoteObject3
                        }
                    }
                    context("Promises") {
                        it("saves all objects") {
                            let networkCalls = APIRequest.callsCount

                            let promise: Promises.Promise<[MyRemoteObject]> = sut.saveOnBeamObjectsAPI(Array(MyRemoteObjectManager.store.values))
                            waitUntil(timeout: .seconds(10)) { done in
                                promise.then { remoteObject in
                                    done()
                                }.catch { error in
                                    fail("Should not happen: \(error)")
                                    done()
                                }
                            }

                            expect(APIRequest.callsCount - networkCalls) == 1
                            expect(APIRequest.networkCallFiles) == ["sign_in", "update_beam_objects"]

                            let remoteObject1: MyRemoteObject? = try beamObjectHelper.fetchOnAPI(object1)
                            let remoteObject2: MyRemoteObject? = try beamObjectHelper.fetchOnAPI(object2)
                            let remoteObject3: MyRemoteObject? = try beamObjectHelper.fetchOnAPI(object3)

                            let newObject1 = self.objectForUUID("195d94e1-e0df-4eca-93e6-8778984bcd58")
                            let newObject2 = self.objectForUUID("295d94e1-e0df-4eca-93e6-8778984bcd58")
                            let newObject3 = self.objectForUUID("395d94e1-e0df-4eca-93e6-8778984bcd58")

                            expect(newObject1) == remoteObject1
                            expect(newObject2) == remoteObject2
                            expect(newObject3) == remoteObject3
                        }
                    }
                    context("Foundation") {
                        it("stores previousChecksum") {
                            for (_, object) in MyRemoteObjectManager.store {
                                expect(object.previousChecksum).to(beNil())
                            }

                            waitUntil(timeout: .seconds(10)) { done in
                                do {
                                    _ = try sut.saveOnBeamObjectsAPI(Array(MyRemoteObjectManager.store.values)) { result in
                                        expect { try result.get() }.toNot(throwError())

                                        done()
                                    }
                                } catch {
                                    fail(error.localizedDescription)
                                }
                            }

                            expect(MyRemoteObjectManager.store[object1.beamObjectId]?.previousChecksum) == (try self.checksum(object1))
                            expect(MyRemoteObjectManager.store[object2.beamObjectId]?.previousChecksum) == (try self.checksum(object2))
                            expect(MyRemoteObjectManager.store[object3.beamObjectId]?.previousChecksum) == (try self.checksum(object3))
                        }
                    }
                    context("PromiseKit") {
                        it("stores previousChecksum") {
                            for (_, object) in MyRemoteObjectManager.store {
                                expect(object.previousChecksum).to(beNil())
                            }

                            let promise: PromiseKit.Promise<[MyRemoteObject]> = sut.saveOnBeamObjectsAPI(Array(MyRemoteObjectManager.store.values))
                            waitUntil(timeout: .seconds(10)) { done in
                                promise.done { remoteObject in
                                    done()
                                }.catch { error in
                                    fail("Should not happen: \(error)")
                                    done()
                                }
                            }

                            let newObject1 = self.objectForUUID("195d94e1-e0df-4eca-93e6-8778984bcd58")
                            let newObject2 = self.objectForUUID("295d94e1-e0df-4eca-93e6-8778984bcd58")
                            let newObject3 = self.objectForUUID("395d94e1-e0df-4eca-93e6-8778984bcd58")

                            expect(newObject1?.previousChecksum) == (try self.checksum(object1))
                            expect(newObject2?.previousChecksum) == (try self.checksum(object2))
                            expect(newObject3?.previousChecksum) == (try self.checksum(object3))

                            expect(MyRemoteObjectManager.store[object1.beamObjectId]?.previousChecksum) == (try self.checksum(object1))
                            expect(MyRemoteObjectManager.store[object2.beamObjectId]?.previousChecksum) == (try self.checksum(object2))
                            expect(MyRemoteObjectManager.store[object3.beamObjectId]?.previousChecksum) == (try self.checksum(object3))
                        }
                    }
                    context("Promises") {
                        it("stores previousChecksum") {
                            for (_, object) in MyRemoteObjectManager.store {
                                expect(object.previousChecksum).to(beNil())
                            }

                            let promise: Promises.Promise<[MyRemoteObject]> = sut.saveOnBeamObjectsAPI(Array(MyRemoteObjectManager.store.values))
                            waitUntil(timeout: .seconds(10)) { done in
                                promise.then { remoteObject in
                                    done()
                                }.catch { error in
                                    fail("Should not happen: \(error)")
                                    done()
                                }
                            }

                            let newObject1 = self.objectForUUID("195d94e1-e0df-4eca-93e6-8778984bcd58")
                            let newObject2 = self.objectForUUID("295d94e1-e0df-4eca-93e6-8778984bcd58")
                            let newObject3 = self.objectForUUID("395d94e1-e0df-4eca-93e6-8778984bcd58")

                            expect(newObject1?.previousChecksum) == (try self.checksum(object1))
                            expect(newObject2?.previousChecksum) == (try self.checksum(object2))
                            expect(newObject3?.previousChecksum) == (try self.checksum(object3))

                            expect(MyRemoteObjectManager.store[object1.beamObjectId]?.previousChecksum) == (try self.checksum(object1))
                            expect(MyRemoteObjectManager.store[object2.beamObjectId]?.previousChecksum) == (try self.checksum(object2))
                            expect(MyRemoteObjectManager.store[object3.beamObjectId]?.previousChecksum) == (try self.checksum(object3))
                        }
                    }
                }

                context("when we send a previousChecksum") {
                    beforeEach {
                        for object in MyRemoteObjectManager.store.values {
                            try? BeamObjectChecksum.savePreviousChecksum(object: object,
                                                                         previousChecksum: "foobar".SHA256())
                        }
                    }
                    context("Foundation") {
                        it("saves all objects") {
                            let networkCalls = APIRequest.callsCount

                            waitUntil(timeout: .seconds(10)) { done in
                                do {
                                    _ = try sut.saveOnBeamObjectsAPI(Array(MyRemoteObjectManager.store.values)) { result in
                                        expect { try result.get() }.toNot(throwError())

                                        done()
                                    }
                                } catch {
                                    fail(error.localizedDescription)
                                }
                            }

                            expect(APIRequest.callsCount - networkCalls) == 1
                            expect(APIRequest.networkCallFiles) == ["sign_in", "update_beam_objects"]

                            let remoteObject1: MyRemoteObject? = try beamObjectHelper.fetchOnAPI(object1)
                            let remoteObject2: MyRemoteObject? = try beamObjectHelper.fetchOnAPI(object2)
                            let remoteObject3: MyRemoteObject? = try beamObjectHelper.fetchOnAPI(object3)

                            let newObject1 = self.objectForUUID("195d94e1-e0df-4eca-93e6-8778984bcd58")
                            let newObject2 = self.objectForUUID("295d94e1-e0df-4eca-93e6-8778984bcd58")
                            let newObject3 = self.objectForUUID("395d94e1-e0df-4eca-93e6-8778984bcd58")

                            expect(newObject1) == remoteObject1
                            expect(newObject2) == remoteObject2
                            expect(newObject3) == remoteObject3
                        }
                    }
                    context("PromiseKit") {
                        it("saves all objects") {
                            let networkCalls = APIRequest.callsCount

                            let promise: PromiseKit.Promise<[MyRemoteObject]> = sut.saveOnBeamObjectsAPI(Array(MyRemoteObjectManager.store.values))
                            waitUntil(timeout: .seconds(10)) { done in
                                promise.done { remoteObject in
                                    done()
                                }.catch { error in
                                    fail("Should not happen: \(error)")
                                    done()
                                }
                            }

                            expect(APIRequest.callsCount - networkCalls) == 1
                            expect(APIRequest.networkCallFiles) == ["sign_in", "update_beam_objects"]

                            let remoteObject1: MyRemoteObject? = try beamObjectHelper.fetchOnAPI(object1)
                            let remoteObject2: MyRemoteObject? = try beamObjectHelper.fetchOnAPI(object2)
                            let remoteObject3: MyRemoteObject? = try beamObjectHelper.fetchOnAPI(object3)

                            let newObject1 = self.objectForUUID("195d94e1-e0df-4eca-93e6-8778984bcd58")
                            let newObject2 = self.objectForUUID("295d94e1-e0df-4eca-93e6-8778984bcd58")
                            let newObject3 = self.objectForUUID("395d94e1-e0df-4eca-93e6-8778984bcd58")

                            expect(newObject1) == remoteObject1
                            expect(newObject2) == remoteObject2
                            expect(newObject3) == remoteObject3
                        }
                    }
                    context("Promises") {
                        it("saves all objects") {
                            let networkCalls = APIRequest.callsCount

                            let promise: Promises.Promise<[MyRemoteObject]> = sut.saveOnBeamObjectsAPI(Array(MyRemoteObjectManager.store.values))
                            waitUntil(timeout: .seconds(10)) { done in
                                promise.then { remoteObject in
                                    done()
                                }.catch { error in
                                    fail("Should not happen: \(error)")
                                    done()
                                }
                            }

                            expect(APIRequest.callsCount - networkCalls) == 1
                            expect(APIRequest.networkCallFiles) == ["sign_in", "update_beam_objects"]

                            let remoteObject1: MyRemoteObject? = try beamObjectHelper.fetchOnAPI(object1)
                            let remoteObject2: MyRemoteObject? = try beamObjectHelper.fetchOnAPI(object2)
                            let remoteObject3: MyRemoteObject? = try beamObjectHelper.fetchOnAPI(object3)

                            let newObject1 = self.objectForUUID("195d94e1-e0df-4eca-93e6-8778984bcd58")
                            let newObject2 = self.objectForUUID("295d94e1-e0df-4eca-93e6-8778984bcd58")
                            let newObject3 = self.objectForUUID("395d94e1-e0df-4eca-93e6-8778984bcd58")

                            expect(newObject1) == remoteObject1
                            expect(newObject2) == remoteObject2
                            expect(newObject3) == remoteObject3
                        }
                    }

                    context("Foundation") {
                        it("stores previousChecksum") {
                            let promise: PromiseKit.Promise<[MyRemoteObject]> = sut.saveOnBeamObjectsAPI(Array(MyRemoteObjectManager.store.values))
                            waitUntil(timeout: .seconds(10)) { done in
                                promise.done { remoteObject in
                                    done()
                                }.catch { error in
                                    fail("Should not happen: \(error)")
                                    done()
                                }
                            }

                            let newObject1 = self.objectForUUID("195d94e1-e0df-4eca-93e6-8778984bcd58")
                            let newObject2 = self.objectForUUID("295d94e1-e0df-4eca-93e6-8778984bcd58")
                            let newObject3 = self.objectForUUID("395d94e1-e0df-4eca-93e6-8778984bcd58")

                            expect(newObject1?.previousChecksum) == (try self.checksum(object1))
                            expect(newObject2?.previousChecksum) == (try self.checksum(object2))
                            expect(newObject3?.previousChecksum) == (try self.checksum(object3))

                            expect(MyRemoteObjectManager.store[object1.beamObjectId]?.previousChecksum) == (try self.checksum(object1))
                            expect(MyRemoteObjectManager.store[object2.beamObjectId]?.previousChecksum) == (try self.checksum(object2))
                            expect(MyRemoteObjectManager.store[object3.beamObjectId]?.previousChecksum) == (try self.checksum(object3))
                        }
                    }
                    context("PromiseKit") {
                        it("stores previousChecksum") {
                            waitUntil(timeout: .seconds(10)) { done in
                                do {
                                    _ = try sut.saveOnBeamObjectsAPI(Array(MyRemoteObjectManager.store.values)) { result in
                                        expect { try result.get() }.toNot(throwError())

                                        done()
                                    }
                                } catch {
                                    fail(error.localizedDescription)
                                }
                            }

                            let newObject1 = self.objectForUUID("195d94e1-e0df-4eca-93e6-8778984bcd58")
                            let newObject2 = self.objectForUUID("295d94e1-e0df-4eca-93e6-8778984bcd58")
                            let newObject3 = self.objectForUUID("395d94e1-e0df-4eca-93e6-8778984bcd58")

                            expect(newObject1?.previousChecksum) == (try self.checksum(object1))
                            expect(newObject2?.previousChecksum) == (try self.checksum(object2))
                            expect(newObject3?.previousChecksum) == (try self.checksum(object3))

                            expect(MyRemoteObjectManager.store[object1.beamObjectId]?.previousChecksum) == (try self.checksum(object1))
                            expect(MyRemoteObjectManager.store[object2.beamObjectId]?.previousChecksum) == (try self.checksum(object2))
                            expect(MyRemoteObjectManager.store[object3.beamObjectId]?.previousChecksum) == (try self.checksum(object3))
                        }
                    }
                    context("Promises") {
                        it("stores previousChecksum") {
                            let promise: Promises.Promise<[MyRemoteObject]> = sut.saveOnBeamObjectsAPI(Array(MyRemoteObjectManager.store.values))
                            waitUntil(timeout: .seconds(10)) { done in
                                promise.then { remoteObject in
                                    done()
                                }.catch { error in
                                    fail("Should not happen: \(error)")
                                    done()
                                }
                            }

                            let newObject1 = self.objectForUUID("195d94e1-e0df-4eca-93e6-8778984bcd58")
                            let newObject2 = self.objectForUUID("295d94e1-e0df-4eca-93e6-8778984bcd58")
                            let newObject3 = self.objectForUUID("395d94e1-e0df-4eca-93e6-8778984bcd58")

                            expect(newObject1?.previousChecksum) == (try self.checksum(object1))
                            expect(newObject2?.previousChecksum) == (try self.checksum(object2))
                            expect(newObject3?.previousChecksum) == (try self.checksum(object3))

                            expect(MyRemoteObjectManager.store[object1.beamObjectId]?.previousChecksum) == (try self.checksum(object1))
                            expect(MyRemoteObjectManager.store[object2.beamObjectId]?.previousChecksum) == (try self.checksum(object2))
                            expect(MyRemoteObjectManager.store[object3.beamObjectId]?.previousChecksum) == (try self.checksum(object3))
                        }
                    }
                }
            }

            context("When called twice") {
                let newTitle1 = "new Title1"

                beforeEach {
                    self.saveAllObjectsAndSaveChecksum()

                    object1 = self.objectForUUID("195d94e1-e0df-4eca-93e6-8778984bcd58")
                    object2 = self.objectForUUID("295d94e1-e0df-4eca-93e6-8778984bcd58")
                    object3 = self.objectForUUID("395d94e1-e0df-4eca-93e6-8778984bcd58")

                    title1 = object1.title!
                    title2 = object2.title!
                    title3 = object3.title!

                    BeamDate.travel(2)

                    object1.title = newTitle1
                    object1.updatedAt = BeamDate.now
                }

                it("doesn't generate conflicts") {
                    let networkCalls = APIRequest.callsCount

                    waitUntil(timeout: .seconds(10)) { done in
                        do {
                            let group = DispatchGroup()

                            group.enter()
                            _ = try sut.saveOnBeamObjectsAPI([object1, object2, object3], force: true) { _ in group.leave() }

                            group.enter()
                            _ = try sut.saveOnBeamObjectsAPI([object1, object2, object3], force: true) { result in
                                expect { try result.get() }.toNot(throwError())

                                group.leave()
                            }

                            group.wait()
                            done()

                        } catch {
                            fail(error.localizedDescription)
                        }
                    }

                    let expectedNetworkCalls = ["update_beam_objects", "update_beam_objects"]

                    expect(APIRequest.callsCount - networkCalls) == expectedNetworkCalls.count
                    expect(APIRequest.networkCallFiles.suffix(expectedNetworkCalls.count)) == expectedNetworkCalls

                    let remoteObject1: MyRemoteObject? = try beamObjectHelper.fetchOnAPI(object1)
                    expect(object1) == remoteObject1

                    let remoteObject2: MyRemoteObject? = try beamObjectHelper.fetchOnAPI(object2)
                    expect(object2) == remoteObject2

                    let remoteObject3: MyRemoteObject? = try beamObjectHelper.fetchOnAPI(object3)
                    expect(object3) == remoteObject3
                }
            }

            context("when all objects already exist, and we save all with 1 conflicted object") {
                let newTitle1 = "new Title1"

                beforeEach {
                    self.saveAllObjectsAndSaveChecksum()

                    object1 = self.objectForUUID("195d94e1-e0df-4eca-93e6-8778984bcd58")
                    object2 = self.objectForUUID("295d94e1-e0df-4eca-93e6-8778984bcd58")
                    object3 = self.objectForUUID("395d94e1-e0df-4eca-93e6-8778984bcd58")

                    title1 = object1.title!
                    title2 = object2.title!
                    title3 = object3.title!

                    BeamDate.travel(2)

                    // Create 1 conflicted object
                    object1.title = newTitle1
                    object1.updatedAt = BeamDate.now
                    try? BeamObjectChecksum.savePreviousChecksum(object: object1)
                }

                context("with replace policy") {
                    context("Foundation") {
                        it("saves all objects with their new content") {
                            let networkCalls = APIRequest.callsCount

                            waitUntil(timeout: .seconds(10)) { done in
                                do {
                                    _ = try sut.saveOnBeamObjectsAPI([object1, object2, object3]) { result in
                                        expect { try result.get() }.toNot(throwError())

                                        done()
                                    }
                                } catch {
                                    fail(error.localizedDescription)
                                }
                            }

                            let expectedNetworkCalls = ["update_beam_objects",
                                                        Beam.Configuration.beamObjectDataOnSeparateCall ? "beam_object_data_url" : "beam_object",
                                                        "update_beam_object"]

                            expect(APIRequest.callsCount - networkCalls) == expectedNetworkCalls.count
                            expect(APIRequest.networkCallFiles.suffix(expectedNetworkCalls.count)) == expectedNetworkCalls

                            let remoteObject1: MyRemoteObject? = try beamObjectHelper.fetchOnAPI(object1)
                            expect(object1) == remoteObject1

                            let remoteObject2: MyRemoteObject? = try beamObjectHelper.fetchOnAPI(object2)
                            expect(object2) == remoteObject2

                            let remoteObject3: MyRemoteObject? = try beamObjectHelper.fetchOnAPI(object3)
                            expect(object3) == remoteObject3
                        }

                        it("stores all objects previousChecksum with their new content") {
                            waitUntil(timeout: .seconds(10)) { done in
                                do {
                                    _ = try sut.saveOnBeamObjectsAPI([object1, object2, object3]) { result in
                                        expect { try result.get() }.toNot(throwError())

                                        done()
                                    }
                                } catch {
                                    fail(error.localizedDescription)
                                }
                            }

                            expect(MyRemoteObjectManager.store[object1.beamObjectId]?.previousChecksum) == (try self.checksum(object1))
                            expect(MyRemoteObjectManager.store[object2.beamObjectId]?.previousChecksum) == (try self.checksum(object2))
                            expect(MyRemoteObjectManager.store[object3.beamObjectId]?.previousChecksum) == (try self.checksum(object3))
                        }
                    }
                    context("PromiseKit") {
                        it("saves all objects with their new content") {
                            let networkCalls = APIRequest.callsCount

                            let promise: PromiseKit.Promise<[MyRemoteObject]> = sut.saveOnBeamObjectsAPI([object1, object2, object3])
                            waitUntil(timeout: .seconds(10)) { done in
                                promise.done { remoteObject in
                                    done()
                                }.catch { error in
                                    fail("Should not happen: \(error)")
                                    done()
                                }
                            }

                            let expectedNetworkCalls = ["update_beam_objects",
                                                        Beam.Configuration.beamObjectDataOnSeparateCall ? "beam_object_data_url" : "beam_object",
                                                        "update_beam_object"]

                            expect(APIRequest.callsCount - networkCalls) == expectedNetworkCalls.count
                            expect(APIRequest.networkCallFiles.suffix(expectedNetworkCalls.count)) == expectedNetworkCalls

                            let remoteObject1: MyRemoteObject? = try beamObjectHelper.fetchOnAPI(object1)
                            expect(object1) == remoteObject1

                            let remoteObject2: MyRemoteObject? = try beamObjectHelper.fetchOnAPI(object2)
                            expect(object2) == remoteObject2

                            let remoteObject3: MyRemoteObject? = try beamObjectHelper.fetchOnAPI(object3)
                            expect(object3) == remoteObject3
                        }

                        it("stores all objects previousChecksum with their new content") {
                            let promise: PromiseKit.Promise<[MyRemoteObject]> = sut.saveOnBeamObjectsAPI([object1, object2, object3])
                            waitUntil(timeout: .seconds(10)) { done in
                                promise.done { remoteObject in
                                    done()
                                }.catch { error in
                                    fail("Should not happen: \(error)")
                                    done()
                                }
                            }

                            expect(MyRemoteObjectManager.store[object1.beamObjectId]?.previousChecksum) == (try self.checksum(object1))
                            expect(MyRemoteObjectManager.store[object2.beamObjectId]?.previousChecksum) == (try self.checksum(object2))
                            expect(MyRemoteObjectManager.store[object3.beamObjectId]?.previousChecksum) == (try self.checksum(object3))
                        }
                    }
                    context("Promises") {
                        it("saves all objects with their new content") {
                            let networkCalls = APIRequest.callsCount

                            let promise: Promises.Promise<[MyRemoteObject]> = sut.saveOnBeamObjectsAPI([object1, object2, object3])
                            waitUntil(timeout: .seconds(10)) { done in
                                promise.then { remoteObject in
                                    done()
                                }.catch { error in
                                    fail("Should not happen: \(error)")
                                    done()
                                }
                            }

                            let expectedNetworkCalls = ["update_beam_objects",
                                                        Beam.Configuration.beamObjectDataOnSeparateCall ? "beam_object_data_url" : "beam_object",
                                                        "update_beam_object"]

                            expect(APIRequest.callsCount - networkCalls) == expectedNetworkCalls.count
                            expect(APIRequest.networkCallFiles.suffix(expectedNetworkCalls.count)) == expectedNetworkCalls

                            let remoteObject1: MyRemoteObject? = try beamObjectHelper.fetchOnAPI(object1)
                            expect(object1) == remoteObject1

                            let remoteObject2: MyRemoteObject? = try beamObjectHelper.fetchOnAPI(object2)
                            expect(object2) == remoteObject2

                            let remoteObject3: MyRemoteObject? = try beamObjectHelper.fetchOnAPI(object3)
                            expect(object3) == remoteObject3
                        }

                        it("stores all objects previousChecksum with their new content") {
                            let promise: Promises.Promise<[MyRemoteObject]> = sut.saveOnBeamObjectsAPI([object1, object2, object3])
                            waitUntil(timeout: .seconds(10)) { done in
                                promise.then { remoteObject in
                                    done()
                                }.catch { error in
                                    fail("Should not happen: \(error)")
                                    done()
                                }
                            }

                            expect(MyRemoteObjectManager.store[object1.beamObjectId]?.previousChecksum) == (try self.checksum(object1))
                            expect(MyRemoteObjectManager.store[object2.beamObjectId]?.previousChecksum) == (try self.checksum(object2))
                            expect(MyRemoteObjectManager.store[object3.beamObjectId]?.previousChecksum) == (try self.checksum(object3))
                        }
                    }
                }

                context("with fetch and raise error policy") {
                    beforeEach {
                        MyRemoteObjectManager.conflictPolicy = .fetchRemoteAndError
                    }
                    afterEach {
                        MyRemoteObjectManager.conflictPolicy = .replace
                    }
                    context("Foundation") {
                        it("saves objects") {
                            let networkCalls = APIRequest.callsCount

                            waitUntil(timeout: .seconds(10)) { done in
                                do {
                                    _ = try sut.saveOnBeamObjectsAPI([object1, object2, object3]) { result in
                                        expect { try result.get() }.toNot(throwError())

                                        done()
                                    }
                                } catch {
                                    fail(error.localizedDescription)
                                }
                            }

                            let expectedNetworkCalls = ["update_beam_objects",
                                                        Beam.Configuration.beamObjectDataOnSeparateCall ? "beam_object_data_url" : "beam_object",
                                                        "update_beam_objects"]

                            expect(APIRequest.callsCount - networkCalls) == expectedNetworkCalls.count
                            expect(APIRequest.networkCallFiles.suffix(expectedNetworkCalls.count)) == expectedNetworkCalls

                            var expectedResult1 = object1.copy()
                            expectedResult1.title = "merged: \(newTitle1)\(title1!)"

                            let remoteObject1: MyRemoteObject? = try beamObjectHelper.fetchOnAPI(object1)
                            expect(expectedResult1) == remoteObject1

                            let remoteObject2: MyRemoteObject? = try beamObjectHelper.fetchOnAPI(object2)
                            expect(object2) == remoteObject2
                        }

                        it("stores previousChecksum") {
                            waitUntil(timeout: .seconds(10)) { done in
                                do {
                                    _ = try sut.saveOnBeamObjectsAPI([object1, object2, object3]) { result in
                                        expect { try result.get() }.toNot(throwError())

                                        if let objects = try? result.get() {
                                            Logger.shared.logWarning("Received objects:", category: .beamObjectNetwork)
                                            dump(objects)
                                        }
                                        done()
                                    }
                                } catch {
                                    fail(error.localizedDescription)
                                }
                            }

                            var expectedResult1 = object1.copy()
                            expectedResult1.title = "merged: \(newTitle1)\(title1!)"

                            expect(MyRemoteObjectManager.store[object1.beamObjectId]?.previousChecksum) == (try self.checksum(expectedResult1))
                            expect(MyRemoteObjectManager.store[object2.beamObjectId]?.previousChecksum) == (try self.checksum(object2))
                        }
                    }
                    context("PromiseKit") {
                        it("saves objects") {
                            let networkCalls = APIRequest.callsCount

                            let promise: PromiseKit.Promise<[MyRemoteObject]> = sut.saveOnBeamObjectsAPI([object1, object2, object3])
                            waitUntil(timeout: .seconds(10)) { done in
                                promise.done { remoteObject in
                                    done()
                                }.catch { error in
                                    fail("Should not happen: \(error)")
                                    done()
                                }
                            }

                            let expectedNetworkCalls = ["update_beam_objects",
                                                        Beam.Configuration.beamObjectDataOnSeparateCall ? "beam_object_data_url" : "beam_object",
                                                        "update_beam_objects"]

                            expect(APIRequest.callsCount - networkCalls) == expectedNetworkCalls.count
                            expect(APIRequest.networkCallFiles.suffix(expectedNetworkCalls.count)) == expectedNetworkCalls

                            var expectedResult1 = object1.copy()
                            expectedResult1.title = "merged: \(newTitle1)\(title1!)"

                            let remoteObject1: MyRemoteObject? = try beamObjectHelper.fetchOnAPI(object1)
                            expect(expectedResult1) == remoteObject1

                            let remoteObject2: MyRemoteObject? = try beamObjectHelper.fetchOnAPI(object2)
                            expect(object2) == remoteObject2
                        }

                        it("stores previousChecksum") {
                            let promise: PromiseKit.Promise<[MyRemoteObject]> = sut.saveOnBeamObjectsAPI([object1, object2, object3])
                            waitUntil(timeout: .seconds(10)) { done in
                                promise.done { remoteObject in
                                    done()
                                }.catch { error in
                                    fail("Should not happen: \(error)")
                                    done()
                                }
                            }

                            var expectedResult1 = object1.copy()
                            expectedResult1.title = "merged: \(newTitle1)\(title1!)"

                            expect(MyRemoteObjectManager.store[object1.beamObjectId]?.previousChecksum) == (try self.checksum(expectedResult1))
                            expect(MyRemoteObjectManager.store[object2.beamObjectId]?.previousChecksum) == (try self.checksum(object2))
                        }
                    }
                    context("Promises") {
                        it("saves objects") {
                            let networkCalls = APIRequest.callsCount

                            let promise: Promises.Promise<[MyRemoteObject]> = sut.saveOnBeamObjectsAPI([object1, object2, object3])
                            waitUntil(timeout: .seconds(10)) { done in
                                promise.then { remoteObject in
                                    done()
                                }.catch { error in
                                    fail("Should not happen: \(error)")
                                    done()
                                }
                            }

                            let expectedNetworkCalls = ["update_beam_objects",
                                                        Beam.Configuration.beamObjectDataOnSeparateCall ? "beam_object_data_url" : "beam_object",
                                                        "update_beam_objects"]

                            expect(APIRequest.callsCount - networkCalls) == expectedNetworkCalls.count
                            expect(APIRequest.networkCallFiles.suffix(expectedNetworkCalls.count)) == expectedNetworkCalls

                            var expectedResult1 = object1.copy()
                            expectedResult1.title = "merged: \(newTitle1)\(title1!)"

                            let remoteObject1: MyRemoteObject? = try beamObjectHelper.fetchOnAPI(object1)
                            expect(expectedResult1) == remoteObject1

                            let remoteObject2: MyRemoteObject? = try beamObjectHelper.fetchOnAPI(object2)
                            expect(object2) == remoteObject2
                        }

                        it("stores previousChecksum") {
                            let promise: Promises.Promise<[MyRemoteObject]> = sut.saveOnBeamObjectsAPI([object1, object2, object3])
                            waitUntil(timeout: .seconds(10)) { done in
                                promise.then { remoteObject in
                                    done()
                                }.catch { error in
                                    fail("Should not happen: \(error)")
                                    done()
                                }
                            }

                            var expectedResult1 = object1.copy()
                            expectedResult1.title = "merged: \(newTitle1)\(title1!)"

                            expect(MyRemoteObjectManager.store[object1.beamObjectId]?.previousChecksum) == (try self.checksum(expectedResult1))
                            expect(MyRemoteObjectManager.store[object2.beamObjectId]?.previousChecksum) == (try self.checksum(object2))
                        }
                    }
                }
            }

            context("when all objects exist, and with save with multiple conflicted object") {
                let newTitle1 = "new Title1"
                let newTitle2 = "new Title2"

                beforeEach {
                    self.saveAllObjectsAndSaveChecksum()

                    object1 = self.objectForUUID("195d94e1-e0df-4eca-93e6-8778984bcd58")
                    object2 = self.objectForUUID("295d94e1-e0df-4eca-93e6-8778984bcd58")
                    object3 = self.objectForUUID("395d94e1-e0df-4eca-93e6-8778984bcd58")

                    title1 = object1.title!
                    title2 = object2.title!
                    title3 = object3.title!

                    // Create 2 conflicted objects
                    BeamDate.travel(2)

                    object1.title = newTitle1
                    object2.title = newTitle2

                    object1.updatedAt = BeamDate.now
                    object2.updatedAt = BeamDate.now

                    try? BeamObjectChecksum.savePreviousChecksum(object: object1)
                    try? BeamObjectChecksum.savePreviousChecksum(object: object2)
                }

                context("with replace policy") {
                    context("Foundation") {
                        it("saves objects with their new content") {
                            let networkCalls = APIRequest.callsCount

                            waitUntil(timeout: .seconds(10)) { done in
                                do {
                                    _ = try sut.saveOnBeamObjectsAPI([object1, object2, object3]) { result in
                                        expect { try result.get() }.toNot(throwError())

                                        done()
                                    }
                                } catch {
                                    fail(error.localizedDescription)
                                }
                            }

                            let expectedNetworkCalls = ["update_beam_objects",
                                                        Beam.Configuration.beamObjectDataOnSeparateCall ? "beam_objects_data_url" : "beam_objects",
                                                        "update_beam_objects"]

                            expect(APIRequest.callsCount - networkCalls) == expectedNetworkCalls.count

                            expect(APIRequest.networkCallFiles.suffix(expectedNetworkCalls.count)) == expectedNetworkCalls


                            let remoteObject1: MyRemoteObject? = try beamObjectHelper.fetchOnAPI(object1)
                            expect(object1) == remoteObject1

                            let remoteObject2: MyRemoteObject? = try beamObjectHelper.fetchOnAPI(object2)
                            expect(object2) == remoteObject2

                            let remoteObject3: MyRemoteObject? = try beamObjectHelper.fetchOnAPI(object3)
                            expect(object3) == remoteObject3
                        }

                        it("stores all objects previousChecksum with their new content") {
                            waitUntil(timeout: .seconds(10)) { done in
                                do {
                                    _ = try sut.saveOnBeamObjectsAPI([object1, object2, object3]) { result in
                                        expect { try result.get() }.toNot(throwError())

                                        done()
                                    }
                                } catch {
                                    fail(error.localizedDescription)
                                }
                            }

                            expect(MyRemoteObjectManager.store[object1.beamObjectId]?.previousChecksum) == (try self.checksum(object1))
                            expect(MyRemoteObjectManager.store[object2.beamObjectId]?.previousChecksum) == (try self.checksum(object2))
                            expect(MyRemoteObjectManager.store[object3.beamObjectId]?.previousChecksum) == (try self.checksum(object3))
                        }
                    }
                    context("PromiseKit") {
                        it("saves objects with their new content") {
                            let networkCalls = APIRequest.callsCount

                            let promise: PromiseKit.Promise<[MyRemoteObject]> = sut.saveOnBeamObjectsAPI([object1, object2, object3])
                            waitUntil(timeout: .seconds(10)) { done in
                                promise.done { remoteObject in
                                    done()
                                }.catch { error in
                                    fail("Should not happen: \(error)")
                                    done()
                                }
                            }

                            let expectedNetworkCalls = ["update_beam_objects",
                                                        "beam_objects",
                                                        "update_beam_objects"]

                            expect(APIRequest.callsCount - networkCalls) == expectedNetworkCalls.count

                            expect(APIRequest.networkCallFiles.suffix(expectedNetworkCalls.count)) == expectedNetworkCalls


                            let remoteObject1: MyRemoteObject? = try beamObjectHelper.fetchOnAPI(object1)
                            expect(object1) == remoteObject1

                            let remoteObject2: MyRemoteObject? = try beamObjectHelper.fetchOnAPI(object2)
                            expect(object2) == remoteObject2

                            let remoteObject3: MyRemoteObject? = try beamObjectHelper.fetchOnAPI(object3)
                            expect(object3) == remoteObject3
                        }

                        it("stores all objects previousChecksum with their new content") {
                            let promise: PromiseKit.Promise<[MyRemoteObject]> = sut.saveOnBeamObjectsAPI([object1, object2, object3])
                            waitUntil(timeout: .seconds(10)) { done in
                                promise.done { remoteObject in
                                    done()
                                }.catch { error in
                                    fail("Should not happen: \(error)")
                                    done()
                                }
                            }

                            expect(MyRemoteObjectManager.store[object1.beamObjectId]?.previousChecksum) == (try self.checksum(object1))
                            expect(MyRemoteObjectManager.store[object2.beamObjectId]?.previousChecksum) == (try self.checksum(object2))
                            expect(MyRemoteObjectManager.store[object3.beamObjectId]?.previousChecksum) == (try self.checksum(object3))
                        }
                    }
                    context("Promises") {
                        it("saves objects with their new content") {
                            let networkCalls = APIRequest.callsCount

                            let promise: Promises.Promise<[MyRemoteObject]> = sut.saveOnBeamObjectsAPI([object1, object2, object3])
                            waitUntil(timeout: .seconds(10)) { done in
                                promise.then { remoteObject in
                                    done()
                                }.catch { error in
                                    fail("Should not happen: \(error)")
                                    done()
                                }
                            }

                            let expectedNetworkCalls = ["update_beam_objects",
                                                        "beam_objects",
                                                        "update_beam_objects"]

                            expect(APIRequest.callsCount - networkCalls) == expectedNetworkCalls.count

                            expect(APIRequest.networkCallFiles.suffix(expectedNetworkCalls.count)) == expectedNetworkCalls


                            let remoteObject1: MyRemoteObject? = try beamObjectHelper.fetchOnAPI(object1)
                            expect(object1) == remoteObject1

                            let remoteObject2: MyRemoteObject? = try beamObjectHelper.fetchOnAPI(object2)
                            expect(object2) == remoteObject2

                            let remoteObject3: MyRemoteObject? = try beamObjectHelper.fetchOnAPI(object3)
                            expect(object3) == remoteObject3
                        }

                        it("stores all objects previousChecksum with their new content") {
                            let promise: Promises.Promise<[MyRemoteObject]> = sut.saveOnBeamObjectsAPI([object1, object2, object3])
                            waitUntil(timeout: .seconds(10)) { done in
                                promise.then { remoteObject in
                                    done()
                                }.catch { error in
                                    fail("Should not happen: \(error)")
                                    done()
                                }
                            }

                            expect(MyRemoteObjectManager.store[object1.beamObjectId]?.previousChecksum) == (try self.checksum(object1))
                            expect(MyRemoteObjectManager.store[object2.beamObjectId]?.previousChecksum) == (try self.checksum(object2))
                            expect(MyRemoteObjectManager.store[object3.beamObjectId]?.previousChecksum) == (try self.checksum(object3))
                        }
                    }
                }

                context("with fetch and raise error policy") {
                    beforeEach {
                        MyRemoteObjectManager.conflictPolicy = .fetchRemoteAndError
                    }
                    afterEach {
                        MyRemoteObjectManager.conflictPolicy = .replace
                    }
                    context("Foundation") {
                        it("saves all objects with merged content") {
                            let networkCalls = APIRequest.callsCount

                            waitUntil(timeout: .seconds(10)) { done in
                                do {
                                    _ = try sut.saveOnBeamObjectsAPI([object1, object2, object3]) { result in
                                        expect { try result.get() }.toNot(throwError())

                                        done()
                                    }
                                } catch {
                                    fail(error.localizedDescription)
                                }
                            }

                            let expectedNetworkCalls = ["update_beam_objects",
                                                        Beam.Configuration.beamObjectDataOnSeparateCall ? "beam_objects_data_url" : "beam_objects",
                                                        "update_beam_objects"]

                            expect(APIRequest.callsCount - networkCalls) == expectedNetworkCalls.count

                            expect(APIRequest.networkCallFiles.suffix(expectedNetworkCalls.count)) == expectedNetworkCalls

                            var expectedResult1 = object1.copy()
                            expectedResult1.title = "merged: \(newTitle1)\(title1!)"

                            var expectedResult2 = object2.copy()
                            expectedResult2.title = "merged: \(newTitle2)\(title2!)"

                            let remoteObject1: MyRemoteObject? = try beamObjectHelper.fetchOnAPI(object1)
                            expect(expectedResult1) == remoteObject1

                            let remoteObject2: MyRemoteObject? = try beamObjectHelper.fetchOnAPI(object2)
                            expect(expectedResult2) == remoteObject2

                            let remoteObject3: MyRemoteObject? = try beamObjectHelper.fetchOnAPI(object3)
                            expect(object3) == remoteObject3
                        }

                        it("stores all objects previousChecksum with merged content") {
                            waitUntil(timeout: .seconds(10)) { done in
                                do {
                                    _ = try sut.saveOnBeamObjectsAPI([object1, object2, object3]) { result in
                                        expect { try result.get() }.toNot(throwError())
                                        done()
                                    }
                                } catch {
                                    fail(error.localizedDescription)
                                }
                            }

                            var expectedResult1 = object1.copy()
                            expectedResult1.title = "merged: \(newTitle1)\(title1!)"

                            var expectedResult2 = object2.copy()
                            expectedResult2.title = "merged: \(newTitle2)\(title2!)"

                            expect(MyRemoteObjectManager.store[object1.beamObjectId]?.previousChecksum) == (try self.checksum(expectedResult1))
                            expect(MyRemoteObjectManager.store[object2.beamObjectId]?.previousChecksum) == (try self.checksum(expectedResult2))
                            expect(MyRemoteObjectManager.store[object3.beamObjectId]?.previousChecksum) == (try self.checksum(object3))
                        }
                    }
                    context("PromiseKit") {
                        it("saves all objects with merged content") {
                            let networkCalls = APIRequest.callsCount

                            let promise: PromiseKit.Promise<[MyRemoteObject]> = sut.saveOnBeamObjectsAPI([object1, object2, object3])
                            waitUntil(timeout: .seconds(10)) { done in
                                promise.done { remoteObject in
                                    done()
                                }.catch { error in
                                    fail("Should not happen: \(error)")
                                    done()
                                }
                            }

                            let expectedNetworkCalls = ["update_beam_objects",
                                                        "beam_objects",
                                                        "update_beam_objects"]

                            expect(APIRequest.callsCount - networkCalls) == expectedNetworkCalls.count

                            expect(APIRequest.networkCallFiles.suffix(expectedNetworkCalls.count)) == expectedNetworkCalls

                            var expectedResult1 = object1.copy()
                            expectedResult1.title = "merged: \(newTitle1)\(title1!)"

                            var expectedResult2 = object2.copy()
                            expectedResult2.title = "merged: \(newTitle2)\(title2!)"

                            let remoteObject1: MyRemoteObject? = try beamObjectHelper.fetchOnAPI(object1)
                            expect(expectedResult1) == remoteObject1

                            let remoteObject2: MyRemoteObject? = try beamObjectHelper.fetchOnAPI(object2)
                            expect(expectedResult2) == remoteObject2

                            let remoteObject3: MyRemoteObject? = try beamObjectHelper.fetchOnAPI(object3)
                            expect(object3) == remoteObject3
                        }

                        it("stores all objects previousChecksum with merged content") {
                            let promise: PromiseKit.Promise<[MyRemoteObject]> = sut.saveOnBeamObjectsAPI([object1, object2, object3])
                            waitUntil(timeout: .seconds(10)) { done in
                                promise.done { remoteObject in
                                    done()
                                }.catch { error in
                                    fail("Should not happen: \(error)")
                                    done()
                                }
                            }

                            var expectedResult1 = object1.copy()
                            expectedResult1.title = "merged: \(newTitle1)\(title1!)"

                            var expectedResult2 = object2.copy()
                            expectedResult2.title = "merged: \(newTitle2)\(title2!)"

                            expect(MyRemoteObjectManager.store[object1.beamObjectId]?.previousChecksum) == (try self.checksum(expectedResult1))
                            expect(MyRemoteObjectManager.store[object2.beamObjectId]?.previousChecksum) == (try self.checksum(expectedResult2))
                            expect(MyRemoteObjectManager.store[object3.beamObjectId]?.previousChecksum) == (try self.checksum(object3))
                        }
                    }
                    context("Promises") {
                        it("saves all objects with merged content") {
                            let networkCalls = APIRequest.callsCount

                            let promise: Promises.Promise<[MyRemoteObject]> = sut.saveOnBeamObjectsAPI([object1, object2, object3])
                            waitUntil(timeout: .seconds(10)) { done in
                                promise.then { remoteObject in
                                    done()
                                }.catch { error in
                                    fail("Should not happen: \(error)")
                                    done()
                                }
                            }

                            let expectedNetworkCalls = ["update_beam_objects",
                                                        "beam_objects",
                                                        "update_beam_objects"]

                            expect(APIRequest.callsCount - networkCalls) == expectedNetworkCalls.count

                            expect(APIRequest.networkCallFiles.suffix(expectedNetworkCalls.count)) == expectedNetworkCalls

                            var expectedResult1 = object1.copy()
                            expectedResult1.title = "merged: \(newTitle1)\(title1!)"

                            var expectedResult2 = object2.copy()
                            expectedResult2.title = "merged: \(newTitle2)\(title2!)"

                            let remoteObject1: MyRemoteObject? = try beamObjectHelper.fetchOnAPI(object1)
                            expect(expectedResult1) == remoteObject1

                            let remoteObject2: MyRemoteObject? = try beamObjectHelper.fetchOnAPI(object2)
                            expect(expectedResult2) == remoteObject2

                            let remoteObject3: MyRemoteObject? = try beamObjectHelper.fetchOnAPI(object3)
                            expect(object3) == remoteObject3
                        }

                        it("stores all objects previousChecksum with merged content") {
                            let promise: Promises.Promise<[MyRemoteObject]> = sut.saveOnBeamObjectsAPI([object1, object2, object3])
                            waitUntil(timeout: .seconds(10)) { done in
                                promise.then { remoteObject in
                                    done()
                                }.catch { error in
                                    fail("Should not happen: \(error)")
                                    done()
                                }
                            }

                            var expectedResult1 = object1.copy()
                            expectedResult1.title = "merged: \(newTitle1)\(title1!)"

                            var expectedResult2 = object2.copy()
                            expectedResult2.title = "merged: \(newTitle2)\(title2!)"

                            expect(MyRemoteObjectManager.store[object1.beamObjectId]?.previousChecksum) == (try self.checksum(expectedResult1))
                            expect(MyRemoteObjectManager.store[object2.beamObjectId]?.previousChecksum) == (try self.checksum(expectedResult2))
                            expect(MyRemoteObjectManager.store[object3.beamObjectId]?.previousChecksum) == (try self.checksum(object3))
                        }
                    }
                }
            }

            context("when all objects exist, and we save with all objects in conflict") {
                let newTitle1 = "new Title1"
                let newTitle2 = "new Title2"
                let newTitle3 = "new Title3"

                beforeEach {
                    self.saveAllObjectsAndSaveChecksum()

                    object1 = self.objectForUUID("195d94e1-e0df-4eca-93e6-8778984bcd58")
                    object2 = self.objectForUUID("295d94e1-e0df-4eca-93e6-8778984bcd58")
                    object3 = self.objectForUUID("395d94e1-e0df-4eca-93e6-8778984bcd58")

                    title1 = object1.title!
                    title2 = object2.title!
                    title3 = object3.title!

                    BeamDate.travel(2)

                    object1.title = newTitle1
                    object2.title = newTitle2
                    object3.title = newTitle3

                    object1.updatedAt = BeamDate.now
                    object2.updatedAt = BeamDate.now
                    object3.updatedAt = BeamDate.now

                    try? BeamObjectChecksum.savePreviousChecksum(object: object1)
                    try? BeamObjectChecksum.savePreviousChecksum(object: object2)
                    try? BeamObjectChecksum.savePreviousChecksum(object: object3)
                }

                context("with replace policy") {
                    context("Foundation") {
                        it("saves all objects with their new content") {
                            let networkCalls = APIRequest.callsCount

                            waitUntil(timeout: .seconds(10)) { done in
                                do {
                                    _ = try sut.saveOnBeamObjectsAPI([object1, object2, object3]) { result in
                                        expect { try result.get() }.toNot(throwError())

                                        done()
                                    }
                                } catch {
                                    fail(error.localizedDescription)
                                }
                            }

                            let expectedNetworkCalls = ["update_beam_objects",
                                                        Beam.Configuration.beamObjectDataOnSeparateCall ? "beam_objects_data_url" : "beam_objects",
                                                        "update_beam_objects"]

                            expect(APIRequest.callsCount - networkCalls) == expectedNetworkCalls.count

                            expect(APIRequest.networkCallFiles.suffix(expectedNetworkCalls.count)) == expectedNetworkCalls

                            let remoteObject1: MyRemoteObject? = try beamObjectHelper.fetchOnAPI(object1)
                            expect(object1) == remoteObject1

                            let remoteObject2: MyRemoteObject? = try beamObjectHelper.fetchOnAPI(object2)
                            expect(object2) == remoteObject2

                            let remoteObject3: MyRemoteObject? = try beamObjectHelper.fetchOnAPI(object3)
                            expect(object3) == remoteObject3
                        }

                        it("stores all objects previousChecksum with their new content") {
                            waitUntil(timeout: .seconds(10)) { done in
                                do {
                                    _ = try sut.saveOnBeamObjectsAPI([object1, object2, object3]) { result in
                                        expect { try result.get() }.toNot(throwError())

                                        done()
                                    }
                                } catch {
                                    fail(error.localizedDescription)
                                }
                            }

                            expect(MyRemoteObjectManager.store[object1.beamObjectId]?.previousChecksum) == (try self.checksum(object1))
                            expect(MyRemoteObjectManager.store[object2.beamObjectId]?.previousChecksum) == (try self.checksum(object2))
                            expect(MyRemoteObjectManager.store[object3.beamObjectId]?.previousChecksum) == (try self.checksum(object3))
                        }
                    }
                    context("PromiseKit") {
                        it("saves all objects with their new content") {
                            let networkCalls = APIRequest.callsCount

                            let promise: PromiseKit.Promise<[MyRemoteObject]> = sut.saveOnBeamObjectsAPI([object1, object2, object3])
                            waitUntil(timeout: .seconds(10)) { done in
                                promise.done { remoteObject in
                                    done()
                                }.catch { error in
                                    fail("Should not happen: \(error)")
                                    done()
                                }
                            }

                            let expectedNetworkCalls = ["update_beam_objects",
                                                        "beam_objects",
                                                        "update_beam_objects"]

                            expect(APIRequest.callsCount - networkCalls) == expectedNetworkCalls.count

                            expect(APIRequest.networkCallFiles.suffix(expectedNetworkCalls.count)) == expectedNetworkCalls

                            let remoteObject1: MyRemoteObject? = try beamObjectHelper.fetchOnAPI(object1)
                            expect(object1) == remoteObject1

                            let remoteObject2: MyRemoteObject? = try beamObjectHelper.fetchOnAPI(object2)
                            expect(object2) == remoteObject2

                            let remoteObject3: MyRemoteObject? = try beamObjectHelper.fetchOnAPI(object3)
                            expect(object3) == remoteObject3
                        }

                        it("stores all objects previousChecksum with their new content") {
                            let promise: PromiseKit.Promise<[MyRemoteObject]> = sut.saveOnBeamObjectsAPI([object1, object2, object3])
                            waitUntil(timeout: .seconds(10)) { done in
                                promise.done { remoteObject in
                                    done()
                                }.catch { error in
                                    fail("Should not happen: \(error)")
                                    done()
                                }
                            }

                            expect(MyRemoteObjectManager.store[object1.beamObjectId]?.previousChecksum) == (try self.checksum(object1))
                            expect(MyRemoteObjectManager.store[object2.beamObjectId]?.previousChecksum) == (try self.checksum(object2))
                            expect(MyRemoteObjectManager.store[object3.beamObjectId]?.previousChecksum) == (try self.checksum(object3))
                        }
                    }
                    context("Promises") {
                        it("saves all objects with their new content") {
                            let networkCalls = APIRequest.callsCount

                            let promise: Promises.Promise<[MyRemoteObject]> = sut.saveOnBeamObjectsAPI([object1, object2, object3])
                            waitUntil(timeout: .seconds(10)) { done in
                                promise.then { remoteObject in
                                    done()
                                }.catch { error in
                                    fail("Should not happen: \(error)")
                                    done()
                                }
                            }

                            let expectedNetworkCalls = ["update_beam_objects",
                                                        "beam_objects",
                                                        "update_beam_objects"]

                            expect(APIRequest.callsCount - networkCalls) == expectedNetworkCalls.count

                            expect(APIRequest.networkCallFiles.suffix(expectedNetworkCalls.count)) == expectedNetworkCalls

                            let remoteObject1: MyRemoteObject? = try beamObjectHelper.fetchOnAPI(object1)
                            expect(object1) == remoteObject1

                            let remoteObject2: MyRemoteObject? = try beamObjectHelper.fetchOnAPI(object2)
                            expect(object2) == remoteObject2

                            let remoteObject3: MyRemoteObject? = try beamObjectHelper.fetchOnAPI(object3)
                            expect(object3) == remoteObject3
                        }

                        it("stores all objects previousChecksum with their new content") {
                            let promise: Promises.Promise<[MyRemoteObject]> = sut.saveOnBeamObjectsAPI([object1, object2, object3])
                            waitUntil(timeout: .seconds(10)) { done in
                                promise.then { remoteObject in
                                    done()
                                }.catch { error in
                                    fail("Should not happen: \(error)")
                                    done()
                                }
                            }

                            expect(MyRemoteObjectManager.store[object1.beamObjectId]?.previousChecksum) == (try self.checksum(object1))
                            expect(MyRemoteObjectManager.store[object2.beamObjectId]?.previousChecksum) == (try self.checksum(object2))
                            expect(MyRemoteObjectManager.store[object3.beamObjectId]?.previousChecksum) == (try self.checksum(object3))
                        }
                    }
                }

                context("with fetch and raise error policy") {
                    beforeEach {
                        MyRemoteObjectManager.conflictPolicy = .fetchRemoteAndError
                    }
                    afterEach {
                        MyRemoteObjectManager.conflictPolicy = .replace
                    }
                    context("Foundation") {
                        it("saves all objects with merged content") {
                            object1.title = newTitle1
                            object2.title = newTitle2
                            object3.title = newTitle3

                            let networkCalls = APIRequest.callsCount

                            waitUntil(timeout: .seconds(10)) { done in
                                do {
                                    _ = try sut.saveOnBeamObjectsAPI([object1, object2, object3]) { result in
                                        expect { try result.get() }.toNot(throwError())

                                        done()
                                    }
                                } catch {
                                    fail(error.localizedDescription)
                                }
                            }

                            let expectedNetworkCalls = ["update_beam_objects",
                                                        Beam.Configuration.beamObjectDataOnSeparateCall ? "beam_objects_data_url" : "beam_objects",
                                                        "update_beam_objects"]

                            expect(APIRequest.callsCount - networkCalls) == expectedNetworkCalls.count

                            expect(APIRequest.networkCallFiles.suffix(expectedNetworkCalls.count)) == expectedNetworkCalls

                            var expectedResult1 = object1.copy()
                            expectedResult1.title = "merged: \(newTitle1)\(title1!)"

                            var expectedResult2 = object2.copy()
                            expectedResult2.title = "merged: \(newTitle2)\(title2!)"

                            var expectedResult3 = object3.copy()
                            expectedResult3.title = "merged: \(newTitle3)\(title3!)"

                            let remoteObject1: MyRemoteObject? = try beamObjectHelper.fetchOnAPI(object1)
                            expect(expectedResult1) == remoteObject1

                            let remoteObject2: MyRemoteObject? = try beamObjectHelper.fetchOnAPI(object2)
                            expect(expectedResult2) == remoteObject2

                            let remoteObject3: MyRemoteObject? = try beamObjectHelper.fetchOnAPI(object3)
                            expect(expectedResult3) == remoteObject3

                            expect(MyRemoteObjectManager.store[object1.beamObjectId]) == expectedResult1
                            expect(MyRemoteObjectManager.store[object2.beamObjectId]) == expectedResult2
                            expect(MyRemoteObjectManager.store[object3.beamObjectId]) == expectedResult3
                        }

                        it("stores all objects previousChecksum with merged content") {
                            object1.title = newTitle1
                            object2.title = newTitle2
                            object3.title = newTitle3

                            waitUntil(timeout: .seconds(10)) { done in
                                do {
                                    _ = try sut.saveOnBeamObjectsAPI([object1, object2, object3]) { result in
                                        expect { try result.get() }.toNot(throwError())

                                        done()
                                    }
                                } catch {
                                    fail(error.localizedDescription)
                                }
                            }

                            var expectedResult1 = object1.copy()
                            expectedResult1.title = "merged: \(newTitle1)\(title1!)"

                            var expectedResult2 = object2.copy()
                            expectedResult2.title = "merged: \(newTitle2)\(title2!)"

                            var expectedResult3 = object3.copy()
                            expectedResult3.title = "merged: \(newTitle3)\(title3!)"

                            expect(MyRemoteObjectManager.store[object1.beamObjectId]?.previousChecksum) == (try self.checksum(expectedResult1))
                            expect(MyRemoteObjectManager.store[object2.beamObjectId]?.previousChecksum) == (try self.checksum(expectedResult2))
                            expect(MyRemoteObjectManager.store[object3.beamObjectId]?.previousChecksum) == (try self.checksum(expectedResult3))
                        }
                    }
                    context("PromiseKit") {
                        it("saves all objects with merged content") {
                            object1.title = newTitle1
                            object2.title = newTitle2
                            object3.title = newTitle3

                            let networkCalls = APIRequest.callsCount

                            let promise: PromiseKit.Promise<[MyRemoteObject]> = sut.saveOnBeamObjectsAPI([object1, object2, object3])
                            waitUntil(timeout: .seconds(10)) { done in
                                promise.done { remoteObject in
                                    done()
                                }.catch { error in
                                    fail("Should not happen: \(error)")
                                    done()
                                }
                            }

                            let expectedNetworkCalls = ["update_beam_objects",
                                                        "beam_objects",
                                                        "update_beam_objects"]

                            expect(APIRequest.callsCount - networkCalls) == expectedNetworkCalls.count

                            expect(APIRequest.networkCallFiles.suffix(expectedNetworkCalls.count)) == expectedNetworkCalls

                            var expectedResult1 = object1.copy()
                            expectedResult1.title = "merged: \(newTitle1)\(title1!)"

                            var expectedResult2 = object2.copy()
                            expectedResult2.title = "merged: \(newTitle2)\(title2!)"

                            var expectedResult3 = object3.copy()
                            expectedResult3.title = "merged: \(newTitle3)\(title3!)"

                            let remoteObject1: MyRemoteObject? = try beamObjectHelper.fetchOnAPI(object1)
                            expect(expectedResult1) == remoteObject1

                            let remoteObject2: MyRemoteObject? = try beamObjectHelper.fetchOnAPI(object2)
                            expect(expectedResult2) == remoteObject2

                            let remoteObject3: MyRemoteObject? = try beamObjectHelper.fetchOnAPI(object3)
                            expect(expectedResult3) == remoteObject3

                            expect(MyRemoteObjectManager.store[object1.beamObjectId]) == expectedResult1
                            expect(MyRemoteObjectManager.store[object2.beamObjectId]) == expectedResult2
                            expect(MyRemoteObjectManager.store[object3.beamObjectId]) == expectedResult3
                        }

                        it("stores all objects previousChecksum with merged content") {
                            object1.title = newTitle1
                            object2.title = newTitle2
                            object3.title = newTitle3

                            let promise: PromiseKit.Promise<[MyRemoteObject]> = sut.saveOnBeamObjectsAPI([object1, object2, object3])
                            waitUntil(timeout: .seconds(10)) { done in
                                promise.done { remoteObject in
                                    done()
                                }.catch { error in
                                    fail("Should not happen: \(error)")
                                    done()
                                }
                            }

                            var expectedResult1 = object1.copy()
                            expectedResult1.title = "merged: \(newTitle1)\(title1!)"

                            var expectedResult2 = object2.copy()
                            expectedResult2.title = "merged: \(newTitle2)\(title2!)"

                            var expectedResult3 = object3.copy()
                            expectedResult3.title = "merged: \(newTitle3)\(title3!)"

                            expect(MyRemoteObjectManager.store[object1.beamObjectId]?.previousChecksum) == (try self.checksum(expectedResult1))
                            expect(MyRemoteObjectManager.store[object2.beamObjectId]?.previousChecksum) == (try self.checksum(expectedResult2))
                            expect(MyRemoteObjectManager.store[object3.beamObjectId]?.previousChecksum) == (try self.checksum(expectedResult3))
                        }
                    }
                    context("Promises") {
                        it("saves all objects with merged content") {
                            object1.title = newTitle1
                            object2.title = newTitle2
                            object3.title = newTitle3

                            let networkCalls = APIRequest.callsCount

                            let promise: Promises.Promise<[MyRemoteObject]> = sut.saveOnBeamObjectsAPI([object1, object2, object3])
                            waitUntil(timeout: .seconds(10)) { done in
                                promise.then { remoteObject in
                                    done()
                                }.catch { error in
                                    fail("Should not happen: \(error)")
                                    done()
                                }
                            }

                            let expectedNetworkCalls = ["update_beam_objects",
                                                        "beam_objects",
                                                        "update_beam_objects"]

                            expect(APIRequest.callsCount - networkCalls) == expectedNetworkCalls.count

                            expect(APIRequest.networkCallFiles.suffix(expectedNetworkCalls.count)) == expectedNetworkCalls

                            var expectedResult1 = object1.copy()
                            expectedResult1.title = "merged: \(newTitle1)\(title1!)"

                            var expectedResult2 = object2.copy()
                            expectedResult2.title = "merged: \(newTitle2)\(title2!)"

                            var expectedResult3 = object3.copy()
                            expectedResult3.title = "merged: \(newTitle3)\(title3!)"

                            let remoteObject1: MyRemoteObject? = try beamObjectHelper.fetchOnAPI(object1)
                            expect(expectedResult1) == remoteObject1

                            let remoteObject2: MyRemoteObject? = try beamObjectHelper.fetchOnAPI(object2)
                            expect(expectedResult2) == remoteObject2

                            let remoteObject3: MyRemoteObject? = try beamObjectHelper.fetchOnAPI(object3)
                            expect(expectedResult3) == remoteObject3

                            expect(MyRemoteObjectManager.store[object1.beamObjectId]) == expectedResult1
                            expect(MyRemoteObjectManager.store[object2.beamObjectId]) == expectedResult2
                            expect(MyRemoteObjectManager.store[object3.beamObjectId]) == expectedResult3
                        }

                        it("stores all objects previousChecksum with merged content") {
                            object1.title = newTitle1
                            object2.title = newTitle2
                            object3.title = newTitle3

                            let promise: Promises.Promise<[MyRemoteObject]> = sut.saveOnBeamObjectsAPI([object1, object2, object3])
                            waitUntil(timeout: .seconds(10)) { done in
                                promise.then { remoteObject in
                                    done()
                                }.catch { error in
                                    fail("Should not happen: \(error)")
                                    done()
                                }
                            }

                            var expectedResult1 = object1.copy()
                            expectedResult1.title = "merged: \(newTitle1)\(title1!)"

                            var expectedResult2 = object2.copy()
                            expectedResult2.title = "merged: \(newTitle2)\(title2!)"

                            var expectedResult3 = object3.copy()
                            expectedResult3.title = "merged: \(newTitle3)\(title3!)"

                            expect(MyRemoteObjectManager.store[object1.beamObjectId]?.previousChecksum) == (try self.checksum(expectedResult1))
                            expect(MyRemoteObjectManager.store[object2.beamObjectId]?.previousChecksum) == (try self.checksum(expectedResult2))
                            expect(MyRemoteObjectManager.store[object3.beamObjectId]?.previousChecksum) == (try self.checksum(expectedResult3))
                        }
                    }
                }
            }
        }

        describe("saveOnBeamObjectAPI()") {
            var object: MyRemoteObject!
            let title = "Object 1"

            beforeEach {
                object = MyRemoteObject(beamObjectId: "195d94e1-e0df-4eca-93e6-8778984bcd58".uuid ?? UUID(),
                                        createdAt: BeamDate.now,
                                        updatedAt: BeamDate.now,
                                        deletedAt: nil,
                                        title: title)
                MyRemoteObjectManager.store[object.beamObjectId] = object
            }

            afterEach {
                beamObjectHelper.deleteAll()
                MyRemoteObjectManager.store.removeAll()
            }

            context("when object doesn't exist on the API") {
                context("when we don't send previousChecksum") {
                    context("Foundation") {
                        it("saves new object") {
                            let networkCalls = APIRequest.callsCount

                            waitUntil(timeout: .seconds(10)) { done in
                                do {
                                    _ = try sut.saveOnBeamObjectAPI(object) { result in
                                        expect { try result.get() }.toNot(throwError())

                                        done()
                                    }
                                } catch {
                                    fail(error.localizedDescription)
                                }
                            }

                            expect(APIRequest.callsCount - networkCalls) == 1
                            expect(APIRequest.networkCallFiles) == ["sign_in", "update_beam_object"]

                            let remoteObject: MyRemoteObject? = try beamObjectHelper.fetchOnAPI(object)
                            expect(object) == remoteObject

                            expect(MyRemoteObjectManager.store[object.beamObjectId]) == object
                        }

                        it("stores previousChecksum") {
                            expect(MyRemoteObjectManager.store[object.beamObjectId]?.previousChecksum).to(beNil())

                            waitUntil(timeout: .seconds(10)) { done in
                                do {
                                    _ = try sut.saveOnBeamObjectsAPI(Array(MyRemoteObjectManager.store.values)) { result in
                                        expect { try result.get() }.toNot(throwError())

                                        done()
                                    }
                                } catch {
                                    fail(error.localizedDescription)
                                }
                            }

                            expect(MyRemoteObjectManager.store[object.beamObjectId]?.previousChecksum) == (try self.checksum(object))
                        }
                    }
                    context("PromiseKit") {
                        it("saves new object") {
                            let networkCalls = APIRequest.callsCount

                            let promise: PromiseKit.Promise<MyRemoteObject> = sut.saveOnBeamObjectAPI(object)
                            waitUntil(timeout: .seconds(10)) { done in
                                promise.done { remoteObject in
                                    done()
                                }.catch { error in
                                    fail("Should not happen: \(error)")
                                    done()
                                }
                            }

                            expect(APIRequest.callsCount - networkCalls) == 1
                            expect(APIRequest.networkCallFiles) == ["sign_in", "update_beam_object"]

                            let remoteObject: MyRemoteObject? = try beamObjectHelper.fetchOnAPI(object)
                            expect(object) == remoteObject

                            expect(MyRemoteObjectManager.store[object.beamObjectId]) == object
                        }

                        it("stores previousChecksum") {
                            expect(MyRemoteObjectManager.store[object.beamObjectId]?.previousChecksum).to(beNil())

                            let promise: PromiseKit.Promise<MyRemoteObject> = sut.saveOnBeamObjectAPI(object)
                            waitUntil(timeout: .seconds(10)) { done in
                                promise.done { remoteObject in
                                    done()
                                }.catch { error in
                                    fail("Should not happen: \(error)")
                                    done()
                                }
                            }

                            expect(MyRemoteObjectManager.store[object.beamObjectId]?.previousChecksum) == (try self.checksum(object))
                        }
                    }
                    context("Promises") {
                        it("saves new object") {
                            let networkCalls = APIRequest.callsCount

                            let promise: Promises.Promise<MyRemoteObject> = sut.saveOnBeamObjectAPI(object)
                            waitUntil(timeout: .seconds(10)) { done in
                                promise.then { remoteObject in
                                    done()
                                }.catch { error in
                                    fail("Should not happen: \(error)")
                                    done()
                                }
                            }

                            expect(APIRequest.callsCount - networkCalls) == 1
                            expect(APIRequest.networkCallFiles) == ["sign_in", "update_beam_object"]

                            let remoteObject: MyRemoteObject? = try beamObjectHelper.fetchOnAPI(object)
                            expect(object) == remoteObject

                            expect(MyRemoteObjectManager.store[object.beamObjectId]) == object
                        }

                        it("stores previousChecksum") {
                            expect(MyRemoteObjectManager.store[object.beamObjectId]?.previousChecksum).to(beNil())

                            let promise: Promises.Promise<MyRemoteObject> = sut.saveOnBeamObjectAPI(object)
                            waitUntil(timeout: .seconds(10)) { done in
                                promise.then { remoteObject in
                                    done()
                                }.catch { error in
                                    fail("Should not happen: \(error)")
                                    done()
                                }
                            }

                            expect(MyRemoteObjectManager.store[object.beamObjectId]?.previousChecksum) == (try self.checksum(object))
                        }
                    }
                }

                context("when we send a previousChecksum") {
                    beforeEach {
                        try? BeamObjectChecksum.savePreviousChecksum(object: MyRemoteObjectManager.store[object.beamObjectId]!,
                                                                     previousChecksum: "foobar".SHA256())
                    }
                    context("Foundation") {
                        it("saves new object") {
                            let networkCalls = APIRequest.callsCount

                            waitUntil(timeout: .seconds(10)) { done in
                                do {
                                    _ = try sut.saveOnBeamObjectAPI(object) { result in
                                        expect { try result.get() }.toNot(throwError())

                                        done()
                                    }
                                } catch {
                                    fail(error.localizedDescription)
                                }
                            }

                            expect(APIRequest.callsCount - networkCalls) == 1
                            expect(APIRequest.networkCallFiles) == ["sign_in", "update_beam_object"]

                            let remoteObject: MyRemoteObject? = try beamObjectHelper.fetchOnAPI(object)
                            expect(object) == remoteObject

                            expect(MyRemoteObjectManager.store[object.beamObjectId]) == object
                        }

                        it("stores previousChecksum") {
                            waitUntil(timeout: .seconds(10)) { done in
                                do {
                                    _ = try sut.saveOnBeamObjectsAPI(Array(MyRemoteObjectManager.store.values)) { result in
                                        expect { try result.get() }.toNot(throwError())

                                        done()
                                    }
                                } catch {
                                    fail(error.localizedDescription)
                                }
                            }

                            expect(MyRemoteObjectManager.store[object.beamObjectId]?.previousChecksum) == (try self.checksum(object))
                        }
                    }
                    context("PromiseKit") {
                        it("saves new object") {
                            let networkCalls = APIRequest.callsCount

                            let promise: PromiseKit.Promise<MyRemoteObject> = sut.saveOnBeamObjectAPI(object)
                            waitUntil(timeout: .seconds(10)) { done in
                                promise.done { remoteObject in
                                    done()
                                }.catch { error in
                                    fail("Should not happen: \(error)")
                                    done()
                                }
                            }

                            expect(APIRequest.callsCount - networkCalls) == 1
                            expect(APIRequest.networkCallFiles) == ["sign_in", "update_beam_object"]

                            let remoteObject: MyRemoteObject? = try beamObjectHelper.fetchOnAPI(object)
                            expect(object) == remoteObject

                            expect(MyRemoteObjectManager.store[object.beamObjectId]) == object
                        }

                        it("stores previousChecksum") {
                            let promise: PromiseKit.Promise<MyRemoteObject> = sut.saveOnBeamObjectAPI(object)
                            waitUntil(timeout: .seconds(10)) { done in
                                promise.done { remoteObject in
                                    done()
                                }.catch { error in
                                    fail("Should not happen: \(error)")
                                    done()
                                }
                            }

                            expect(MyRemoteObjectManager.store[object.beamObjectId]?.previousChecksum) == (try self.checksum(object))
                        }
                    }
                    context("Promises") {
                        it("saves new object") {
                            let networkCalls = APIRequest.callsCount

                            let promise: Promises.Promise<MyRemoteObject> = sut.saveOnBeamObjectAPI(object)
                            waitUntil(timeout: .seconds(10)) { done in
                                promise.then { remoteObject in
                                    done()
                                }.catch { error in
                                    fail("Should not happen: \(error)")
                                    done()
                                }
                            }

                            expect(APIRequest.callsCount - networkCalls) == 1
                            expect(APIRequest.networkCallFiles) == ["sign_in", "update_beam_object"]

                            let remoteObject: MyRemoteObject? = try beamObjectHelper.fetchOnAPI(object)
                            expect(object) == remoteObject

                            expect(MyRemoteObjectManager.store[object.beamObjectId]) == object
                        }

                        it("stores previousChecksum") {
                            let promise: Promises.Promise<MyRemoteObject> = sut.saveOnBeamObjectAPI(object)
                            waitUntil(timeout: .seconds(10)) { done in
                                promise.then { remoteObject in
                                    done()
                                }.catch { error in
                                    fail("Should not happen: \(error)")
                                    done()
                                }
                            }

                            expect(MyRemoteObjectManager.store[object.beamObjectId]?.previousChecksum) == (try self.checksum(object))
                        }
                    }
                }
            }

            context("when object already exist on the API") {
                beforeEach {
                    beamObjectHelper.saveOnAPIAndSaveChecksum(object)
                }

                context("when called twice") {
                    let newTitle = "new Title"

                    it("doesn't generate conflicts") {
                        object.title = newTitle
                        let networkCalls = APIRequest.callsCount

                        waitUntil(timeout: .seconds(10)) { done in
                            do {
                                let group = DispatchGroup()

                                group.enter()

                                _ = try sut.saveOnBeamObjectAPI(object, force: true) { _ in group.leave() }

                                group.enter()

                                _ = try sut.saveOnBeamObjectAPI(object, force: true) { result in
                                    expect { try result.get() }.toNot(throwError())

                                    group.leave()
                                }
                                group.wait()
                                done()
                            } catch {
                                fail(error.localizedDescription)
                            }
                        }

                        let expectedNetworkCalls = ["update_beam_object", "update_beam_object"]

                        expect(APIRequest.callsCount - networkCalls) == expectedNetworkCalls.count

                        expect(APIRequest.networkCallFiles.suffix(expectedNetworkCalls.count)) == expectedNetworkCalls

                        let remoteObject: MyRemoteObject? = try beamObjectHelper.fetchOnAPI(object)
                        expect(object) == remoteObject
                    }
                }

                context("with conflict") {
                    let newTitle = "new Title"

                    beforeEach {
                        BeamDate.travel(2)

                        // Create 1 conflicted object
                        object.updatedAt = BeamDate.now
                        try? BeamObjectChecksum.savePreviousChecksum(object: object)
                    }

                    context("with replace policy") {
                        context("Foundation") {
                            it("saves object overwriting content") {
                                object.title = newTitle
                                let networkCalls = APIRequest.callsCount

                                waitUntil(timeout: .seconds(10)) { done in
                                    do {
                                        _ = try sut.saveOnBeamObjectAPI(object) { result in
                                            expect { try result.get() }.toNot(throwError())

                                            done()
                                        }
                                    } catch {
                                        fail(error.localizedDescription)
                                    }
                                }

                                let expectedNetworkCalls = ["update_beam_object",
                                                            Beam.Configuration.beamObjectDataOnSeparateCall ? "beam_object_data_url" : "beam_object",
                                                            "update_beam_object"]

                                expect(APIRequest.callsCount - networkCalls) == expectedNetworkCalls.count

                                expect(APIRequest.networkCallFiles.suffix(expectedNetworkCalls.count)) == expectedNetworkCalls

                                let remoteObject: MyRemoteObject? = try beamObjectHelper.fetchOnAPI(object)
                                expect(object) == remoteObject
                            }

                            it("stores previousChecksum with overwritten content") {
                                object.title = newTitle

                                waitUntil(timeout: .seconds(10)) { done in
                                    do {
                                        _ = try sut.saveOnBeamObjectAPI(object) { result in
                                            expect { try result.get() }.toNot(throwError())

                                            done()
                                        }
                                    } catch {
                                        fail(error.localizedDescription)
                                    }
                                }

                                expect(MyRemoteObjectManager.store[object.beamObjectId]?.previousChecksum) == (try self.checksum(object))
                            }
                        }
                        context("PromiseKit") {
                            it("saves object overwriting content") {
                                object.title = newTitle
                                let networkCalls = APIRequest.callsCount

                                let promise: PromiseKit.Promise<MyRemoteObject> = sut.saveOnBeamObjectAPI(object)
                                waitUntil(timeout: .seconds(10)) { done in
                                    promise.done { remoteObject in
                                        done()
                                    }.catch { error in
                                        fail("Should not happen: \(error)")
                                        done()
                                    }
                                }

                                let expectedNetworkCalls = ["update_beam_object",
                                                            Beam.Configuration.beamObjectDataOnSeparateCall ? "beam_object_data_url" : "beam_object",
                                                            "update_beam_object"]

                                expect(APIRequest.callsCount - networkCalls) == expectedNetworkCalls.count

                                expect(APIRequest.networkCallFiles.suffix(expectedNetworkCalls.count)) == expectedNetworkCalls

                                let remoteObject: MyRemoteObject? = try beamObjectHelper.fetchOnAPI(object)
                                expect(object) == remoteObject
                            }

                            it("stores previousChecksum with overwritten content") {
                                object.title = newTitle

                                let promise: PromiseKit.Promise<MyRemoteObject> = sut.saveOnBeamObjectAPI(object)
                                waitUntil(timeout: .seconds(10)) { done in
                                    promise.done { remoteObject in
                                        done()
                                    }.catch { error in
                                        fail("Should not happen: \(error)")
                                        done()
                                    }
                                }

                                expect(MyRemoteObjectManager.store[object.beamObjectId]?.previousChecksum) == (try self.checksum(object))
                            }
                        }
                        context("Promises") {
                            it("saves object overwriting content") {
                                object.title = newTitle
                                let networkCalls = APIRequest.callsCount

                                let promise: Promises.Promise<MyRemoteObject> = sut.saveOnBeamObjectAPI(object)
                                waitUntil(timeout: .seconds(10)) { done in
                                    promise.then { remoteObject in
                                        done()
                                    }.catch { error in
                                        fail("Should not happen: \(error)")
                                        done()
                                    }
                                }

                                let expectedNetworkCalls = ["update_beam_object",
                                                            Beam.Configuration.beamObjectDataOnSeparateCall ? "beam_object_data_url" : "beam_object",
                                                            "update_beam_object"]

                                expect(APIRequest.callsCount - networkCalls) == expectedNetworkCalls.count

                                expect(APIRequest.networkCallFiles.suffix(expectedNetworkCalls.count)) == expectedNetworkCalls

                                let remoteObject: MyRemoteObject? = try beamObjectHelper.fetchOnAPI(object)
                                expect(object) == remoteObject
                            }

                            it("stores previousChecksum with overwritten content") {
                                object.title = newTitle

                                let promise: Promises.Promise<MyRemoteObject> = sut.saveOnBeamObjectAPI(object)
                                waitUntil(timeout: .seconds(10)) { done in
                                    promise.then { remoteObject in
                                        done()
                                    }.catch { error in
                                        fail("Should not happen: \(error)")
                                        done()
                                    }
                                }

                                expect(MyRemoteObjectManager.store[object.beamObjectId]?.previousChecksum) == (try self.checksum(object))
                            }
                        }
                    }

                    context("with fetch and raise error policy") {
                        beforeEach {
                            MyRemoteObjectManager.conflictPolicy = .fetchRemoteAndError
                        }
                        afterEach {
                            MyRemoteObjectManager.conflictPolicy = .replace
                        }
                        context("PromiseKit") {
                            it("saves object with merged content") {
                                object.title = newTitle
                                let networkCalls = APIRequest.callsCount

                                waitUntil(timeout: .seconds(10)) { done in
                                    do {
                                        _ = try sut.saveOnBeamObjectAPI(object) { result in
                                            expect { try result.get() }.toNot(throwError())

                                            done()
                                        }
                                    } catch {
                                        fail(error.localizedDescription)
                                    }
                                }

                                let expectedNetworkCalls = ["update_beam_object",
                                                            Beam.Configuration.beamObjectDataOnSeparateCall ? "beam_object_data_url" : "beam_object",
                                                            "update_beam_objects"]

                                expect(APIRequest.callsCount - networkCalls) == expectedNetworkCalls.count

                                expect(APIRequest.networkCallFiles.suffix(expectedNetworkCalls.count)) == expectedNetworkCalls

                                var expectedResult = object.copy()
                                expectedResult.title = "merged: \(newTitle)\(title)"

                                let remoteObject: MyRemoteObject? = try beamObjectHelper.fetchOnAPI(object)
                                expect(expectedResult) == remoteObject

                                expect(MyRemoteObjectManager.store[object.beamObjectId]) == expectedResult
                            }

                            it("stores previousChecksum based on merged content") {
                                object.title = newTitle

                                waitUntil(timeout: .seconds(10)) { done in
                                    do {
                                        _ = try sut.saveOnBeamObjectAPI(object) { result in
                                            expect { try result.get() }.toNot(throwError())

                                            done()
                                        }
                                    } catch {
                                        fail(error.localizedDescription)
                                    }
                                }

                                var expectedResult = object.copy()
                                expectedResult.title = "merged: \(newTitle)\(title)"

                                expect(MyRemoteObjectManager.store[object.beamObjectId]?.previousChecksum) == (try self.checksum(expectedResult))
                            }
                        }
                        context("PromiseKit") {
                            it("saves object with merged content") {
                                object.title = newTitle
                                let networkCalls = APIRequest.callsCount

                                let promise: PromiseKit.Promise<MyRemoteObject> = sut.saveOnBeamObjectAPI(object)
                                waitUntil(timeout: .seconds(10)) { done in
                                    promise.done { remoteObject in
                                        done()
                                    }.catch { error in
                                        fail("Should not happen: \(error)")
                                        done()
                                    }
                                }

                                let expectedNetworkCalls = ["update_beam_object",
                                                            Beam.Configuration.beamObjectDataOnSeparateCall ? "beam_object_data_url" : "beam_object",
                                                            "update_beam_objects"]

                                expect(APIRequest.callsCount - networkCalls) == expectedNetworkCalls.count

                                expect(APIRequest.networkCallFiles.suffix(expectedNetworkCalls.count)) == expectedNetworkCalls

                                var expectedResult = object.copy()
                                expectedResult.title = "merged: \(newTitle)\(title)"

                                let remoteObject: MyRemoteObject? = try beamObjectHelper.fetchOnAPI(object)
                                expect(expectedResult) == remoteObject

                                expect(MyRemoteObjectManager.store[object.beamObjectId]) == expectedResult
                            }

                            it("stores previousChecksum based on merged content") {
                                object.title = newTitle

                                let promise: PromiseKit.Promise<MyRemoteObject> = sut.saveOnBeamObjectAPI(object)
                                waitUntil(timeout: .seconds(10)) { done in
                                    promise.done { remoteObject in
                                        done()
                                    }.catch { error in
                                        fail("Should not happen: \(error)")
                                        done()
                                    }
                                }

                                var expectedResult = object.copy()
                                expectedResult.title = "merged: \(newTitle)\(title)"

                                expect(MyRemoteObjectManager.store[object.beamObjectId]?.previousChecksum) == (try self.checksum(expectedResult))
                            }
                        }
                        context("Promises") {
                            it("saves object with merged content") {
                                object.title = newTitle
                                let networkCalls = APIRequest.callsCount

                                let promise: Promises.Promise<MyRemoteObject> = sut.saveOnBeamObjectAPI(object)
                                waitUntil(timeout: .seconds(10)) { done in
                                    promise.then { remoteObject in
                                        done()
                                    }.catch { error in
                                        fail("Should not happen: \(error)")
                                        done()
                                    }
                                }

                                let expectedNetworkCalls = ["update_beam_object",
                                                            Beam.Configuration.beamObjectDataOnSeparateCall ? "beam_object_data_url" : "beam_object",
                                                            "update_beam_objects"]

                                expect(APIRequest.callsCount - networkCalls) == expectedNetworkCalls.count

                                expect(APIRequest.networkCallFiles.suffix(expectedNetworkCalls.count)) == expectedNetworkCalls

                                var expectedResult = object.copy()
                                expectedResult.title = "merged: \(newTitle)\(title)"

                                let remoteObject: MyRemoteObject? = try beamObjectHelper.fetchOnAPI(object)
                                expect(expectedResult) == remoteObject

                                expect(MyRemoteObjectManager.store[object.beamObjectId]) == expectedResult
                            }

                            it("stores previousChecksum based on merged content") {
                                object.title = newTitle

                                let promise: Promises.Promise<MyRemoteObject> = sut.saveOnBeamObjectAPI(object)
                                waitUntil(timeout: .seconds(10)) { done in
                                    promise.then { remoteObject in
                                        done()
                                    }.catch { error in
                                        fail("Should not happen: \(error)")
                                        done()
                                    }
                                }

                                var expectedResult = object.copy()
                                expectedResult.title = "merged: \(newTitle)\(title)"

                                expect(MyRemoteObjectManager.store[object.beamObjectId]?.previousChecksum) == (try self.checksum(expectedResult))
                            }
                        }
                    }
                }
            }
        }
    }

    /// Create all objects and persist them locally
    @discardableResult
    private func createObjects() -> [MyRemoteObject] {
        let object1 = MyRemoteObject(beamObjectId: "195d94e1-e0df-4eca-93e6-8778984bcd58".uuid ?? UUID(),
                                     createdAt: BeamDate.now,
                                     updatedAt: BeamDate.now,
                                     deletedAt: nil,
                                     title: "Object 1")

        let object2 = MyRemoteObject(beamObjectId: "295d94e1-e0df-4eca-93e6-8778984bcd58".uuid ?? UUID(),
                                     createdAt: BeamDate.now,
                                     updatedAt: BeamDate.now,
                                     deletedAt: nil,
                                     title: "Object 2")

        let object3 = MyRemoteObject(beamObjectId: "395d94e1-e0df-4eca-93e6-8778984bcd58".uuid ?? UUID(),
                                     createdAt: BeamDate.now,
                                     updatedAt: BeamDate.now,
                                     deletedAt: nil,
                                     title: "Object 3")

        MyRemoteObjectManager.store[object1.beamObjectId] = object1
        MyRemoteObjectManager.store[object2.beamObjectId] = object2
        MyRemoteObjectManager.store[object3.beamObjectId] = object3

        return [object1, object2, object3]
    }

    private func objectForUUID(_ uuid: String) -> MyRemoteObject? {
        Array(MyRemoteObjectManager.store.values).first(where: { $0.beamObjectId.uuidString.lowercased() == uuid })
    }

    /// Returns the object's checksum
    private func checksum(_ object: MyRemoteObject) throws -> String? {
        try? BeamObject(object).dataChecksum
    }

    /// Save all objects on the API, and store their checksum
    private func saveAllObjectsAndSaveChecksum() {
        // Can't do `forEach` or vinyl and save will break it
        let beamObjectHelper = BeamObjectTestsHelper()

        beamObjectHelper.saveOnAPIAndSaveChecksum(MyRemoteObjectManager.store["195d94e1-e0df-4eca-93e6-8778984bcd58".uuid!]!)
        beamObjectHelper.saveOnAPIAndSaveChecksum(MyRemoteObjectManager.store["295d94e1-e0df-4eca-93e6-8778984bcd58".uuid!]!)
        beamObjectHelper.saveOnAPIAndSaveChecksum(MyRemoteObjectManager.store["395d94e1-e0df-4eca-93e6-8778984bcd58".uuid!]!)
    }
}<|MERGE_RESOLUTION|>--- conflicted
+++ resolved
@@ -32,6 +32,7 @@
             sut.registerOnBeamObjectManager()
 
             try? MyRemoteObjectManager.deleteAll()
+            try? BeamObjectChecksum.deleteAll()
 
             try? EncryptionManager.shared.replacePrivateKey(Configuration.testPrivateKey)
         }
@@ -717,10 +718,13 @@
                     BeamDate.travel(2)
 
                     // Create 1 conflicted object
-                    object1.title = newTitle1
+                    object1.title = "fake"
                     object1.updatedAt = BeamDate.now
                     MyRemoteObjectManager.store[object1.beamObjectId] = object1
                     try? BeamObjectChecksum.savePreviousChecksum(object: object1)
+
+                    object1.title = newTitle1
+                    MyRemoteObjectManager.store[object1.beamObjectId] = object1
                 }
 
                 context("with replace policy") {
@@ -961,17 +965,23 @@
 
                     // Create 2 conflicted objects
 
+                    object1.title = "fake"
+                    object2.title = "fake"
+
+                    object1.updatedAt = BeamDate.now
+                    object2.updatedAt = BeamDate.now
+
+                    MyRemoteObjectManager.store[object1.beamObjectId] = object1
+                    MyRemoteObjectManager.store[object2.beamObjectId] = object2
+
+                    try? BeamObjectChecksum.savePreviousChecksum(object: object1)
+                    try? BeamObjectChecksum.savePreviousChecksum(object: object2)
+
                     object1.title = newTitle1
                     object2.title = newTitle2
 
-                    object1.updatedAt = BeamDate.now
-                    object2.updatedAt = BeamDate.now
-
                     MyRemoteObjectManager.store[object1.beamObjectId] = object1
                     MyRemoteObjectManager.store[object2.beamObjectId] = object2
-
-                    try? BeamObjectChecksum.savePreviousChecksum(object: object1)
-                    try? BeamObjectChecksum.savePreviousChecksum(object: object2)
                 }
 
                 context("with replace policy") {
@@ -1084,7 +1094,7 @@
 
                             waitUntil(timeout: .seconds(10)) { done in
                                 do {
-                                    _ = try sut.saveAllOnBeamObjectApi() { result in
+                                    _ = try sut.saveAllOnBeamObjectApi { result in
                                         expect { try result.get() }.toNot(throwError())
 
                                         done()
@@ -1229,21 +1239,29 @@
 
                     BeamDate.travel(2)
 
+                    object1.title = "fake"
+                    object2.title = "fake"
+                    object3.title = "fake"
+
+                    object1.updatedAt = BeamDate.now
+                    object2.updatedAt = BeamDate.now
+                    object3.updatedAt = BeamDate.now
+
+                    MyRemoteObjectManager.store[object1.beamObjectId] = object1
+                    MyRemoteObjectManager.store[object2.beamObjectId] = object2
+                    MyRemoteObjectManager.store[object3.beamObjectId] = object3
+
+                    try? BeamObjectChecksum.savePreviousChecksum(object: object1)
+                    try? BeamObjectChecksum.savePreviousChecksum(object: object2)
+                    try? BeamObjectChecksum.savePreviousChecksum(object: object3)
+
                     object1.title = newTitle1
                     object2.title = newTitle2
                     object3.title = newTitle3
 
-                    object1.updatedAt = BeamDate.now
-                    object2.updatedAt = BeamDate.now
-                    object3.updatedAt = BeamDate.now
-
                     MyRemoteObjectManager.store[object1.beamObjectId] = object1
                     MyRemoteObjectManager.store[object2.beamObjectId] = object2
                     MyRemoteObjectManager.store[object3.beamObjectId] = object3
-
-                    try? BeamObjectChecksum.savePreviousChecksum(object: object1)
-                    try? BeamObjectChecksum.savePreviousChecksum(object: object2)
-                    try? BeamObjectChecksum.savePreviousChecksum(object: object3)
                 }
 
                 context("with replace policy") {
@@ -1354,9 +1372,9 @@
                         it("saves all objects") {
                             let networkCalls = APIRequest.callsCount
 
-                            waitUntil(timeout: .seconds(10)) { done in
+                            waitUntil(timeout: .seconds(60)) { done in
                                 do {
-                                    _ = try sut.saveAllOnBeamObjectApi() { result in
+                                    _ = try sut.saveAllOnBeamObjectApi { result in
                                         expect { try result.get() }.toNot(throwError())
 
                                         done()
@@ -1560,17 +1578,6 @@
                             expect(newObject1) == remoteObject1
                             expect(newObject2) == remoteObject2
                             expect(newObject3) == remoteObject3
-<<<<<<< HEAD
-
-                            expect(remoteObject1?.checksum) == (try self.checksum(object1))
-                            expect(remoteObject2?.checksum) == (try self.checksum(object2))
-                            expect(remoteObject3?.checksum) == (try self.checksum(object3))
-
-                            expect(remoteObject1?.title) == object1.title
-                            expect(remoteObject2?.title) == object2.title
-                            expect(remoteObject3?.title) == object3.title
-=======
->>>>>>> 766d8ce7
                         }
                     }
                     context("PromiseKit") {
@@ -1975,9 +1982,11 @@
                     BeamDate.travel(2)
 
                     // Create 1 conflicted object
-                    object1.title = newTitle1
+                    object1.title = "fake"
                     object1.updatedAt = BeamDate.now
                     try? BeamObjectChecksum.savePreviousChecksum(object: object1)
+
+                    object1.title = newTitle1
                 }
 
                 context("with replace policy") {
@@ -2311,14 +2320,17 @@
                     // Create 2 conflicted objects
                     BeamDate.travel(2)
 
+                    object1.title = "fake"
+                    object2.title = "fake"
+
+                    object1.updatedAt = BeamDate.now
+                    object2.updatedAt = BeamDate.now
+
+                    try? BeamObjectChecksum.savePreviousChecksum(object: object1)
+                    try? BeamObjectChecksum.savePreviousChecksum(object: object2)
+
                     object1.title = newTitle1
                     object2.title = newTitle2
-
-                    object1.updatedAt = BeamDate.now
-                    object2.updatedAt = BeamDate.now
-
-                    try? BeamObjectChecksum.savePreviousChecksum(object: object1)
-                    try? BeamObjectChecksum.savePreviousChecksum(object: object2)
                 }
 
                 context("with replace policy") {
@@ -2686,17 +2698,21 @@
 
                     BeamDate.travel(2)
 
+                    object1.title = "fake"
+                    object2.title = "fake"
+                    object3.title = "fake"
+
+                    object1.updatedAt = BeamDate.now
+                    object2.updatedAt = BeamDate.now
+                    object3.updatedAt = BeamDate.now
+
+                    try? BeamObjectChecksum.savePreviousChecksum(object: object1)
+                    try? BeamObjectChecksum.savePreviousChecksum(object: object2)
+                    try? BeamObjectChecksum.savePreviousChecksum(object: object3)
+
                     object1.title = newTitle1
                     object2.title = newTitle2
                     object3.title = newTitle3
-
-                    object1.updatedAt = BeamDate.now
-                    object2.updatedAt = BeamDate.now
-                    object3.updatedAt = BeamDate.now
-
-                    try? BeamObjectChecksum.savePreviousChecksum(object: object1)
-                    try? BeamObjectChecksum.savePreviousChecksum(object: object2)
-                    try? BeamObjectChecksum.savePreviousChecksum(object: object3)
                 }
 
                 context("with replace policy") {
@@ -2800,6 +2816,7 @@
                             expect(MyRemoteObjectManager.store[object3.beamObjectId]?.previousChecksum) == (try self.checksum(object3))
                         }
                     }
+
                     context("Promises") {
                         it("saves all objects with their new content") {
                             let networkCalls = APIRequest.callsCount
