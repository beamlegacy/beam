import Foundation
import XCTest
import Fakery
import Quick
import Nimble
import Combine
import PromiseKit
import Promises

@testable import Beam
@testable import BeamCore

private func checksum(_ object: MyRemoteObject) throws -> String? {
    try? BeamObject(object).dataChecksum
}

class SaveOnBeamObjectAPIConfiguration: QuickConfiguration {
    private class func objectForUUID(_ uuid: String) -> MyRemoteObject? {
        Array(MyRemoteObjectManager.store.values).first(where: { $0.beamObjectId.uuidString.lowercased() == uuid })
    }

    override class func configure(_ configuration: Quick.Configuration) {
        let beamObjectHelper = BeamObjectTestsHelper()

        sharedExamples("saveAllOnBeamObjectApi with Foundation") { (sharedExampleContext: @escaping SharedExampleContext) in
            var networkCalls = APIRequest.callsCount

            beforeEach {
                networkCalls = APIRequest.callsCount
                let block = sharedExampleContext()
                let sut = block["sut"] as! MyRemoteObjectManager

                waitUntil(timeout: .seconds(10)) { done in
                    do {
                        _ = try sut.saveAllOnBeamObjectApi { result in
                            expect { try result.get() }.toNot(throwError())

                            done()
                        }
                    } catch {
                        fail(error.localizedDescription)
                    }
                }
            }

            it("saves all objects") {
                let block = sharedExampleContext()
                let expectedNetworkCalls = block["networkCallFiles"] as! [String]

                if let callsCount = block["callsCount"] as? Int {
                    expect(APIRequest.callsCount - networkCalls) == callsCount
                    expect(APIRequest.networkCallFiles) == expectedNetworkCalls
                } else {
                    expect(APIRequest.callsCount - networkCalls) == expectedNetworkCalls.count
                    expect(APIRequest.networkCallFiles.suffix(expectedNetworkCalls.count)) == expectedNetworkCalls
                }

                for index in 1...3 {
                    if let expectedTitle = block["expectedTitle\(index)"] as? String,
                       let object = block["object\(index)"] as? MyRemoteObject {
                        var expectedResult = object.copy()
                        expectedResult.title = expectedTitle

                        let remoteObject: MyRemoteObject? = try beamObjectHelper.fetchOnAPI(object)
                        expect(expectedResult) == remoteObject
                    }
                }

                for key in [UUID(uuidString: "195d94e1-e0df-4eca-93e6-8778984bcd58")!,
                            UUID(uuidString: "295d94e1-e0df-4eca-93e6-8778984bcd58")!,
                            UUID(uuidString: "395d94e1-e0df-4eca-93e6-8778984bcd58")!] {
                    let object = MyRemoteObjectManager.store[key]
                    expect(object) == (try beamObjectHelper.fetchOnAPI(object))
                }
            }

            it("stores previousChecksum") {
                for (_, object) in MyRemoteObjectManager.store {
                    expect(object.previousChecksum).toNot(beNil())
                }
            }
        }

        sharedExamples("saveAllOnBeamObjectApi with Promises") { (sharedExampleContext: @escaping SharedExampleContext) in
            var networkCalls = APIRequest.callsCount

            beforeEach {
                networkCalls = APIRequest.callsCount
                let block = sharedExampleContext()
                let sut = block["sut"] as! MyRemoteObjectManager

                let promise: Promises.Promise<[MyRemoteObject]> = sut.saveAllOnBeamObjectApi()

                waitUntil(timeout: .seconds(10)) { done in
                    promise.then { success in
                        done()
                    }.catch { error in
                        fail("Should not happen: \(error)")
                        done()
                    }
                }
            }

            it("saves all objects") {
                let block = sharedExampleContext()
                let expectedNetworkCalls = block["networkCallFiles"] as! [String]

                if let callsCount = block["callsCount"] as? Int {
                    expect(APIRequest.callsCount - networkCalls) == callsCount
                    expect(APIRequest.networkCallFiles) == expectedNetworkCalls
                } else {
                    expect(APIRequest.callsCount - networkCalls) == expectedNetworkCalls.count
                    expect(APIRequest.networkCallFiles.suffix(expectedNetworkCalls.count)) == expectedNetworkCalls
                }

                for index in 1...3 {
                    if let expectedTitle = block["expectedTitle\(index)"] as? String,
                       let object = block["object\(index)"] as? MyRemoteObject {
                        var expectedResult = object.copy()
                        expectedResult.title = expectedTitle

                        let remoteObject: MyRemoteObject? = try beamObjectHelper.fetchOnAPI(object)
                        expect(expectedResult) == remoteObject
                    }
                }

                for key in [UUID(uuidString: "195d94e1-e0df-4eca-93e6-8778984bcd58")!,
                            UUID(uuidString: "295d94e1-e0df-4eca-93e6-8778984bcd58")!,
                            UUID(uuidString: "395d94e1-e0df-4eca-93e6-8778984bcd58")!] {
                    let object = MyRemoteObjectManager.store[key]
                    expect(object) == (try beamObjectHelper.fetchOnAPI(object))
                }
            }

            it("stores previousChecksum") {
                for (_, object) in MyRemoteObjectManager.store {
                    expect(object.previousChecksum).toNot(beNil())
                }
            }
        }

        sharedExamples("saveAllOnBeamObjectApi with PromiseKit") { (sharedExampleContext: @escaping SharedExampleContext) in
            var networkCalls = APIRequest.callsCount

            beforeEach {
                networkCalls = APIRequest.callsCount
                let block = sharedExampleContext()
                let sut = block["sut"] as! MyRemoteObjectManager

                let promise: PromiseKit.Promise<[MyRemoteObject]> = sut.saveAllOnBeamObjectApi()

                waitUntil(timeout: .seconds(10)) { done in
                    promise.done { success in
                        done()
                    }.catch { error in
                        fail("Should not happen: \(error)")
                        done()
                    }
                }
            }

            it("saves all objects") {
                let block = sharedExampleContext()
                let expectedNetworkCalls = block["networkCallFiles"] as! [String]

                if let callsCount = block["callsCount"] as? Int {
                    expect(APIRequest.callsCount - networkCalls) == callsCount
                    expect(APIRequest.networkCallFiles) == expectedNetworkCalls
                } else {
                    expect(APIRequest.callsCount - networkCalls) == expectedNetworkCalls.count
                    expect(APIRequest.networkCallFiles.suffix(expectedNetworkCalls.count)) == expectedNetworkCalls
                }

                for index in 1...3 {
                    if let expectedTitle = block["expectedTitle\(index)"] as? String,
                       let object = block["object\(index)"] as? MyRemoteObject {
                        var expectedResult = object.copy()
                        expectedResult.title = expectedTitle

                        let remoteObject: MyRemoteObject? = try beamObjectHelper.fetchOnAPI(object)
                        expect(expectedResult) == remoteObject
                    }
                }

                for key in [UUID(uuidString: "195d94e1-e0df-4eca-93e6-8778984bcd58")!,
                            UUID(uuidString: "295d94e1-e0df-4eca-93e6-8778984bcd58")!,
                            UUID(uuidString: "395d94e1-e0df-4eca-93e6-8778984bcd58")!] {
                    let object = MyRemoteObjectManager.store[key]
                    expect(object) == (try beamObjectHelper.fetchOnAPI(object))
                }
            }

            it("stores previousChecksum") {
                for (_, object) in MyRemoteObjectManager.store {
                    expect(object.previousChecksum).toNot(beNil())
                }
            }
        }

        sharedExamples("saveOnBeamObjectsAPI with Foundation") { (sharedExampleContext: @escaping SharedExampleContext) in
            it("saves all objects") {
                let block = sharedExampleContext()
                let sut = block["sut"] as! MyRemoteObjectManager
                let networkCalls = APIRequest.callsCount
                let expectedNetworkCalls = block["networkCallFiles"] as! [String]

                let object1 = block["object1"] as! MyRemoteObject
                let object2 = block["object2"] as! MyRemoteObject
                let object3 = block["object3"] as! MyRemoteObject

                waitUntil(timeout: .seconds(10)) { done in
                    do {
                        _ = try sut.saveOnBeamObjectsAPI([object1, object2, object3]) { result in
                            expect { try result.get() }.toNot(throwError())

                            done()
                        }
                    } catch {
                        fail(error.localizedDescription)
                    }
                }

                if let callsCount = block["callsCount"] as? Int {
                    expect(APIRequest.callsCount - networkCalls) == callsCount
                    expect(APIRequest.networkCallFiles) == expectedNetworkCalls
                } else {
                    expect(APIRequest.callsCount - networkCalls) == expectedNetworkCalls.count
                    expect(APIRequest.networkCallFiles.suffix(expectedNetworkCalls.count)) == expectedNetworkCalls
                }

                for index in 1...3 {
                    let object = block["object\(index)"] as! MyRemoteObject
                    let remoteObject: MyRemoteObject? = try beamObjectHelper.fetchOnAPI(object)

                    if let expectedTitle = block["expectedTitle\(index)"] as? String {
                        var expectedResult = object.copy()
                        expectedResult.title = expectedTitle
                        expect(expectedResult) == remoteObject
                    } else {
                        expect(object) == remoteObject
                    }
                }
            }

            it("stores previousChecksum") {
                let block = sharedExampleContext()
                let sut = block["sut"] as! MyRemoteObjectManager
                let object1 = block["object1"] as! MyRemoteObject
                let object2 = block["object2"] as! MyRemoteObject
                let object3 = block["object3"] as! MyRemoteObject

                waitUntil(timeout: .seconds(10)) { done in
                    do {
                        _ = try sut.saveOnBeamObjectsAPI([object1, object2, object3]) { result in
                            expect { try result.get() }.toNot(throwError())

                            done()
                        }
                    } catch {
                        fail(error.localizedDescription)
                    }
                }

                for index in 1...3 {
                    let object = block["object\(index)"] as! MyRemoteObject

                    if let expectedTitle = block["expectedTitle\(index)"] as? String {
                        var expectedResult = object.copy()
                        expectedResult.title = expectedTitle
                        expect(MyRemoteObjectManager.store[object.beamObjectId]?.previousChecksum) == (try checksum(expectedResult))
                    } else {
                        expect(MyRemoteObjectManager.store[object.beamObjectId]?.previousChecksum) == (try checksum(object))
                    }
                }
            }
        }

        sharedExamples("saveOnBeamObjectsAPI with PromiseKit") { (sharedExampleContext: @escaping SharedExampleContext) in
            it("saves all objects") {
                let block = sharedExampleContext()
                let sut = block["sut"] as! MyRemoteObjectManager
                let networkCalls = APIRequest.callsCount
                let object1 = block["object1"] as! MyRemoteObject
                let object2 = block["object2"] as! MyRemoteObject
                let object3 = block["object3"] as! MyRemoteObject
                let expectedNetworkCalls = block["networkCallFiles"] as! [String]

                let promise: PromiseKit.Promise<[MyRemoteObject]> = sut.saveOnBeamObjectsAPI([object1, object2, object3])

                waitUntil(timeout: .seconds(10)) { done in
                    promise.done { remoteObject in
                        done()
                    }.catch { error in
                        fail("Should not happen: \(error)")
                        done()
                    }
                }

                if let callsCount = block["callsCount"] as? Int {
                    expect(APIRequest.callsCount - networkCalls) == callsCount
                    expect(APIRequest.networkCallFiles) == expectedNetworkCalls
                } else {
                    expect(APIRequest.callsCount - networkCalls) == expectedNetworkCalls.count
                    expect(APIRequest.networkCallFiles.suffix(expectedNetworkCalls.count)) == expectedNetworkCalls
                }

                for index in 1...3 {
                    let object = block["object\(index)"] as! MyRemoteObject
                    let remoteObject: MyRemoteObject? = try beamObjectHelper.fetchOnAPI(object)

                    if let expectedTitle = block["expectedTitle\(index)"] as? String {
                        var expectedResult = object.copy()
                        expectedResult.title = expectedTitle
                        expect(expectedResult) == remoteObject
                    } else {
                        expect(object) == remoteObject
                    }
                }
            }

            it("stores previousChecksum") {
                let block = sharedExampleContext()
                let sut = block["sut"] as! MyRemoteObjectManager
                let object1 = block["object1"] as! MyRemoteObject
                let object2 = block["object2"] as! MyRemoteObject
                let object3 = block["object3"] as! MyRemoteObject

                let promise: PromiseKit.Promise<[MyRemoteObject]> = sut.saveOnBeamObjectsAPI([object1, object2, object3])
                waitUntil(timeout: .seconds(10)) { done in
                    promise.done { remoteObject in
                        done()
                    }.catch { error in
                        fail("Should not happen: \(error)")
                        done()
                    }
                }

                for index in 1...3 {
                    let object = block["object\(index)"] as! MyRemoteObject

                    if let expectedTitle = block["expectedTitle\(index)"] as? String {
                        var expectedResult = object.copy()
                        expectedResult.title = expectedTitle
                        expect(MyRemoteObjectManager.store[object.beamObjectId]?.previousChecksum) == (try checksum(expectedResult))
                    } else {
                        expect(MyRemoteObjectManager.store[object.beamObjectId]?.previousChecksum) == (try checksum(object))
                    }
                }
            }
        }

        sharedExamples("saveOnBeamObjectsAPI with Promises") { (sharedExampleContext: @escaping SharedExampleContext) in
            it("saves all objects") {
                let block = sharedExampleContext()
                let sut = block["sut"] as! MyRemoteObjectManager
                let networkCalls = APIRequest.callsCount
                let object1 = block["object1"] as! MyRemoteObject
                let object2 = block["object2"] as! MyRemoteObject
                let object3 = block["object3"] as! MyRemoteObject
                let expectedNetworkCalls = block["networkCallFiles"] as! [String]

                let promise: Promises.Promise<[MyRemoteObject]> = sut.saveOnBeamObjectsAPI([object1, object2, object3])
                waitUntil(timeout: .seconds(10)) { done in
                    promise.then { remoteObject in
                        done()
                    }.catch { error in
                        fail("Should not happen: \(error)")
                        done()
                    }
                }

                if let callsCount = block["callsCount"] as? Int {
                    expect(APIRequest.callsCount - networkCalls) == callsCount
                    expect(APIRequest.networkCallFiles) == expectedNetworkCalls
                } else {
                    expect(APIRequest.callsCount - networkCalls) == expectedNetworkCalls.count
                    expect(APIRequest.networkCallFiles.suffix(expectedNetworkCalls.count)) == expectedNetworkCalls
                }

                for index in 1...3 {
                    let object = block["object\(index)"] as! MyRemoteObject
                    let remoteObject: MyRemoteObject? = try beamObjectHelper.fetchOnAPI(object)

                    if let expectedTitle = block["expectedTitle\(index)"] as? String {
                        var expectedResult = object.copy()
                        expectedResult.title = expectedTitle
                        expect(expectedResult) == remoteObject
                    } else {
                        expect(object) == remoteObject
                    }
                }
            }

            it("stores previousChecksum") {
                let block = sharedExampleContext()
                let sut = block["sut"] as! MyRemoteObjectManager
                let object1 = block["object1"] as! MyRemoteObject
                let object2 = block["object2"] as! MyRemoteObject
                let object3 = block["object3"] as! MyRemoteObject

                let promise: Promises.Promise<[MyRemoteObject]> = sut.saveOnBeamObjectsAPI([object1, object2, object3])
                waitUntil(timeout: .seconds(10)) { done in
                    promise.then { remoteObject in
                        done()
                    }.catch { error in
                        fail("Should not happen: \(error)")
                        done()
                    }
                }

                for index in 1...3 {
                    let object = block["object\(index)"] as! MyRemoteObject

                    if let expectedTitle = block["expectedTitle\(index)"] as? String {
                        var expectedResult = object.copy()
                        expectedResult.title = expectedTitle
                        expect(MyRemoteObjectManager.store[object.beamObjectId]?.previousChecksum) == (try checksum(expectedResult))
                    } else {
                        expect(MyRemoteObjectManager.store[object.beamObjectId]?.previousChecksum) == (try checksum(object))
                    }
                }
            }
        }

        sharedExamples("saveOnBeamObjectAPI with Foundation") { (sharedExampleContext: @escaping SharedExampleContext) in
            it("saves new object") {
                let block = sharedExampleContext()
                let sut = block["sut"] as! MyRemoteObjectManager
                let object = block["object"] as! MyRemoteObject
                let networkCalls = APIRequest.callsCount
                let expectedNetworkCalls = block["networkCallFiles"] as! [String]

                waitUntil(timeout: .seconds(10)) { done in
                    do {
                        _ = try sut.saveOnBeamObjectAPI(object) { result in
                            expect { try result.get() }.toNot(throwError())

                            done()
                        }
                    } catch {
                        fail(error.localizedDescription)
                    }
                }

                if let callsCount = block["callsCount"] as? Int {
                    expect(APIRequest.callsCount - networkCalls) == callsCount
                    expect(APIRequest.networkCallFiles) == expectedNetworkCalls
                } else {
                    expect(APIRequest.callsCount - networkCalls) == expectedNetworkCalls.count
                    expect(APIRequest.networkCallFiles.suffix(expectedNetworkCalls.count)) == expectedNetworkCalls
                }

                if let expectedTitle = block["expectedTitle"] as? String {
                    var expectedResult = object.copy()
                    expectedResult.title = expectedTitle
                    let remoteObject: MyRemoteObject? = try beamObjectHelper.fetchOnAPI(object)
                    expect(expectedResult) == remoteObject
                    expect(MyRemoteObjectManager.store[object.beamObjectId]) == expectedResult
                } else {
                    let remoteObject: MyRemoteObject? = try beamObjectHelper.fetchOnAPI(object)
                    expect(object) == remoteObject
                }
            }

            it("stores previousChecksum") {
                let block = sharedExampleContext()
                let sut = block["sut"] as! MyRemoteObjectManager
                let object = block["object"] as! MyRemoteObject

                waitUntil(timeout: .seconds(10)) { done in
                    do {
                        _ = try sut.saveOnBeamObjectAPI(object) { result in
                            expect { try result.get() }.toNot(throwError())

                            done()
                        }
                    } catch {
                        fail(error.localizedDescription)
                    }
                }

                if let expectedTitle = block["expectedTitle"] as? String {
                    var expectedResult = object.copy()
                    expectedResult.title = expectedTitle
                    expect(MyRemoteObjectManager.store[object.beamObjectId]) == expectedResult
                } else {
                    expect(MyRemoteObjectManager.store[object.beamObjectId]?.previousChecksum) == (try checksum(object))
                }
            }
        }

        sharedExamples("saveOnBeamObjectAPI with PromiseKit") { (sharedExampleContext: @escaping SharedExampleContext) in
            it("saves new object") {
                let block = sharedExampleContext()
                let sut = block["sut"] as! MyRemoteObjectManager
                let object = block["object"] as! MyRemoteObject
                let networkCalls = APIRequest.callsCount

                let promise: PromiseKit.Promise<MyRemoteObject> = sut.saveOnBeamObjectAPI(object)
                waitUntil(timeout: .seconds(10)) { done in
                    promise.done { remoteObject in
                        done()
                    }.catch { error in
                        fail("Should not happen: \(error)")
                        done()
                    }
                }

                let expectedNetworkCalls = block["networkCallFiles"] as! [String]

                if let callsCount = block["callsCount"] as? Int {
                    expect(APIRequest.callsCount - networkCalls) == callsCount
                    expect(APIRequest.networkCallFiles) == expectedNetworkCalls
                } else {
                    expect(APIRequest.callsCount - networkCalls) == expectedNetworkCalls.count
                    expect(APIRequest.networkCallFiles.suffix(expectedNetworkCalls.count)) == expectedNetworkCalls
                }

                if let expectedTitle = block["expectedTitle"] as? String {
                    var expectedResult = object.copy()
                    expectedResult.title = expectedTitle
                    let remoteObject: MyRemoteObject? = try beamObjectHelper.fetchOnAPI(object)
                    expect(expectedResult) == remoteObject
                    expect(MyRemoteObjectManager.store[object.beamObjectId]) == expectedResult
                } else {
                    let remoteObject: MyRemoteObject? = try beamObjectHelper.fetchOnAPI(object)
                    expect(object) == remoteObject
                }
            }

            it("stores previousChecksum") {
                let block = sharedExampleContext()
                let sut = block["sut"] as! MyRemoteObjectManager
                let object = block["object"] as! MyRemoteObject

                let promise: PromiseKit.Promise<MyRemoteObject> = sut.saveOnBeamObjectAPI(object)
                waitUntil(timeout: .seconds(10)) { done in
                    promise.done { remoteObject in
                        done()
                    }.catch { error in
                        fail("Should not happen: \(error)")
                        done()
                    }
                }

                if let expectedTitle = block["expectedTitle"] as? String {
                    var expectedResult = object.copy()
                    expectedResult.title = expectedTitle
                    expect(MyRemoteObjectManager.store[object.beamObjectId]) == expectedResult
                } else {
                    expect(MyRemoteObjectManager.store[object.beamObjectId]?.previousChecksum) == (try checksum(object))
                }
            }
        }

        sharedExamples("saveOnBeamObjectAPI with Promises") { (sharedExampleContext: @escaping SharedExampleContext) in
            it("saves new object") {
                let block = sharedExampleContext()
                let sut = block["sut"] as! MyRemoteObjectManager
                let object = block["object"] as! MyRemoteObject
                let networkCalls = APIRequest.callsCount

                let promise: Promises.Promise<MyRemoteObject> = sut.saveOnBeamObjectAPI(object)
                waitUntil(timeout: .seconds(10)) { done in
                    promise.then { remoteObject in
                        done()
                    }.catch { error in
                        fail("Should not happen: \(error)")
                        done()
                    }
                }

                let expectedNetworkCalls = block["networkCallFiles"] as! [String]

                if let callsCount = block["callsCount"] as? Int {
                    expect(APIRequest.callsCount - networkCalls) == callsCount
                    expect(APIRequest.networkCallFiles) == expectedNetworkCalls
                } else {
                    expect(APIRequest.callsCount - networkCalls) == expectedNetworkCalls.count
                    expect(APIRequest.networkCallFiles.suffix(expectedNetworkCalls.count)) == expectedNetworkCalls
                }

                if let expectedTitle = block["expectedTitle"] as? String {
                    var expectedResult = object.copy()
                    expectedResult.title = expectedTitle
                    let remoteObject: MyRemoteObject? = try beamObjectHelper.fetchOnAPI(object)
                    expect(expectedResult) == remoteObject
                    expect(MyRemoteObjectManager.store[object.beamObjectId]) == expectedResult
                } else {
                    let remoteObject: MyRemoteObject? = try beamObjectHelper.fetchOnAPI(object)
                    expect(object) == remoteObject
                }
            }

            it("stores previousChecksum") {
                let block = sharedExampleContext()
                let sut = block["sut"] as! MyRemoteObjectManager
                let object = block["object"] as! MyRemoteObject

                let promise: Promises.Promise<MyRemoteObject> = sut.saveOnBeamObjectAPI(object)
                waitUntil(timeout: .seconds(10)) { done in
                    promise.then { remoteObject in
                        done()
                    }.catch { error in
                        fail("Should not happen: \(error)")
                        done()
                    }
                }

                if let expectedTitle = block["expectedTitle"] as? String {
                    var expectedResult = object.copy()
                    expectedResult.title = expectedTitle
                    expect(MyRemoteObjectManager.store[object.beamObjectId]) == expectedResult
                } else {
                    expect(MyRemoteObjectManager.store[object.beamObjectId]?.previousChecksum) == (try checksum(object))
                }
            }
        }
    }
}

class MyRemoteObjectManagerNetworkTests: QuickSpec {
    override func spec() {
        var sut: MyRemoteObjectManager!
        let beamObjectHelper = BeamObjectTestsHelper()
        let fixedDate = "2021-03-19T12:21:03Z"
        let beamHelper = BeamTestsHelper()

        beforeEach {
            BeamDate.freeze(fixedDate)

            sut = MyRemoteObjectManager()
            BeamTestsHelper.logout()

            APIRequest.networkCallFiles = []
            beamHelper.beginNetworkRecording()
            BeamURLSession.shouldNotBeVinyled = true

            BeamObjectManager.disableSendingObjects = false
            BeamTestsHelper.login()

            BeamObjectManager.unregisterAll()
            sut.registerOnBeamObjectManager()

            try? MyRemoteObjectManager.deleteAll()
            try? BeamObjectChecksum.deleteAll()

<<<<<<< HEAD
            try? EncryptionManager.shared.replacePrivateKey(Configuration.testPrivateKey)

            Configuration.beamObjectDirectCall = false
=======
            try? EncryptionManager.shared.replacePrivateKey(for: Configuration.testAccountEmail, with: Configuration.testPrivateKey)

//            try? EncryptionManager.shared.replacePrivateKey(Configuration.testPrivateKey)
>>>>>>> 56de8386
        }

        afterEach {
            BeamObjectManager.clearNetworkCalls()
            beamHelper.endNetworkRecording()

            BeamDate.reset()
        }

        describe("refreshFromBeamObjectAPI()") {
            var object1: MyRemoteObject!

            beforeEach {
                self.createObjects()
                object1 = self.objectForUUID("195d94e1-e0df-4eca-93e6-8778984bcd58")
                Configuration.beamObjectDirectCall = false
            }

            afterEach {
                beamObjectHelper.deleteAll()
                MyRemoteObjectManager.store.removeAll()
            }

            context("when objects exist on the API side") {
                beforeEach {
                    self.saveAllObjectsAndSaveChecksum()
                }

                context("when remote updatedAt is more recent") {
                    beforeEach {
                        // to fetch previousChecksum
                        object1 = self.objectForUUID("195d94e1-e0df-4eca-93e6-8778984bcd58")

                        var object = object1.copy()
                        BeamDate.travel(10)
                        object.updatedAt = BeamDate.now
                        _ = BeamObjectTestsHelper().saveOnAPI(object)
                    }

                    context("Foundation") {
                        it("fetches object") {
                            let networkCalls = APIRequest.callsCount

                            waitUntil(timeout: .seconds(10)) { done in
                                _ = try? sut.refreshFromBeamObjectAPI(object1) { result in
                                    expect { try result.get() }.toNot(throwError())

                                    let remoteObject = try? result.get()

                                    let dateFormatter = ISO8601DateFormatter()
                                    let date = dateFormatter.date(from: "2021-03-19T12:21:13Z")

                                    expect(remoteObject?.updatedAt) == date
                                    expect(object1.updatedAt) == dateFormatter.date(from: fixedDate)
                                    expect(remoteObject?.title) == object1.title

                                    done()
                                }
                            }

                            expect(APIRequest.callsCount - networkCalls) == 2

                            let expectedNetworkCalls = ["beam_object_updated_at",
                                                        Beam.Configuration.beamObjectDataOnSeparateCall ? "beam_object_data_url" : "beam_object"]

                            expect(APIRequest.networkCallFiles.suffix(expectedNetworkCalls.count)) == expectedNetworkCalls
                        }
                    }

                    context("with PromiseKit") {
                        it("fetches object") {
                            let networkCalls = APIRequest.callsCount
                            let promise: PromiseKit.Promise<MyRemoteObject?> = sut.refreshFromBeamObjectAPI(object: object1)

                            waitUntil(timeout: .seconds(10)) { done in
                                promise.done { remoteObject in
                                    let dateFormatter = ISO8601DateFormatter()
                                    let date = dateFormatter.date(from: "2021-03-19T12:21:13Z")

                                    expect(remoteObject?.updatedAt) == date
                                    expect(object1.updatedAt) == dateFormatter.date(from: fixedDate)
                                    done()
                                }.catch { error in
                                    fail("Should not happen: \(error)")
                                    done()
                                }
                            }

                            expect(APIRequest.callsCount - networkCalls) == 2

                            let expectedNetworkCalls = ["beam_object_updated_at",
                                                        "beam_object"]

                            expect(APIRequest.networkCallFiles.suffix(expectedNetworkCalls.count)) == expectedNetworkCalls
                        }
                    }

                    context("with Promises") {
                        it("fetches object") {
                            let networkCalls = APIRequest.callsCount
                            let promise: Promises.Promise<MyRemoteObject?> = sut.refreshFromBeamObjectAPI(object: object1)

                            waitUntil(timeout: .seconds(10)) { done in
                                promise.then { remoteObject in
                                    let dateFormatter = ISO8601DateFormatter()
                                    let date = dateFormatter.date(from: "2021-03-19T12:21:13Z")

                                    expect(remoteObject?.updatedAt) == date
                                    expect(object1.updatedAt) == dateFormatter.date(from: fixedDate)
                                    done()
                                }.catch { error in
                                    fail("Should not happen: \(error)")
                                    done()
                                }
                            }

                            expect(APIRequest.callsCount - networkCalls) == 2

                            let expectedNetworkCalls = ["beam_object_updated_at",
                                                        "beam_object"]

                            expect(APIRequest.networkCallFiles.suffix(expectedNetworkCalls.count)) == expectedNetworkCalls
                        }
                    }
                }

                context("when remote updatedAt is older") {
                    context("when forcing update") {
                        context("Foundation") {
                            it("fetches object") {
                                let networkCalls = APIRequest.callsCount

                                waitUntil(timeout: .seconds(10)) { done in
                                    _ = try? sut.refreshFromBeamObjectAPI(object1, true) { result in
                                        expect { try result.get() }.toNot(throwError())

                                        let remoteObject = try? result.get()

                                        let dateFormatter = ISO8601DateFormatter()

                                        expect(remoteObject?.updatedAt) == dateFormatter.date(from: fixedDate)
                                        expect(object1.updatedAt) == dateFormatter.date(from: fixedDate)

                                        done()
                                    }
                                }

                                expect(APIRequest.callsCount - networkCalls) == 1

                                let expectedNetworkCalls = [Beam.Configuration.beamObjectDataOnSeparateCall ? "beam_object_data_url" : "beam_object"]

                                expect(APIRequest.networkCallFiles.suffix(expectedNetworkCalls.count)) == expectedNetworkCalls
                            }
                        }
                        context("with PromiseKit") {
                            it("fetches object") {
                                let networkCalls = APIRequest.callsCount
                                let promise: PromiseKit.Promise<MyRemoteObject?> = sut.refreshFromBeamObjectAPI(object: object1, forced: true)

                                waitUntil(timeout: .seconds(10)) { done in
                                    promise.done { remoteObject in
                                        let dateFormatter = ISO8601DateFormatter()
                                        expect(remoteObject?.updatedAt) == dateFormatter.date(from: fixedDate)
                                        expect(object1.updatedAt) == dateFormatter.date(from: fixedDate)
                                        done()
                                    }.catch { error in
                                        fail("Should not happen: \(error)")
                                        done()
                                    }
                                }

                                expect(APIRequest.callsCount - networkCalls) == 1

                                let expectedNetworkCalls = ["beam_object"]

                                expect(APIRequest.networkCallFiles.suffix(expectedNetworkCalls.count)) == expectedNetworkCalls
                            }
                        }
                        context("with Promises") {
                            it("fetches object") {
                                let networkCalls = APIRequest.callsCount
                                let promise: Promises.Promise<MyRemoteObject?> = sut.refreshFromBeamObjectAPI(object: object1, forced: true)

                                waitUntil(timeout: .seconds(10)) { done in
                                    promise.then { remoteObject in
                                        let dateFormatter = ISO8601DateFormatter()
                                        expect(remoteObject?.updatedAt) == dateFormatter.date(from: fixedDate)
                                        expect(object1.updatedAt) == dateFormatter.date(from: fixedDate)
                                        done()
                                    }.catch { error in
                                        fail("Should not happen: \(error)")
                                        done()
                                    }
                                }

                                expect(APIRequest.callsCount - networkCalls) == 1

                                let expectedNetworkCalls = ["beam_object"]

                                expect(APIRequest.networkCallFiles.suffix(expectedNetworkCalls.count)) == expectedNetworkCalls
                            }
                        }
                    }

                    context("when not forcing update") {
                        context("Foundation") {
                            it("doesnt't fetch object") {
                                let networkCalls = APIRequest.callsCount

                                waitUntil(timeout: .seconds(10)) { done in
                                    _ = try? sut.refreshFromBeamObjectAPI(object1) { result in
                                        expect {
                                            let remoteObject = try result.get()
                                            expect(remoteObject).to(beNil())
                                        }.toNot(throwError())

                                        done()
                                    }
                                }

                                expect(APIRequest.callsCount - networkCalls) == 1

                                let expectedNetworkCalls = ["beam_object_updated_at"]

                                expect(APIRequest.networkCallFiles.suffix(expectedNetworkCalls.count)) == expectedNetworkCalls
                            }
                        }
                        context("with PromiseKit") {
                            it("doesnt't fetch object") {
                                let networkCalls = APIRequest.callsCount
                                let promise: PromiseKit.Promise<MyRemoteObject?> = sut.refreshFromBeamObjectAPI(object: object1)

                                waitUntil(timeout: .seconds(10)) { done in
                                    promise.done { remoteObject in
                                        expect(remoteObject).to(beNil())
                                        done()
                                    }.catch { error in
                                        fail("Should not happen: \(error)")
                                        done()
                                    }
                                }

                                expect(APIRequest.callsCount - networkCalls) == 1

                                let expectedNetworkCalls = ["beam_object_updated_at"]

                                expect(APIRequest.networkCallFiles.suffix(expectedNetworkCalls.count)) == expectedNetworkCalls
                            }
                        }
                        context("with Promises") {
                            it("doesnt't fetch object") {
                                let networkCalls = APIRequest.callsCount
                                let promise: Promises.Promise<MyRemoteObject?> = sut.refreshFromBeamObjectAPI(object: object1)

                                waitUntil(timeout: .seconds(10)) { done in
                                    promise.then { remoteObject in
                                        expect(remoteObject).to(beNil())
                                        done()
                                    }.catch { error in
                                        fail("Should not happen: \(error)")
                                        done()
                                    }
                                }
                                expect(APIRequest.callsCount - networkCalls) == 1

                                let expectedNetworkCalls = ["beam_object_updated_at"]

                                expect(APIRequest.networkCallFiles.suffix(expectedNetworkCalls.count)) == expectedNetworkCalls
                            }
                        }
                    }
                }
            }

            context("when objects don't exist on the API side") {
                context("Foundation") {
                    it("doesn't return error") {
                        let networkCalls = APIRequest.callsCount

                        waitUntil(timeout: .seconds(10)) { done in
                            _ = try? sut.refreshFromBeamObjectAPI(object1) { result in
                                expect {
                                    let remoteObject = try result.get()
                                    expect(remoteObject).to(beNil())
                                }.toNot(throwError())

                                done()
                            }
                        }

                        expect(APIRequest.callsCount - networkCalls) == 1

                        let expectedNetworkCalls = ["beam_object_updated_at"]

                        expect(APIRequest.networkCallFiles.suffix(expectedNetworkCalls.count)) == expectedNetworkCalls
                    }
                }
                context("PromiseKit") {
                    it("doesn't return error") {
                        let networkCalls = APIRequest.callsCount
                        let promise: PromiseKit.Promise<MyRemoteObject?> = sut.refreshFromBeamObjectAPI(object: object1)

                        waitUntil(timeout: .seconds(10)) { done in
                            promise.done { remoteObject in
                                expect(remoteObject).to(beNil())
                                done()
                            }.catch { error in
                                fail("Should not happen: \(error)")
                                done()
                            }
                        }

                        expect(APIRequest.callsCount - networkCalls) == 1

                        let expectedNetworkCalls = ["beam_object_updated_at"]

                        expect(APIRequest.networkCallFiles.suffix(expectedNetworkCalls.count)) == expectedNetworkCalls
                    }
                }
                context("Promises") {
                    it("doesn't return error") {
                        let networkCalls = APIRequest.callsCount
                        let promise: Promises.Promise<MyRemoteObject?> = sut.refreshFromBeamObjectAPI(object: object1)

                        waitUntil(timeout: .seconds(10)) { done in
                            promise.then { remoteObject in
                                expect(remoteObject).to(beNil())
                                done()
                            }.catch { error in
                                fail("Should not happen: \(error)")
                                done()
                            }
                        }

                        expect(APIRequest.callsCount - networkCalls) == 1

                        let expectedNetworkCalls = ["beam_object_updated_at"]

                        expect(APIRequest.networkCallFiles.suffix(expectedNetworkCalls.count)) == expectedNetworkCalls
                    }
                }
            }
        }

        describe("saveAllOnBeamObjectApi()") {
            var object1: MyRemoteObject!
            var object2: MyRemoteObject!
            var object3: MyRemoteObject!

            var title1: String!
            var title2: String!
            var title3: String!

            beforeEach {
                self.createObjects()
            }

            afterEach {
                beamObjectHelper.deleteAll()
                MyRemoteObjectManager.store.removeAll()
            }

            context("when objects don't exist on the API") {
                context("when we don't send previousChecksum") {
                    it("doesn't have previousChecksum") {
                        for (_, object) in MyRemoteObjectManager.store {
                            expect(object.previousChecksum).to(beNil())
                        }
                    }

                    context("without direct upload") {
                        let beforeConfiguration = Configuration.beamObjectDataUploadOnSeparateCall
                        beforeEach { Configuration.beamObjectDataUploadOnSeparateCall = false }
                        afterEach { Configuration.beamObjectDataUploadOnSeparateCall = beforeConfiguration }

                        itBehavesLike("saveAllOnBeamObjectApi with Foundation") {
                            ["sut": sut as MyRemoteObjectManager,
                             "callsCount": 1,
                             "networkCallFiles": ["sign_in", "update_beam_objects"]
                            ]
                        }

                        itBehavesLike("saveAllOnBeamObjectApi with PromiseKit") {
                            ["sut": sut as MyRemoteObjectManager,
                             "callsCount": 1,
                             "networkCallFiles": ["sign_in", "update_beam_objects"]
                            ]
                        }

                        itBehavesLike("saveAllOnBeamObjectApi with Promises") {
                            ["sut": sut as MyRemoteObjectManager,
                             "callsCount": 1,
                             "networkCallFiles": ["sign_in", "update_beam_objects"]
                            ]
                        }
                    }

                    context("with direct upload") {
                        let beforeConfiguration = Configuration.beamObjectDataUploadOnSeparateCall
                        beforeEach { Configuration.beamObjectDataUploadOnSeparateCall = true }
                        afterEach { Configuration.beamObjectDataUploadOnSeparateCall = beforeConfiguration }

                        itBehavesLike("saveAllOnBeamObjectApi with Foundation") {
                            ["sut": sut as MyRemoteObjectManager,
                             "callsCount": 5,
                             "networkCallFiles": ["sign_in",
                                                  "prepare_beam_objects",
                                                  "direct_upload",
                                                  "direct_upload",
                                                  "direct_upload",
                                                  "update_beam_objects"]
                            ]
                        }
                    }
                }

                context("when we send a previousChecksum") {
                    beforeEach {
                        for (key, object) in MyRemoteObjectManager.store {
                            try? BeamObjectChecksum.savePreviousChecksum(object: object,
                                                                         previousChecksum: "foobar".SHA256())
                            MyRemoteObjectManager.store[key] = object
                        }
                    }

                    context("without direct upload") {
                        let beforeConfiguration = Configuration.beamObjectDataUploadOnSeparateCall
                        beforeEach { Configuration.beamObjectDataUploadOnSeparateCall = false }
                        afterEach { Configuration.beamObjectDataUploadOnSeparateCall = beforeConfiguration }

                        itBehavesLike("saveAllOnBeamObjectApi with Foundation") {
                            ["sut": sut as MyRemoteObjectManager,
                             "networkCallFiles": ["update_beam_objects"]
                            ]
                        }

                        itBehavesLike("saveAllOnBeamObjectApi with PromiseKit") {
                            ["sut": sut as MyRemoteObjectManager,
                             "networkCallFiles": ["update_beam_objects"]
                            ]
                        }

                        itBehavesLike("saveAllOnBeamObjectApi with Promises") {
                            ["sut": sut as MyRemoteObjectManager,
                             "networkCallFiles": ["update_beam_objects"]
                            ]
                        }
                    }

                    context("with direct upload") {
                        let beforeConfiguration = Configuration.beamObjectDataUploadOnSeparateCall
                        beforeEach { Configuration.beamObjectDataUploadOnSeparateCall = true }
                        afterEach { Configuration.beamObjectDataUploadOnSeparateCall = beforeConfiguration }

                        itBehavesLike("saveAllOnBeamObjectApi with Foundation") {
                            ["sut": sut as MyRemoteObjectManager,
                             "callsCount": 5,
                             "networkCallFiles": ["sign_in",
                                                  "prepare_beam_objects",
                                                  "direct_upload",
                                                  "direct_upload",
                                                  "direct_upload",
                                                  "update_beam_objects"]
                            ]
                        }
                    }
                }
            }

            context("when all objects already exist, and we save all with 1 conflicted object") {
                let newTitle1 = "new Title1"

                beforeEach {
                    self.saveAllObjectsAndSaveChecksum()

                    object1 = self.objectForUUID("195d94e1-e0df-4eca-93e6-8778984bcd58")
                    object2 = self.objectForUUID("295d94e1-e0df-4eca-93e6-8778984bcd58")
                    object3 = self.objectForUUID("395d94e1-e0df-4eca-93e6-8778984bcd58")

                    title1 = object1.title!
                    title2 = object2.title!
                    title3 = object3.title!

                    BeamDate.travel(2)

                    // Create 1 conflicted object
                    object1.title = "fake"
                    object1.updatedAt = BeamDate.now
                    MyRemoteObjectManager.store[object1.beamObjectId] = object1
                    try? BeamObjectChecksum.savePreviousChecksum(object: object1)

                    object1.title = newTitle1
                    MyRemoteObjectManager.store[object1.beamObjectId] = object1
                }

                context("with replace policy") {
                    context("without direct upload neither direct download") {
                        beforeEach { Configuration.beamObjectDirectCall = false }

                        itBehavesLike("saveAllOnBeamObjectApi with Foundation") {
                            ["sut": sut as MyRemoteObjectManager,
                             "networkCallFiles": ["update_beam_objects",
                                                  "beam_object",
                                                  "update_beam_object"]
                            ]
                        }

                        itBehavesLike("saveAllOnBeamObjectApi with PromiseKit") {
                            ["sut": sut as MyRemoteObjectManager,
                             "networkCallFiles": ["update_beam_objects",
                                                  "beam_object",
                                                  "update_beam_object"]
                            ]
                        }

                        itBehavesLike("saveAllOnBeamObjectApi with Promises") {
                            ["sut": sut as MyRemoteObjectManager,
                             "networkCallFiles": ["update_beam_objects",
                                                  "beam_object",
                                                  "update_beam_object"]
                            ]
                        }
                    }

                    context("with direct upload and direct download") {
                        let beforeConfigurationUpload = Configuration.beamObjectDataUploadOnSeparateCall
                        let beforeConfiguration = Configuration.beamObjectDataOnSeparateCall

                        beforeEach {
                            Configuration.beamObjectDirectCall = true
                        }

                        afterEach {
                            Configuration.beamObjectDataUploadOnSeparateCall = beforeConfigurationUpload
                            Configuration.beamObjectDataOnSeparateCall = beforeConfiguration
                        }

                        itBehavesLike("saveAllOnBeamObjectApi with Foundation") {
                            ["sut": sut as MyRemoteObjectManager,
                             "networkCallFiles": ["prepare_beam_objects",
                                                  "direct_upload",
                                                  "update_beam_objects",
                                                  "beam_object_data_url",
                                                  "direct_download",
                                                  "prepare_beam_object",
                                                  "direct_upload",
                                                  "update_beam_object"]
                            ]
                        }
                    }
                }

                context("with fetch and raise error policy") {
                    beforeEach {
                        MyRemoteObjectManager.conflictPolicy = .fetchRemoteAndError
                    }
                    afterEach {
                        MyRemoteObjectManager.conflictPolicy = .replace
                    }

                    context("without direct upload neither direct download") {
                        beforeEach { Configuration.beamObjectDirectCall = false }

                        itBehavesLike("saveAllOnBeamObjectApi with Foundation") {
                            ["sut": sut as MyRemoteObjectManager,
                             "networkCallFiles": ["update_beam_objects",
                                                  "beam_object",
                                                  "update_beam_objects"]
                            ]
                        }

                        itBehavesLike("saveAllOnBeamObjectApi with PromiseKit") {
                            ["sut": sut as MyRemoteObjectManager,
                             "networkCallFiles": ["update_beam_objects",
                                                  "beam_object",
                                                  "update_beam_objects"]
                            ]
                        }

                        itBehavesLike("saveAllOnBeamObjectApi with Promises") {
                            ["sut": sut as MyRemoteObjectManager,
                             "networkCallFiles": ["update_beam_objects",
                                                  "beam_object",
                                                  "update_beam_objects"]
                            ]
                        }
                    }

                    context("with direct upload and direct download") {
                        let beforeConfigurationUpload = Configuration.beamObjectDataUploadOnSeparateCall
                        let beforeConfiguration = Configuration.beamObjectDataOnSeparateCall

                        beforeEach {
                            Configuration.beamObjectDirectCall = true
                        }

                        afterEach {
                            Configuration.beamObjectDataUploadOnSeparateCall = beforeConfigurationUpload
                            Configuration.beamObjectDataOnSeparateCall = beforeConfiguration
                        }

                        itBehavesLike("saveAllOnBeamObjectApi with Foundation") {
                            ["sut": sut as MyRemoteObjectManager,
                             "networkCallFiles": ["prepare_beam_objects",
                                                  "direct_upload",
                                                  "update_beam_objects",
                                                  "beam_object_data_url",
                                                  "direct_download",
                                                  "prepare_beam_objects",
                                                  "direct_upload",
                                                  "update_beam_objects"]
                            ]
                        }
                    }
                }
            }

            context("when all objects exist, and with save with multiple conflicted object") {
                let newTitle1 = "new Title1"
                let newTitle2 = "new Title2"

                beforeEach {
                    self.saveAllObjectsAndSaveChecksum()

                    object1 = self.objectForUUID("195d94e1-e0df-4eca-93e6-8778984bcd58")
                    object2 = self.objectForUUID("295d94e1-e0df-4eca-93e6-8778984bcd58")
                    object3 = self.objectForUUID("395d94e1-e0df-4eca-93e6-8778984bcd58")

                    title1 = object1.title!
                    title2 = object2.title!
                    title3 = object3.title!

                    BeamDate.travel(2)

                    // Create 2 conflicted objects

                    object1.title = "fake"
                    object2.title = "fake"

                    object1.updatedAt = BeamDate.now
                    object2.updatedAt = BeamDate.now

                    MyRemoteObjectManager.store[object1.beamObjectId] = object1
                    MyRemoteObjectManager.store[object2.beamObjectId] = object2

                    try? BeamObjectChecksum.savePreviousChecksum(object: object1)
                    try? BeamObjectChecksum.savePreviousChecksum(object: object2)

                    object1.title = newTitle1
                    object2.title = newTitle2

                    MyRemoteObjectManager.store[object1.beamObjectId] = object1
                    MyRemoteObjectManager.store[object2.beamObjectId] = object2
                }

                context("with replace policy") {
                    context("without direct upload neither direct download") {
                        beforeEach { Configuration.beamObjectDirectCall = false }

                        itBehavesLike("saveAllOnBeamObjectApi with Foundation") {
                            ["sut": sut as MyRemoteObjectManager,
                             "networkCallFiles": ["update_beam_objects",
                                                  "beam_objects",
                                                  "update_beam_objects"]
                            ]
                        }

                        itBehavesLike("saveAllOnBeamObjectApi with PromiseKit") {
                            ["sut": sut as MyRemoteObjectManager,
                             "networkCallFiles": ["update_beam_objects",
                                                  "beam_objects",
                                                  "update_beam_objects"]
                            ]
                        }

                        itBehavesLike("saveAllOnBeamObjectApi with Promises") {
                            ["sut": sut as MyRemoteObjectManager,
                             "networkCallFiles": ["update_beam_objects",
                                                  "beam_objects",
                                                  "update_beam_objects"]
                            ]
                        }
                    }

                    context("with direct upload and direct download") {
                        let beforeConfigurationUpload = Configuration.beamObjectDataUploadOnSeparateCall
                        let beforeConfiguration = Configuration.beamObjectDataOnSeparateCall

                        beforeEach {
                            Configuration.beamObjectDirectCall = true
                        }

                        afterEach {
                            Configuration.beamObjectDataUploadOnSeparateCall = beforeConfigurationUpload
                            Configuration.beamObjectDataOnSeparateCall = beforeConfiguration
                        }

                        itBehavesLike("saveAllOnBeamObjectApi with Foundation") {
                            ["sut": sut as MyRemoteObjectManager,
                             "networkCallFiles": ["prepare_beam_objects",
                                                  "direct_upload",
                                                  "direct_upload",
                                                  "update_beam_objects",
                                                  "beam_objects_data_url",
                                                  "direct_download",
                                                  "direct_download",
                                                  "prepare_beam_objects",
                                                  "direct_upload",
                                                  "direct_upload",
                                                  "update_beam_objects"]
                            ]
                        }
                    }
                }

                context("with fetch and raise error policy") {
                    beforeEach {
                        MyRemoteObjectManager.conflictPolicy = .fetchRemoteAndError
                    }
                    afterEach {
                        MyRemoteObjectManager.conflictPolicy = .replace
                    }

                    context("without direct upload neither direct download") {
                        beforeEach { Configuration.beamObjectDirectCall = false }

                        itBehavesLike("saveAllOnBeamObjectApi with Foundation") {
                            ["sut": sut as MyRemoteObjectManager,
                             "object1": object1 as MyRemoteObject,
                             "object2": object2 as MyRemoteObject,
                             "expectedTitle1": "merged: \(newTitle1)\(title1!)",
                             "expectedTitle2": "merged: \(newTitle2)\(title2!)",
                             "networkCallFiles": ["update_beam_objects",
                                                  "beam_objects",
                                                  "update_beam_objects"]
                            ]
                        }

                        itBehavesLike("saveAllOnBeamObjectApi with PromiseKit") {
                            ["sut": sut as MyRemoteObjectManager,
                             "object1": object1 as MyRemoteObject,
                             "object2": object2 as MyRemoteObject,
                             "expectedTitle1": "merged: \(newTitle1)\(title1!)",
                             "expectedTitle2": "merged: \(newTitle2)\(title2!)",
                             "networkCallFiles": ["update_beam_objects",
                                                  "beam_objects",
                                                  "update_beam_objects"]
                            ]
                        }

                        itBehavesLike("saveAllOnBeamObjectApi with Promises") {
                            ["sut": sut as MyRemoteObjectManager,
                             "object1": object1 as MyRemoteObject,
                             "object2": object2 as MyRemoteObject,
                             "expectedTitle1": "merged: \(newTitle1)\(title1!)",
                             "expectedTitle2": "merged: \(newTitle2)\(title2!)",
                             "networkCallFiles": ["update_beam_objects",
                                                  "beam_objects",
                                                  "update_beam_objects"]
                            ]
                        }
                    }

                    context("with direct upload and direct download") {
                        let beforeConfigurationUpload = Configuration.beamObjectDataUploadOnSeparateCall
                        let beforeConfiguration = Configuration.beamObjectDataOnSeparateCall

                        beforeEach {
                            Configuration.beamObjectDirectCall = true
                        }

                        afterEach {
                            Configuration.beamObjectDataUploadOnSeparateCall = beforeConfigurationUpload
                            Configuration.beamObjectDataOnSeparateCall = beforeConfiguration
                        }

                        itBehavesLike("saveAllOnBeamObjectApi with Foundation") {
                            ["sut": sut as MyRemoteObjectManager,
                             "object1": object1 as MyRemoteObject,
                             "object2": object2 as MyRemoteObject,
                             "expectedTitle1": "merged: \(newTitle1)\(title1!)",
                             "expectedTitle2": "merged: \(newTitle2)\(title2!)",
                             "networkCallFiles": ["prepare_beam_objects",
                                                  "direct_upload",
                                                  "direct_upload",
                                                  "update_beam_objects",
                                                  "beam_objects_data_url",
                                                  "direct_download",
                                                  "direct_download",
                                                  "prepare_beam_objects",
                                                  "direct_upload",
                                                  "direct_upload",
                                                  "update_beam_objects"]
                            ]
                        }
                    }
                }
            }

            context("when all objects exist, and we save with all objects in conflict") {
                let newTitle1 = "new Title1"
                let newTitle2 = "new Title2"
                let newTitle3 = "new Title3"

                beforeEach {
                    self.saveAllObjectsAndSaveChecksum()

                    object1 = self.objectForUUID("195d94e1-e0df-4eca-93e6-8778984bcd58")
                    object2 = self.objectForUUID("295d94e1-e0df-4eca-93e6-8778984bcd58")
                    object3 = self.objectForUUID("395d94e1-e0df-4eca-93e6-8778984bcd58")

                    title1 = object1.title!
                    title2 = object2.title!
                    title3 = object3.title!

                    BeamDate.travel(2)

                    object1.title = "fake"
                    object2.title = "fake"
                    object3.title = "fake"

                    object1.updatedAt = BeamDate.now
                    object2.updatedAt = BeamDate.now
                    object3.updatedAt = BeamDate.now

                    MyRemoteObjectManager.store[object1.beamObjectId] = object1
                    MyRemoteObjectManager.store[object2.beamObjectId] = object2
                    MyRemoteObjectManager.store[object3.beamObjectId] = object3

                    try? BeamObjectChecksum.savePreviousChecksum(object: object1)
                    try? BeamObjectChecksum.savePreviousChecksum(object: object2)
                    try? BeamObjectChecksum.savePreviousChecksum(object: object3)

                    object1.title = newTitle1
                    object2.title = newTitle2
                    object3.title = newTitle3

                    MyRemoteObjectManager.store[object1.beamObjectId] = object1
                    MyRemoteObjectManager.store[object2.beamObjectId] = object2
                    MyRemoteObjectManager.store[object3.beamObjectId] = object3
                }

                context("with replace policy") {
                    context("without direct upload neither direct download") {
                        beforeEach { Configuration.beamObjectDirectCall = false }

                        itBehavesLike("saveAllOnBeamObjectApi with Foundation") {
                            ["sut": sut as MyRemoteObjectManager,
                             "networkCallFiles": ["update_beam_objects",
                                                  "beam_objects",
                                                  "update_beam_objects"]
                            ]
                        }

                        itBehavesLike("saveAllOnBeamObjectApi with PromiseKit") {
                            ["sut": sut as MyRemoteObjectManager,
                             "networkCallFiles": ["update_beam_objects",
                                                  "beam_objects",
                                                  "update_beam_objects"]
                            ]
                        }

                        itBehavesLike("saveAllOnBeamObjectApi with Promises") {
                            ["sut": sut as MyRemoteObjectManager,
                             "networkCallFiles": ["update_beam_objects",
                                                  "beam_objects",
                                                  "update_beam_objects"]
                            ]
                        }
                    }

                    context("with direct upload and direct download") {
                        let beforeConfigurationUpload = Configuration.beamObjectDataUploadOnSeparateCall
                        let beforeConfiguration = Configuration.beamObjectDataOnSeparateCall

                        beforeEach {
                            Configuration.beamObjectDirectCall = true
                        }

                        afterEach {
                            Configuration.beamObjectDataUploadOnSeparateCall = beforeConfigurationUpload
                            Configuration.beamObjectDataOnSeparateCall = beforeConfiguration
                        }

                        itBehavesLike("saveAllOnBeamObjectApi with Foundation") {
                            ["sut": sut as MyRemoteObjectManager,
                             "networkCallFiles": ["prepare_beam_objects",
                                                  "direct_upload",
                                                  "direct_upload",
                                                  "direct_upload",
                                                  "update_beam_objects",
                                                  "beam_objects_data_url",
                                                  "direct_download",
                                                  "direct_download",
                                                  "direct_download",
                                                  "prepare_beam_objects",
                                                  "direct_upload",
                                                  "direct_upload",
                                                  "direct_upload",
                                                  "update_beam_objects"]
                            ]
                        }
                    }
                }

                context("with fetch and raise error policy") {
                    beforeEach {
                        MyRemoteObjectManager.conflictPolicy = .fetchRemoteAndError
                    }

                    afterEach {
                        MyRemoteObjectManager.conflictPolicy = .replace
                    }

                    context("without direct upload neither direct download") {
                        beforeEach { Configuration.beamObjectDirectCall = false }

                        itBehavesLike("saveAllOnBeamObjectApi with Foundation") {
                            ["sut": sut as MyRemoteObjectManager,
                             "object1": object1 as MyRemoteObject,
                             "object2": object2 as MyRemoteObject,
                             "object3": object3 as MyRemoteObject,
                             "expectedTitle1": "merged: \(newTitle1)\(title1!)" as String,
                             "expectedTitle2": "merged: \(newTitle2)\(title2!)" as String,
                             "expectedTitle3": "merged: \(newTitle3)\(title3!)" as String,

                             "networkCallFiles": ["update_beam_objects",
                                                  Beam.Configuration.beamObjectDataOnSeparateCall ? "beam_objects_data_url" : "beam_objects",
                                                  "update_beam_objects"]
                            ]
                        }

                        itBehavesLike("saveAllOnBeamObjectApi with PromiseKit") {
                            ["sut": sut as MyRemoteObjectManager,
                             "object1": object1 as MyRemoteObject,
                             "object2": object2 as MyRemoteObject,
                             "object3": object3 as MyRemoteObject,
                             "expectedTitle1": "merged: \(newTitle1)\(title1!)" as String,
                             "expectedTitle2": "merged: \(newTitle2)\(title2!)" as String,
                             "expectedTitle3": "merged: \(newTitle3)\(title3!)" as String,

                             "networkCallFiles": ["update_beam_objects",
                                                  Beam.Configuration.beamObjectDataOnSeparateCall ? "beam_objects_data_url" : "beam_objects",
                                                  "update_beam_objects"]
                            ]
                        }

                        itBehavesLike("saveAllOnBeamObjectApi with Promises") {
                            ["sut": sut as MyRemoteObjectManager,
                             "object1": object1 as MyRemoteObject,
                             "object2": object2 as MyRemoteObject,
                             "object3": object3 as MyRemoteObject,
                             "expectedTitle1": "merged: \(newTitle1)\(title1!)" as String,
                             "expectedTitle2": "merged: \(newTitle2)\(title2!)" as String,
                             "expectedTitle3": "merged: \(newTitle3)\(title3!)" as String,

                             "networkCallFiles": ["update_beam_objects",
                                                  Beam.Configuration.beamObjectDataOnSeparateCall ? "beam_objects_data_url" : "beam_objects",
                                                  "update_beam_objects"]
                            ]
                        }
                    }

                    context("with direct upload and direct download") {
                        let beforeConfigurationUpload = Configuration.beamObjectDataUploadOnSeparateCall
                        let beforeConfiguration = Configuration.beamObjectDataOnSeparateCall

                        beforeEach {
                            Configuration.beamObjectDirectCall = true
                        }

                        afterEach {
                            Configuration.beamObjectDataUploadOnSeparateCall = beforeConfigurationUpload
                            Configuration.beamObjectDataOnSeparateCall = beforeConfiguration
                        }

                        itBehavesLike("saveAllOnBeamObjectApi with Foundation") {
                            ["sut": sut as MyRemoteObjectManager,
                             "object1": object1 as MyRemoteObject,
                             "object2": object2 as MyRemoteObject,
                             "object3": object3 as MyRemoteObject,
                             "expectedTitle1": "merged: \(newTitle1)\(title1!)" as String,
                             "expectedTitle2": "merged: \(newTitle2)\(title2!)" as String,
                             "expectedTitle3": "merged: \(newTitle3)\(title3!)" as String,

                             "networkCallFiles": ["prepare_beam_objects",
                                                  "direct_upload",
                                                  "direct_upload",
                                                  "direct_upload",
                                                  "update_beam_objects",
                                                  "beam_objects_data_url",
                                                  "direct_download",
                                                  "direct_download",
                                                  "direct_download",
                                                  "prepare_beam_objects",
                                                  "direct_upload",
                                                  "direct_upload",
                                                  "direct_upload",
                                                  "update_beam_objects"]
                            ]
                        }
                    }
                }
            }
        }

        describe("saveOnBeamObjectsAPI()") {
            var object1: MyRemoteObject!
            var object2: MyRemoteObject!
            var object3: MyRemoteObject!

            var title1: String!
            var title2: String!
            var title3: String!

            beforeEach {
                self.createObjects()

                object1 = self.objectForUUID("195d94e1-e0df-4eca-93e6-8778984bcd58")
                object2 = self.objectForUUID("295d94e1-e0df-4eca-93e6-8778984bcd58")
                object3 = self.objectForUUID("395d94e1-e0df-4eca-93e6-8778984bcd58")

                title1 = object1.title!
                title2 = object2.title!
                title3 = object3.title!
            }

            afterEach {
                beamObjectHelper.deleteAll()
                MyRemoteObjectManager.store.removeAll()
            }

            context("when objects don't exist on the API") {
                context("when we don't send previousChecksum") {
                    it("doesn't have previousChecksums") {
                        for (_, object) in MyRemoteObjectManager.store {
                            expect(object.previousChecksum).to(beNil())
                        }
                    }

                    context("without direct upload neither direct download") {
                        let beforeConfiguration = Configuration.beamObjectDataUploadOnSeparateCall

                        beforeEach {
                            Configuration.beamObjectDirectCall = false
                        }

                        afterEach {
                            Configuration.beamObjectDataUploadOnSeparateCall = beforeConfiguration
                        }

                        itBehavesLike("saveOnBeamObjectsAPI with Foundation") {
                            ["sut": sut as MyRemoteObjectManager,
                             "object1": object1 as MyRemoteObject,
                             "object2": object2 as MyRemoteObject,
                             "object3": object3 as MyRemoteObject,
                             "callsCount": 1,
                             "networkCallFiles": ["sign_in", "update_beam_objects"]
                            ]
                        }

                        itBehavesLike("saveOnBeamObjectsAPI with PromiseKit") {
                            ["sut": sut as MyRemoteObjectManager,
                             "object1": object1 as MyRemoteObject,
                             "object2": object2 as MyRemoteObject,
                             "object3": object3 as MyRemoteObject,
                             "callsCount": 1,
                             "networkCallFiles": ["sign_in", "update_beam_objects"]
                            ]
                        }

                        itBehavesLike("saveOnBeamObjectsAPI with Promises") {
                            ["sut": sut as MyRemoteObjectManager,
                             "object1": object1 as MyRemoteObject,
                             "object2": object2 as MyRemoteObject,
                             "object3": object3 as MyRemoteObject,
                             "callsCount": 1,
                             "networkCallFiles": ["sign_in", "update_beam_objects"]
                            ]
                        }
                    }

                    context("with direct upload and direct download") {
                        let beforeConfigurationUpload = Configuration.beamObjectDataUploadOnSeparateCall
                        let beforeConfiguration = Configuration.beamObjectDataOnSeparateCall

                        beforeEach {
                            Configuration.beamObjectDirectCall = true
                        }

                        afterEach {
                            Configuration.beamObjectDataUploadOnSeparateCall = beforeConfigurationUpload
                            Configuration.beamObjectDataOnSeparateCall = beforeConfiguration
                        }

                        itBehavesLike("saveOnBeamObjectsAPI with Foundation") {
                            ["sut": sut as MyRemoteObjectManager,
                             "object1": object1 as MyRemoteObject,
                             "object2": object2 as MyRemoteObject,
                             "object3": object3 as MyRemoteObject,
                             "callsCount": 5,
                             "networkCallFiles": ["sign_in",
                                                  "prepare_beam_objects",
                                                  "direct_upload",
                                                  "direct_upload",
                                                  "direct_upload",
                                                  "update_beam_objects"]
                            ]
                        }
                    }
                }

                context("when we send a previousChecksum") {
                    beforeEach {
                        for object in MyRemoteObjectManager.store.values {
                            try? BeamObjectChecksum.savePreviousChecksum(object: object,
                                                                         previousChecksum: "foobar".SHA256())
                        }
                    }

                    context("without direct upload neither direct download") {
                        let beforeConfiguration = Configuration.beamObjectDataUploadOnSeparateCall

                        beforeEach {
                            Configuration.beamObjectDirectCall = false
                        }

                        afterEach {
                            Configuration.beamObjectDataUploadOnSeparateCall = beforeConfiguration
                        }

                        itBehavesLike("saveOnBeamObjectsAPI with Foundation") {
                            ["sut": sut as MyRemoteObjectManager,
                             "object1": object1 as MyRemoteObject,
                             "object2": object2 as MyRemoteObject,
                             "object3": object3 as MyRemoteObject,
                             "callsCount": 1,
                             "networkCallFiles": ["sign_in", "update_beam_objects"]
                            ]
                        }

                        itBehavesLike("saveOnBeamObjectsAPI with PromiseKit") {
                            ["sut": sut as MyRemoteObjectManager,
                             "object1": object1 as MyRemoteObject,
                             "object2": object2 as MyRemoteObject,
                             "object3": object3 as MyRemoteObject,
                             "callsCount": 1,
                             "networkCallFiles": ["sign_in", "update_beam_objects"]
                            ]
                        }

                        itBehavesLike("saveOnBeamObjectsAPI with Promises") {
                            ["sut": sut as MyRemoteObjectManager,
                             "object1": object1 as MyRemoteObject,
                             "object2": object2 as MyRemoteObject,
                             "object3": object3 as MyRemoteObject,
                             "callsCount": 1,
                             "networkCallFiles": ["sign_in", "update_beam_objects"]
                            ]
                        }
                    }

                    context("with direct upload and direct download") {
                        let beforeConfigurationUpload = Configuration.beamObjectDataUploadOnSeparateCall
                        let beforeConfiguration = Configuration.beamObjectDataOnSeparateCall

                        beforeEach {
                            Configuration.beamObjectDirectCall = true
                        }

                        afterEach {
                            Configuration.beamObjectDataUploadOnSeparateCall = beforeConfigurationUpload
                            Configuration.beamObjectDataOnSeparateCall = beforeConfiguration
                        }

                        itBehavesLike("saveOnBeamObjectsAPI with Foundation") {
                            ["sut": sut as MyRemoteObjectManager,
                             "object1": object1 as MyRemoteObject,
                             "object2": object2 as MyRemoteObject,
                             "object3": object3 as MyRemoteObject,
                             "callsCount": 5,
                             "networkCallFiles": ["sign_in",
                                                  "prepare_beam_objects",
                                                  "direct_upload",
                                                  "direct_upload",
                                                  "direct_upload",
                                                  "update_beam_objects"]
                            ]
                        }
                    }
                }
            }

            context("When called twice") {
                let newTitle1 = "new Title1"

                beforeEach {
                    self.saveAllObjectsAndSaveChecksum()

                    object1 = self.objectForUUID("195d94e1-e0df-4eca-93e6-8778984bcd58")
                    object2 = self.objectForUUID("295d94e1-e0df-4eca-93e6-8778984bcd58")
                    object3 = self.objectForUUID("395d94e1-e0df-4eca-93e6-8778984bcd58")

                    title1 = object1.title!
                    title2 = object2.title!
                    title3 = object3.title!

                    BeamDate.travel(2)

                    object1.title = newTitle1
                    object1.updatedAt = BeamDate.now
                }

                context("Foundation") {
                    context("without direct upload") {
                        let beforeConfiguration = Configuration.beamObjectDataUploadOnSeparateCall

                        beforeEach {
                            Configuration.beamObjectDataUploadOnSeparateCall = false
                        }

                        afterEach {
                            Configuration.beamObjectDataUploadOnSeparateCall = beforeConfiguration
                        }

                        it("doesn't generate conflicts") {
                            let networkCalls = APIRequest.callsCount

                            waitUntil(timeout: .seconds(10)) { done in
                                do {
                                    let group = DispatchGroup()

                                    group.enter()
                                    _ = try sut.saveOnBeamObjectsAPI([object1, object2, object3], force: true) { _ in group.leave() }

                                    group.enter()
                                    _ = try sut.saveOnBeamObjectsAPI([object1, object2, object3], force: true) { result in
                                        expect { try result.get() }.toNot(throwError())

                                        group.leave()
                                    }

                                    group.wait()
                                    done()

                                } catch {
                                    fail(error.localizedDescription)
                                }
                            }

                            let expectedNetworkCalls = ["update_beam_objects", "update_beam_objects"]

                            expect(APIRequest.callsCount - networkCalls) == expectedNetworkCalls.count
                            expect(APIRequest.networkCallFiles.suffix(expectedNetworkCalls.count)) == expectedNetworkCalls

                            let remoteObject1: MyRemoteObject? = try beamObjectHelper.fetchOnAPI(object1)
                            expect(object1) == remoteObject1

                            let remoteObject2: MyRemoteObject? = try beamObjectHelper.fetchOnAPI(object2)
                            expect(object2) == remoteObject2

                            let remoteObject3: MyRemoteObject? = try beamObjectHelper.fetchOnAPI(object3)
                            expect(object3) == remoteObject3
                        }
                    }

                    context("with direct upload") {
                        let beforeConfiguration = Configuration.beamObjectDataUploadOnSeparateCall

                        beforeEach {
                            Configuration.beamObjectDataUploadOnSeparateCall = true
                        }

                        afterEach {
                            Configuration.beamObjectDataUploadOnSeparateCall = beforeConfiguration
                        }

                        it("doesn't generate conflicts") {
                            let networkCalls = APIRequest.callsCount

                            waitUntil(timeout: .seconds(10)) { done in
                                do {
                                    let group = DispatchGroup()

                                    group.enter()
                                    _ = try sut.saveOnBeamObjectsAPI([object1, object2, object3], force: true) { _ in group.leave() }

                                    group.enter()
                                    _ = try sut.saveOnBeamObjectsAPI([object1, object2, object3], force: true) { result in
                                        expect { try result.get() }.toNot(throwError())

                                        group.leave()
                                    }

                                    group.wait()
                                    done()

                                } catch {
                                    fail(error.localizedDescription)
                                }
                            }

                            let expectedNetworkCalls = ["prepare_beam_objects",
                                                        "direct_upload",
                                                        "direct_upload",
                                                        "direct_upload",
                                                        "update_beam_objects",
                                                        "prepare_beam_objects",
                                                        "direct_upload",
                                                        "direct_upload",
                                                        "direct_upload",
                                                        "update_beam_objects"]

                            expect(APIRequest.callsCount - networkCalls) == expectedNetworkCalls.count
                            expect(APIRequest.networkCallFiles.suffix(expectedNetworkCalls.count)) == expectedNetworkCalls

                            let remoteObject1: MyRemoteObject? = try beamObjectHelper.fetchOnAPI(object1)
                            expect(object1) == remoteObject1

                            let remoteObject2: MyRemoteObject? = try beamObjectHelper.fetchOnAPI(object2)
                            expect(object2) == remoteObject2

                            let remoteObject3: MyRemoteObject? = try beamObjectHelper.fetchOnAPI(object3)
                            expect(object3) == remoteObject3
                        }
                    }
                }
            }


            context("when all objects already exist, and we save all with 1 conflicted object") {
                let newTitle1 = "new Title1"

                beforeEach {
                    self.saveAllObjectsAndSaveChecksum()

                    object1 = self.objectForUUID("195d94e1-e0df-4eca-93e6-8778984bcd58")
                    object2 = self.objectForUUID("295d94e1-e0df-4eca-93e6-8778984bcd58")
                    object3 = self.objectForUUID("395d94e1-e0df-4eca-93e6-8778984bcd58")

                    title1 = object1.title!
                    title2 = object2.title!
                    title3 = object3.title!

                    BeamDate.travel(2)

                    // Create 1 conflicted object
                    object1.title = "fake"
                    object1.updatedAt = BeamDate.now
                    try? BeamObjectChecksum.savePreviousChecksum(object: object1)

                    object1.title = newTitle1
                }

                context("with replace policy") {
                    context("without direct upload neither direct download") {
                        beforeEach { Configuration.beamObjectDirectCall = false }

                        itBehavesLike("saveOnBeamObjectsAPI with Foundation") {
                            ["sut": sut as MyRemoteObjectManager,
                             "object1": object1 as MyRemoteObject,
                             "object2": object2 as MyRemoteObject,
                             "object3": object3 as MyRemoteObject,
                             "networkCallFiles": ["update_beam_objects",
                                                  "beam_object",
                                                  "update_beam_object"]
                            ]
                        }

                        itBehavesLike("saveOnBeamObjectsAPI with PromiseKit") {
                            ["sut": sut as MyRemoteObjectManager,
                             "object1": object1 as MyRemoteObject,
                             "object2": object2 as MyRemoteObject,
                             "object3": object3 as MyRemoteObject,
                             "networkCallFiles": ["update_beam_objects",
                                                  Beam.Configuration.beamObjectDataOnSeparateCall ? "beam_object_data_url" : "beam_object",
                                                  "update_beam_object"]
                            ]
                        }

                        itBehavesLike("saveOnBeamObjectsAPI with Promises") {
                            ["sut": sut as MyRemoteObjectManager,
                             "object1": object1 as MyRemoteObject,
                             "object2": object2 as MyRemoteObject,
                             "object3": object3 as MyRemoteObject,
                             "networkCallFiles": ["update_beam_objects",
                                                  Beam.Configuration.beamObjectDataOnSeparateCall ? "beam_object_data_url" : "beam_object",
                                                  "update_beam_object"]
                            ]
                        }
                    }

                    context("with direct upload and direct download") {
                        let beforeConfigurationUpload = Configuration.beamObjectDataUploadOnSeparateCall
                        let beforeConfiguration = Configuration.beamObjectDataOnSeparateCall

                        beforeEach {
                            Configuration.beamObjectDirectCall = true
                        }

                        afterEach {
                            Configuration.beamObjectDataUploadOnSeparateCall = beforeConfigurationUpload
                            Configuration.beamObjectDataOnSeparateCall = beforeConfiguration
                        }

                        itBehavesLike("saveOnBeamObjectsAPI with Foundation") {
                            ["sut": sut as MyRemoteObjectManager,
                             "object1": object1 as MyRemoteObject,
                             "object2": object2 as MyRemoteObject,
                             "object3": object3 as MyRemoteObject,
                             "networkCallFiles": ["prepare_beam_objects",
                                                  "direct_upload",
                                                  "update_beam_objects",
                                                  "beam_object_data_url",
                                                  "direct_download",
                                                  "prepare_beam_object",
                                                  "direct_upload",
                                                  "update_beam_object"]
                            ]
                        }
                    }
                }

                context("with fetch and raise error policy") {
                    beforeEach {
                        MyRemoteObjectManager.conflictPolicy = .fetchRemoteAndError
                    }
                    afterEach {
                        MyRemoteObjectManager.conflictPolicy = .replace
                    }

                    context("without direct upload neither direct download") {
                        let beforeConfiguration = Configuration.beamObjectDataUploadOnSeparateCall

                        beforeEach {
                            Configuration.beamObjectDataUploadOnSeparateCall = false
                        }

                        afterEach {
                            Configuration.beamObjectDataUploadOnSeparateCall = beforeConfiguration
                        }

                        itBehavesLike("saveOnBeamObjectsAPI with Foundation") {
                            ["sut": sut as MyRemoteObjectManager,
                             "object1": object1 as MyRemoteObject,
                             "object2": object2 as MyRemoteObject,
                             "object3": object3 as MyRemoteObject,
                             "expectedTitle1": "merged: \(newTitle1)\(title1!)" as String,
                             "networkCallFiles": ["update_beam_objects",
                                                  "beam_object",
                                                  "update_beam_objects"]
                            ]
                        }

                        itBehavesLike("saveOnBeamObjectsAPI with PromiseKit") {
                            ["sut": sut as MyRemoteObjectManager,
                             "object1": object1 as MyRemoteObject,
                             "object2": object2 as MyRemoteObject,
                             "object3": object3 as MyRemoteObject,
                             "expectedTitle1": "merged: \(newTitle1)\(title1!)" as String,
                             "networkCallFiles": ["update_beam_objects",
                                                  "beam_object",
                                                  "update_beam_objects"]
                            ]
                        }

                        itBehavesLike("saveOnBeamObjectsAPI with Promises") {
                            ["sut": sut as MyRemoteObjectManager,
                             "object1": object1 as MyRemoteObject,
                             "object2": object2 as MyRemoteObject,
                             "object3": object3 as MyRemoteObject,
                             "expectedTitle1": "merged: \(newTitle1)\(title1!)" as String,
                             "networkCallFiles": ["update_beam_objects",
                                                  "beam_object",
                                                  "update_beam_objects"]
                            ]
                        }
                    }

                    context("with direct upload and direct download") {
                        let beforeConfigurationUpload = Configuration.beamObjectDataUploadOnSeparateCall
                        let beforeConfiguration = Configuration.beamObjectDataOnSeparateCall

                        beforeEach {
                            Configuration.beamObjectDirectCall = true
                        }

                        afterEach {
                            Configuration.beamObjectDataUploadOnSeparateCall = beforeConfigurationUpload
                            Configuration.beamObjectDataOnSeparateCall = beforeConfiguration
                        }

                        itBehavesLike("saveOnBeamObjectsAPI with Foundation") {
                            ["sut": sut as MyRemoteObjectManager,
                             "object1": object1 as MyRemoteObject,
                             "object2": object2 as MyRemoteObject,
                             "object3": object3 as MyRemoteObject,
                             "expectedTitle1": "merged: \(newTitle1)\(title1!)" as String,
                             "networkCallFiles": ["prepare_beam_objects",
                                                  "direct_upload",
                                                  "update_beam_objects",
                                                  "beam_object_data_url",
                                                  "direct_download",
                                                  "prepare_beam_objects",
                                                  "direct_upload",
                                                  "update_beam_objects"]
                            ]
                        }
                    }
                }
            }

            context("when all objects exist, and with save with multiple conflicted object") {
                let newTitle1 = "new Title1"
                let newTitle2 = "new Title2"

                beforeEach {
                    self.saveAllObjectsAndSaveChecksum()

                    object1 = self.objectForUUID("195d94e1-e0df-4eca-93e6-8778984bcd58")
                    object2 = self.objectForUUID("295d94e1-e0df-4eca-93e6-8778984bcd58")
                    object3 = self.objectForUUID("395d94e1-e0df-4eca-93e6-8778984bcd58")

                    title1 = object1.title!
                    title2 = object2.title!
                    title3 = object3.title!

                    // Create 2 conflicted objects
                    BeamDate.travel(2)

                    object1.title = "fake"
                    object2.title = "fake"

                    object1.updatedAt = BeamDate.now
                    object2.updatedAt = BeamDate.now

                    try? BeamObjectChecksum.savePreviousChecksum(object: object1)
                    try? BeamObjectChecksum.savePreviousChecksum(object: object2)

                    object1.title = newTitle1
                    object2.title = newTitle2
                }

                context("with replace policy") {
                    context("without direct upload neither direct download") {
                        beforeEach { Configuration.beamObjectDirectCall = false }

                        itBehavesLike("saveOnBeamObjectsAPI with Foundation") {
                            ["sut": sut as MyRemoteObjectManager,
                             "object1": object1 as MyRemoteObject,
                             "object2": object2 as MyRemoteObject,
                             "object3": object3 as MyRemoteObject,
                             "networkCallFiles": ["update_beam_objects",
                                                  "beam_objects",
                                                  "update_beam_objects"]
                            ]
                        }

                        itBehavesLike("saveOnBeamObjectsAPI with PromiseKit") {
                            ["sut": sut as MyRemoteObjectManager,
                             "object1": object1 as MyRemoteObject,
                             "object2": object2 as MyRemoteObject,
                             "object3": object3 as MyRemoteObject,
                             "networkCallFiles": ["update_beam_objects",
                                                  "beam_objects",
                                                  "update_beam_objects"]
                            ]
                        }

                        itBehavesLike("saveOnBeamObjectsAPI with Promises") {
                            ["sut": sut as MyRemoteObjectManager,
                             "object1": object1 as MyRemoteObject,
                             "object2": object2 as MyRemoteObject,
                             "object3": object3 as MyRemoteObject,
                             "networkCallFiles": ["update_beam_objects",
                                                  "beam_objects",
                                                  "update_beam_objects"]
                            ]
                        }
                    }

                    context("with direct upload and direct download") {
                        let beforeConfigurationUpload = Configuration.beamObjectDataUploadOnSeparateCall
                        let beforeConfiguration = Configuration.beamObjectDataOnSeparateCall

                        beforeEach {
                            Configuration.beamObjectDirectCall = true
                        }

                        afterEach {
                            Configuration.beamObjectDataUploadOnSeparateCall = beforeConfigurationUpload
                            Configuration.beamObjectDataOnSeparateCall = beforeConfiguration
                        }

                        itBehavesLike("saveOnBeamObjectsAPI with Foundation") {
                            ["sut": sut as MyRemoteObjectManager,
                             "object1": object1 as MyRemoteObject,
                             "object2": object2 as MyRemoteObject,
                             "object3": object3 as MyRemoteObject,
                             "networkCallFiles": ["prepare_beam_objects",
                                                  "direct_upload",
                                                  "direct_upload",
                                                  "update_beam_objects",
                                                  "beam_objects_data_url",
                                                  "direct_download",
                                                  "direct_download",
                                                  "prepare_beam_objects",
                                                  "direct_upload",
                                                  "direct_upload",
                                                  "update_beam_objects"]
                            ]
                        }
                    }
                }

                context("with fetch and raise error policy") {
                    beforeEach {
                        MyRemoteObjectManager.conflictPolicy = .fetchRemoteAndError
                    }
                    afterEach {
                        MyRemoteObjectManager.conflictPolicy = .replace
                    }

                    context("without direct upload neither direct download") {
                        let beforeConfiguration = Configuration.beamObjectDataUploadOnSeparateCall

                        beforeEach {
                            Configuration.beamObjectDirectCall = false
                        }

                        afterEach {
                            Configuration.beamObjectDataUploadOnSeparateCall = beforeConfiguration
                        }

                        itBehavesLike("saveOnBeamObjectsAPI with Foundation") {
                            ["sut": sut as MyRemoteObjectManager,
                             "object1": object1 as MyRemoteObject,
                             "object2": object2 as MyRemoteObject,
                             "object3": object3 as MyRemoteObject,
                             "expectedTitle1": "merged: \(newTitle1)\(title1!)" as String,
                             "expectedTitle2": "merged: \(newTitle2)\(title2!)" as String,
                             "networkCallFiles": ["update_beam_objects",
                                                  "beam_objects",
                                                  "update_beam_objects"]
                            ]
                        }

                        itBehavesLike("saveOnBeamObjectsAPI with PromiseKit") {
                            ["sut": sut as MyRemoteObjectManager,
                             "object1": object1 as MyRemoteObject,
                             "object2": object2 as MyRemoteObject,
                             "object3": object3 as MyRemoteObject,
                             "expectedTitle1": "merged: \(newTitle1)\(title1!)" as String,
                             "expectedTitle2": "merged: \(newTitle2)\(title2!)" as String,
                             "networkCallFiles": ["update_beam_objects",
                                                  "beam_objects",
                                                  "update_beam_objects"]
                            ]
                        }

                        itBehavesLike("saveOnBeamObjectsAPI with Promises") {
                            ["sut": sut as MyRemoteObjectManager,
                             "object1": object1 as MyRemoteObject,
                             "object2": object2 as MyRemoteObject,
                             "object3": object3 as MyRemoteObject,
                             "expectedTitle1": "merged: \(newTitle1)\(title1!)" as String,
                             "expectedTitle2": "merged: \(newTitle2)\(title2!)" as String,
                             "networkCallFiles": ["update_beam_objects",
                                                  "beam_objects",
                                                  "update_beam_objects"]
                            ]
                        }
                    }

                    context("with direct upload and direct download") {
                        let beforeConfigurationUpload = Configuration.beamObjectDataUploadOnSeparateCall
                        let beforeConfiguration = Configuration.beamObjectDataOnSeparateCall

                        beforeEach {
                            Configuration.beamObjectDirectCall = true
                        }

                        afterEach {
                            Configuration.beamObjectDataUploadOnSeparateCall = beforeConfigurationUpload
                            Configuration.beamObjectDataOnSeparateCall = beforeConfiguration
                        }

                        itBehavesLike("saveOnBeamObjectsAPI with Foundation") {
                            ["sut": sut as MyRemoteObjectManager,
                             "object1": object1 as MyRemoteObject,
                             "object2": object2 as MyRemoteObject,
                             "object3": object3 as MyRemoteObject,
                             "expectedTitle1": "merged: \(newTitle1)\(title1!)" as String,
                             "expectedTitle2": "merged: \(newTitle2)\(title2!)" as String,
                             "networkCallFiles": ["prepare_beam_objects",
                                                  "direct_upload",
                                                  "direct_upload",
                                                  "update_beam_objects",
                                                  "beam_objects_data_url",
                                                  "direct_download",
                                                  "direct_download",
                                                  "prepare_beam_objects",
                                                  "direct_upload",
                                                  "direct_upload",
                                                  "update_beam_objects"]
                            ]
                        }
                    }
                }
            }

            context("when all objects exist, and we save with all objects in conflict") {
                let newTitle1 = "new Title1"
                let newTitle2 = "new Title2"
                let newTitle3 = "new Title3"

                beforeEach {
                    self.saveAllObjectsAndSaveChecksum()

                    object1 = self.objectForUUID("195d94e1-e0df-4eca-93e6-8778984bcd58")
                    object2 = self.objectForUUID("295d94e1-e0df-4eca-93e6-8778984bcd58")
                    object3 = self.objectForUUID("395d94e1-e0df-4eca-93e6-8778984bcd58")

                    title1 = object1.title!
                    title2 = object2.title!
                    title3 = object3.title!

                    BeamDate.travel(2)

                    object1.title = "fake"
                    object2.title = "fake"
                    object3.title = "fake"

                    object1.updatedAt = BeamDate.now
                    object2.updatedAt = BeamDate.now
                    object3.updatedAt = BeamDate.now

                    try? BeamObjectChecksum.savePreviousChecksum(object: object1)
                    try? BeamObjectChecksum.savePreviousChecksum(object: object2)
                    try? BeamObjectChecksum.savePreviousChecksum(object: object3)

                    object1.title = newTitle1
                    object2.title = newTitle2
                    object3.title = newTitle3
                }

                context("with replace policy") {
                    context("without direct upload neither direct download") {
                        let beforeConfiguration = Configuration.beamObjectDataUploadOnSeparateCall

                        beforeEach {
                            Configuration.beamObjectDirectCall = false
                        }

                        afterEach {
                            Configuration.beamObjectDataUploadOnSeparateCall = beforeConfiguration
                        }

                        itBehavesLike("saveOnBeamObjectsAPI with Foundation") {
                            ["sut": sut as MyRemoteObjectManager,
                             "object1": object1 as MyRemoteObject,
                             "object2": object2 as MyRemoteObject,
                             "object3": object3 as MyRemoteObject,
                             "networkCallFiles": ["update_beam_objects",
                                                  "beam_objects",
                                                  "update_beam_objects"]
                            ]
                        }

                        itBehavesLike("saveOnBeamObjectsAPI with PromiseKit") {
                            ["sut": sut as MyRemoteObjectManager,
                             "object1": object1 as MyRemoteObject,
                             "object2": object2 as MyRemoteObject,
                             "object3": object3 as MyRemoteObject,
                             "networkCallFiles": ["update_beam_objects",
                                                  "beam_objects",
                                                  "update_beam_objects"]
                            ]
                        }

                        itBehavesLike("saveOnBeamObjectsAPI with Promises") {
                            ["sut": sut as MyRemoteObjectManager,
                             "object1": object1 as MyRemoteObject,
                             "object2": object2 as MyRemoteObject,
                             "object3": object3 as MyRemoteObject,
                             "networkCallFiles": ["update_beam_objects",
                                                  "beam_objects",
                                                  "update_beam_objects"]
                            ]
                        }
                    }

                    context("with direct upload and direct download") {
                        let beforeConfigurationUpload = Configuration.beamObjectDataUploadOnSeparateCall
                        let beforeConfiguration = Configuration.beamObjectDataOnSeparateCall

                        beforeEach {
                            Configuration.beamObjectDirectCall = true
                        }

                        afterEach {
                            Configuration.beamObjectDataUploadOnSeparateCall = beforeConfigurationUpload
                            Configuration.beamObjectDataOnSeparateCall = beforeConfiguration
                        }

                        itBehavesLike("saveOnBeamObjectsAPI with Foundation") {
                            ["sut": sut as MyRemoteObjectManager,
                             "object1": object1 as MyRemoteObject,
                             "object2": object2 as MyRemoteObject,
                             "object3": object3 as MyRemoteObject,
                             "networkCallFiles": ["prepare_beam_objects",
                                                  "direct_upload",
                                                  "direct_upload",
                                                  "direct_upload",
                                                  "update_beam_objects",
                                                  "beam_objects_data_url",
                                                  "direct_download",
                                                  "direct_download",
                                                  "direct_download",
                                                  "prepare_beam_objects",
                                                  "direct_upload",
                                                  "direct_upload",
                                                  "direct_upload",
                                                  "update_beam_objects"]
                            ]
                        }
                    }
                }

                context("with fetch and raise error policy") {
                    beforeEach {
                        MyRemoteObjectManager.conflictPolicy = .fetchRemoteAndError
                    }
                    afterEach {
                        MyRemoteObjectManager.conflictPolicy = .replace
                    }

                    context("without direct upload neither direct download") {
                        let beforeConfiguration = Configuration.beamObjectDataUploadOnSeparateCall

                        beforeEach {
                            Configuration.beamObjectDirectCall = false
                        }

                        afterEach {
                            Configuration.beamObjectDataUploadOnSeparateCall = beforeConfiguration
                        }

                        itBehavesLike("saveOnBeamObjectsAPI with Foundation") {
                            ["sut": sut as MyRemoteObjectManager,
                             "object1": object1 as MyRemoteObject,
                             "object2": object2 as MyRemoteObject,
                             "object3": object3 as MyRemoteObject,
                             "expectedTitle1": "merged: \(newTitle1)\(title1!)" as String,
                             "expectedTitle2": "merged: \(newTitle2)\(title2!)" as String,
                             "expectedTitle3": "merged: \(newTitle3)\(title3!)" as String,
                             "networkCallFiles": ["update_beam_objects",
                                                  "beam_objects",
                                                  "update_beam_objects"]
                            ]
                        }

                        itBehavesLike("saveOnBeamObjectsAPI with PromiseKit") {
                            ["sut": sut as MyRemoteObjectManager,
                             "object1": object1 as MyRemoteObject,
                             "object2": object2 as MyRemoteObject,
                             "object3": object3 as MyRemoteObject,
                             "expectedTitle1": "merged: \(newTitle1)\(title1!)" as String,
                             "expectedTitle2": "merged: \(newTitle2)\(title2!)" as String,
                             "expectedTitle3": "merged: \(newTitle3)\(title3!)" as String,
                             "networkCallFiles": ["update_beam_objects",
                                                  "beam_objects",
                                                  "update_beam_objects"]
                            ]
                        }

                        itBehavesLike("saveOnBeamObjectsAPI with Promises") {
                            ["sut": sut as MyRemoteObjectManager,
                             "object1": object1 as MyRemoteObject,
                             "object2": object2 as MyRemoteObject,
                             "object3": object3 as MyRemoteObject,
                             "expectedTitle1": "merged: \(newTitle1)\(title1!)" as String,
                             "expectedTitle2": "merged: \(newTitle2)\(title2!)" as String,
                             "expectedTitle3": "merged: \(newTitle3)\(title3!)" as String,
                             "networkCallFiles": ["update_beam_objects",
                                                  "beam_objects",
                                                  "update_beam_objects"]
                            ]
                        }
                    }

                    context("with direct upload and direct download") {
                        let beforeConfigurationUpload = Configuration.beamObjectDataUploadOnSeparateCall
                        let beforeConfiguration = Configuration.beamObjectDataOnSeparateCall

                        beforeEach {
                            Configuration.beamObjectDirectCall = true
                        }

                        afterEach {
                            Configuration.beamObjectDataUploadOnSeparateCall = beforeConfigurationUpload
                            Configuration.beamObjectDataOnSeparateCall = beforeConfiguration
                        }

                        itBehavesLike("saveOnBeamObjectsAPI with Foundation") {
                            ["sut": sut as MyRemoteObjectManager,
                             "object1": object1 as MyRemoteObject,
                             "object2": object2 as MyRemoteObject,
                             "object3": object3 as MyRemoteObject,
                             "expectedTitle1": "merged: \(newTitle1)\(title1!)" as String,
                             "expectedTitle2": "merged: \(newTitle2)\(title2!)" as String,
                             "expectedTitle3": "merged: \(newTitle3)\(title3!)" as String,
                             "networkCallFiles": ["prepare_beam_objects",
                                                  "direct_upload",
                                                  "direct_upload",
                                                  "direct_upload",
                                                  "update_beam_objects",
                                                  "beam_objects_data_url",
                                                  "direct_download",
                                                  "direct_download",
                                                  "direct_download",
                                                  "prepare_beam_objects",
                                                  "direct_upload",
                                                  "direct_upload",
                                                  "direct_upload",
                                                  "update_beam_objects"]
                            ]
                        }
                    }
                }
            }
        }

        describe("saveOnBeamObjectAPI()") {
            var object: MyRemoteObject!
            let title = "Object 1"

            beforeEach {
                object = MyRemoteObject(beamObjectId: "195d94e1-e0df-4eca-93e6-8778984bcd58".uuid ?? UUID(),
                                        createdAt: BeamDate.now,
                                        updatedAt: BeamDate.now,
                                        deletedAt: nil,
                                        title: title)
                MyRemoteObjectManager.store[object.beamObjectId] = object
            }

            afterEach {
                beamObjectHelper.deleteAll()
                MyRemoteObjectManager.store.removeAll()
            }

            context("when object doesn't exist on the API") {
                context("when we don't send previousChecksum") {
                    it("starts without checksum") {
                        expect(MyRemoteObjectManager.store[object.beamObjectId]?.previousChecksum).to(beNil())
                    }

                    context("without direct upload") {
                        let beforeConfiguration = Configuration.beamObjectDataUploadOnSeparateCall

                        beforeEach {
                            Configuration.beamObjectDirectCall = false
                        }

                        afterEach {
                            Configuration.beamObjectDataUploadOnSeparateCall = beforeConfiguration
                        }

                        itBehavesLike("saveOnBeamObjectAPI with Foundation") {
                            ["sut": sut as MyRemoteObjectManager,
                             "object": object as MyRemoteObject,
                             "callsCount": 1,
                             "networkCallFiles": ["sign_in", "update_beam_object"]
                            ]
                        }

                        itBehavesLike("saveOnBeamObjectAPI with PromiseKit") {
                            ["sut": sut as MyRemoteObjectManager,
                             "object": object as MyRemoteObject,
                             "callsCount": 1,
                             "networkCallFiles": ["sign_in", "update_beam_object"]
                            ]
                        }

                        itBehavesLike("saveOnBeamObjectAPI with Promises") {
                            ["sut": sut as MyRemoteObjectManager,
                             "object": object as MyRemoteObject,
                             "callsCount": 1,
                             "networkCallFiles": ["sign_in", "update_beam_object"]
                            ]
                        }
                    }

                    context("with direct upload") {
                        let beforeConfiguration = Configuration.beamObjectDataUploadOnSeparateCall

                        beforeEach {
                            Configuration.beamObjectDataUploadOnSeparateCall = true
                        }

                        afterEach {
                            Configuration.beamObjectDataUploadOnSeparateCall = beforeConfiguration
                        }

                        itBehavesLike("saveOnBeamObjectAPI with Foundation") {
                            ["sut": sut as MyRemoteObjectManager,
                             "object": object as MyRemoteObject,
                             "callsCount": 3,
                             "networkCallFiles": ["sign_in",
                                                  "prepare_beam_object",
                                                  "direct_upload",
                                                  "update_beam_object"]
                            ]
                        }
                    }
                }

                context("when we send a previousChecksum") {
                    beforeEach {
                        try? BeamObjectChecksum.savePreviousChecksum(object: MyRemoteObjectManager.store[object.beamObjectId]!,
                                                                     previousChecksum: "foobar".SHA256())
                    }

                    it("starts without checksum") {
                        expect(MyRemoteObjectManager.store[object.beamObjectId]?.previousChecksum).notTo(beNil())
                    }

                    context("without direct upload") {
                        let beforeConfiguration = Configuration.beamObjectDataUploadOnSeparateCall

                        beforeEach {
                            Configuration.beamObjectDirectCall = false
                        }

                        afterEach {
                            Configuration.beamObjectDataUploadOnSeparateCall = beforeConfiguration
                        }

                        itBehavesLike("saveOnBeamObjectAPI with Foundation") {
                            ["sut": sut as MyRemoteObjectManager,
                             "object": object as MyRemoteObject,
                             "callsCount": 1,
                             "networkCallFiles": ["sign_in", "update_beam_object"]
                            ]
                        }

                        itBehavesLike("saveOnBeamObjectAPI with PromiseKit") {
                            ["sut": sut as MyRemoteObjectManager,
                             "object": object as MyRemoteObject,
                             "callsCount": 1,
                             "networkCallFiles": ["sign_in", "update_beam_object"]
                            ]
                        }

                        itBehavesLike("saveOnBeamObjectAPI with Promises") {
                            ["sut": sut as MyRemoteObjectManager,
                             "object": object as MyRemoteObject,
                             "callsCount": 1,
                             "networkCallFiles": ["sign_in", "update_beam_object"]
                            ]
                        }
                    }

                    context("with direct upload") {
                        let beforeConfiguration = Configuration.beamObjectDataUploadOnSeparateCall

                        beforeEach {
                            Configuration.beamObjectDataUploadOnSeparateCall = true
                        }

                        afterEach {
                            Configuration.beamObjectDataUploadOnSeparateCall = beforeConfiguration
                        }

                        itBehavesLike("saveOnBeamObjectAPI with Foundation") {
                            ["sut": sut as MyRemoteObjectManager,
                             "object": object as MyRemoteObject,
                             "callsCount": 3,
                             "networkCallFiles": ["sign_in",
                                                  "prepare_beam_object",
                                                  "direct_upload",
                                                  "update_beam_object"]
                            ]
                        }
                    }
                }
            }

            context("when object already exist on the API") {
                beforeEach {
                    beamObjectHelper.saveOnAPIAndSaveChecksum(object)
                }

                context("when called twice") {
                    let newTitle = "new Title"

                    it("doesn't generate conflicts") {
                        object.title = newTitle
                        let networkCalls = APIRequest.callsCount

                        waitUntil(timeout: .seconds(10)) { done in
                            do {
                                let group = DispatchGroup()

                                group.enter()

                                _ = try sut.saveOnBeamObjectAPI(object, force: true) { _ in group.leave() }

                                group.enter()

                                _ = try sut.saveOnBeamObjectAPI(object, force: true) { result in
                                    expect { try result.get() }.toNot(throwError())

                                    group.leave()
                                }
                                group.wait()
                                done()
                            } catch {
                                fail(error.localizedDescription)
                            }
                        }

                        let expectedNetworkCalls = ["update_beam_object", "update_beam_object"]

                        expect(APIRequest.callsCount - networkCalls) == expectedNetworkCalls.count

                        expect(APIRequest.networkCallFiles.suffix(expectedNetworkCalls.count)) == expectedNetworkCalls

                        let remoteObject: MyRemoteObject? = try beamObjectHelper.fetchOnAPI(object)
                        expect(object) == remoteObject
                    }
                }

                context("with conflict") {
                    let newTitle = "new Title"

                    beforeEach {
                        BeamDate.travel(2)

                        // Create 1 conflicted object
                        object.updatedAt = BeamDate.now
                        try? BeamObjectChecksum.savePreviousChecksum(object: object)

                        object.title = newTitle
                    }

                    context("with replace policy") {
                        context("without direct upload neither direct download") {
                            beforeEach { Configuration.beamObjectDirectCall = false }

                            itBehavesLike("saveOnBeamObjectAPI with Foundation") {
                                ["sut": sut as MyRemoteObjectManager,
                                 "object": object as MyRemoteObject,
                                 "networkCallFiles": ["update_beam_object",
                                                      "beam_object",
                                                      "update_beam_object"]
                                ]
                            }

                            itBehavesLike("saveOnBeamObjectAPI with PromiseKit") {
                                ["sut": sut as MyRemoteObjectManager,
                                 "object": object as MyRemoteObject,
                                 "networkCallFiles": ["update_beam_object",
                                                      "beam_object",
                                                      "update_beam_object"]
                                ]
                            }

                            itBehavesLike("saveOnBeamObjectAPI with Promises") {
                                ["sut": sut as MyRemoteObjectManager,
                                 "object": object as MyRemoteObject,
                                 "networkCallFiles": ["update_beam_object",
                                                      "beam_object",
                                                      "update_beam_object"]
                                ]
                            }
                        }

                        context("with direct upload and direct download") {
                            let beforeConfigurationUpload = Configuration.beamObjectDataUploadOnSeparateCall
                            let beforeConfiguration = Configuration.beamObjectDataOnSeparateCall

                            beforeEach {
                                Configuration.beamObjectDirectCall = true
                            }

                            afterEach {
                                Configuration.beamObjectDataUploadOnSeparateCall = beforeConfigurationUpload
                                Configuration.beamObjectDataOnSeparateCall = beforeConfiguration
                            }

                            itBehavesLike("saveOnBeamObjectAPI with Foundation") {
                                ["sut": sut as MyRemoteObjectManager,
                                 "object": object as MyRemoteObject,
                                 "networkCallFiles": ["prepare_beam_object",
                                                      "direct_upload",
                                                      "update_beam_object",
                                                      "beam_object_data_url",
                                                      "direct_download",
                                                      "prepare_beam_object",
                                                      "direct_upload",
                                                      "update_beam_object"]
                                ]
                            }
                        }
                    }

                    context("with fetch and raise error policy") {
                        beforeEach {
                            MyRemoteObjectManager.conflictPolicy = .fetchRemoteAndError
                        }
                        afterEach {
                            MyRemoteObjectManager.conflictPolicy = .replace
                        }

                        context("without direct upload neither direct download") {
                            beforeEach { Configuration.beamObjectDirectCall = false }

                            itBehavesLike("saveOnBeamObjectAPI with Foundation") {
                                ["sut": sut as MyRemoteObjectManager,
                                 "object": object as MyRemoteObject,
                                 "expectedTitle": "merged: \(newTitle)\(title)",
                                 "networkCallFiles": ["update_beam_object",
                                                      Beam.Configuration.beamObjectDataOnSeparateCall ? "beam_object_data_url" : "beam_object",
                                                      "update_beam_objects"]
                                ]
                            }

                            itBehavesLike("saveOnBeamObjectAPI with PromiseKit") {
                                ["sut": sut as MyRemoteObjectManager,
                                 "object": object as MyRemoteObject,
                                 "expectedTitle": "merged: \(newTitle)\(title)",
                                 "networkCallFiles": ["update_beam_object",
                                                      Beam.Configuration.beamObjectDataOnSeparateCall ? "beam_object_data_url" : "beam_object",
                                                      "update_beam_objects"]
                                ]
                            }

                            itBehavesLike("saveOnBeamObjectAPI with Promises") {
                                ["sut": sut as MyRemoteObjectManager,
                                 "object": object as MyRemoteObject,
                                 "expectedTitle": "merged: \(newTitle)\(title)",
                                 "networkCallFiles": ["update_beam_object",
                                                      Beam.Configuration.beamObjectDataOnSeparateCall ? "beam_object_data_url" : "beam_object",
                                                      "update_beam_objects"]
                                ]
                            }
                        }

                        context("with direct upload and direct download") {
                            let beforeConfigurationUpload = Configuration.beamObjectDataUploadOnSeparateCall
                            let beforeConfiguration = Configuration.beamObjectDataOnSeparateCall

                            beforeEach {
                                Configuration.beamObjectDirectCall = true
                            }

                            afterEach {
                                Configuration.beamObjectDataUploadOnSeparateCall = beforeConfigurationUpload
                                Configuration.beamObjectDataOnSeparateCall = beforeConfiguration
                            }

                            itBehavesLike("saveOnBeamObjectAPI with Foundation") {
                                ["sut": sut as MyRemoteObjectManager,
                                 "object": object as MyRemoteObject,
                                 "expectedTitle": "merged: \(newTitle)\(title)",
                                 "networkCallFiles": ["prepare_beam_object",
                                                      "direct_upload",
                                                      "update_beam_object",
                                                      "beam_object_data_url",
                                                      "direct_download",
                                                      "prepare_beam_objects",
                                                      "direct_upload",
                                                      "update_beam_objects"]
                                ]
                            }
                        }
                    }
                }
            }
        }
    }

    /// Create all objects and persist them locally
    @discardableResult
    private func createObjects() -> [MyRemoteObject] {
        let object1 = MyRemoteObject(beamObjectId: "195d94e1-e0df-4eca-93e6-8778984bcd58".uuid ?? UUID(),
                                     createdAt: BeamDate.now,
                                     updatedAt: BeamDate.now,
                                     deletedAt: nil,
                                     title: "Object 1")

        let object2 = MyRemoteObject(beamObjectId: "295d94e1-e0df-4eca-93e6-8778984bcd58".uuid ?? UUID(),
                                     createdAt: BeamDate.now,
                                     updatedAt: BeamDate.now,
                                     deletedAt: nil,
                                     title: "Object 2")

        let object3 = MyRemoteObject(beamObjectId: "395d94e1-e0df-4eca-93e6-8778984bcd58".uuid ?? UUID(),
                                     createdAt: BeamDate.now,
                                     updatedAt: BeamDate.now,
                                     deletedAt: nil,
                                     title: "Object 3")

        MyRemoteObjectManager.store[object1.beamObjectId] = object1
        MyRemoteObjectManager.store[object2.beamObjectId] = object2
        MyRemoteObjectManager.store[object3.beamObjectId] = object3

        return [object1, object2, object3]
    }

    private func objectForUUID(_ uuid: String) -> MyRemoteObject? {
        Array(MyRemoteObjectManager.store.values).first(where: { $0.beamObjectId.uuidString.lowercased() == uuid })
    }

    /// Returns the object's checksum
    private func checksum(_ object: MyRemoteObject) throws -> String? {
        try? BeamObject(object).dataChecksum
    }

    /// Save all objects on the API, and store their checksum
    private func saveAllObjectsAndSaveChecksum() {
        // Can't do `forEach` or vinyl and save will break it
        let beamObjectHelper = BeamObjectTestsHelper()

        beamObjectHelper.saveOnAPIAndSaveChecksum(MyRemoteObjectManager.store["195d94e1-e0df-4eca-93e6-8778984bcd58".uuid!]!)
        beamObjectHelper.saveOnAPIAndSaveChecksum(MyRemoteObjectManager.store["295d94e1-e0df-4eca-93e6-8778984bcd58".uuid!]!)
        beamObjectHelper.saveOnAPIAndSaveChecksum(MyRemoteObjectManager.store["395d94e1-e0df-4eca-93e6-8778984bcd58".uuid!]!)
    }
}<|MERGE_RESOLUTION|>--- conflicted
+++ resolved
@@ -645,15 +645,9 @@
             try? MyRemoteObjectManager.deleteAll()
             try? BeamObjectChecksum.deleteAll()
 
-<<<<<<< HEAD
-            try? EncryptionManager.shared.replacePrivateKey(Configuration.testPrivateKey)
+            try? EncryptionManager.shared.replacePrivateKey(for: Configuration.testAccountEmail, with: Configuration.testPrivateKey)
 
             Configuration.beamObjectDirectCall = false
-=======
-            try? EncryptionManager.shared.replacePrivateKey(for: Configuration.testAccountEmail, with: Configuration.testPrivateKey)
-
-//            try? EncryptionManager.shared.replacePrivateKey(Configuration.testPrivateKey)
->>>>>>> 56de8386
         }
 
         afterEach {
