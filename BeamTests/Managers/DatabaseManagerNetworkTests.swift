// swiftlint:disable file_length

import Foundation
import XCTest
import Fakery
import Quick
import Nimble
import Combine
import Promises
import PromiseKit
import PMKFoundation

@testable import Beam
@testable import BeamCore

class DatabaseManagerNetworkTests: QuickSpec {
    override func spec() {
        var coreDataManager: CoreDataManager!
        var sut: DatabaseManager!
        var helper: DocumentManagerTestsHelper!
        let beamHelper = BeamTestsHelper()
        let fixedDate = "2021-03-19T12:21:03Z"

        beforeEach {
            BeamDate.freeze(fixedDate)

            coreDataManager = CoreDataManager()
            // Setup CoreData
            coreDataManager.setupWithoutMigration()
            CoreDataManager.shared = coreDataManager
            sut = DatabaseManager(coreDataManager: coreDataManager)

            BeamTestsHelper.logout()
            sut.deleteAll(includedRemote: false) { _ in }

            beamHelper.beginNetworkRecording()

            helper = DocumentManagerTestsHelper(documentManager: DocumentManager(),
                                                coreDataManager: CoreDataManager.shared)

            BeamObjectManager.disableSendingObjects = false
            BeamTestsHelper.login()
            helper.deleteAllDatabases()
            helper.deleteAllDocuments()
<<<<<<< HEAD

            Configuration.beamObjectDirectCall = false

            try? EncryptionManager.shared.replacePrivateKey(Configuration.testPrivateKey)
=======
            
            try? EncryptionManager.shared.replacePrivateKey(for: Configuration.testAccountEmail, with: Configuration.testPrivateKey)
//            try? EncryptionManager.shared.replacePrivateKey(Configuration.testPrivateKey)
>>>>>>> 56de8386
        }

        afterEach {
            beamHelper.endNetworkRecording()
            BeamDate.reset()
        }

        describe(".save()") {
            var dbStruct: DatabaseStruct!
            beforeEach {
                dbStruct = helper.createDatabaseStruct("995d94e1-e0df-4eca-93e6-8778984bcd29")
            }

            afterEach {
                helper.deleteDatabaseStruct(dbStruct)
            }

            context("with Foundation") {
                it("saves database") {
                    let networkCalls = APIRequest.callsCount

                    waitUntil(timeout: .seconds(10)) { done in
                        sut.save(dbStruct, true, { result in
                            expect { try result.get() }.toNot(throwError())
                            expect { try result.get() } == true
                            done()
                        })
                    }

                    expect(APIRequest.callsCount - networkCalls) == 1

                    let remoteStruct = helper.fetchDatabaseOnAPI(dbStruct)
                    expect(remoteStruct?.id) == dbStruct.id
                    let count = Database.countWithPredicate(CoreDataManager.shared.mainContext,
                                                            NSPredicate(format: "id = %@", dbStruct.id as CVarArg))
                    expect(count) == 1
                }
            }

            context("with PromiseKit") {
                it("saves database") {
                    let networkCalls = APIRequest.callsCount

                    let promise: PromiseKit.Promise<Bool> = sut.save(dbStruct)

                    waitUntil(timeout: .seconds(10)) { done in
                        promise.done { success in
                            expect(success) == true
                            done()
                        }.catch { fail("Should not be called: \($0)"); done() }
                    }

                    expect(APIRequest.callsCount - networkCalls) == 1

                    let remoteStruct = helper.fetchDatabaseOnAPI(dbStruct)
                    expect(remoteStruct?.id) == dbStruct.id
                    let count = Database.countWithPredicate(CoreDataManager.shared.mainContext,
                                                            NSPredicate(format: "id = %@", dbStruct.id as CVarArg))
                    expect(count) == 1
                }
            }

            context("with Promises") {
                it("saves database") {
                    let networkCalls = APIRequest.callsCount

                    let promise: Promises.Promise<Bool> = sut.save(dbStruct)

                    waitUntil(timeout: .seconds(10)) { done in
                        promise.then { success in
                            expect(success) == true
                            done()
                        }.catch { fail("Should not be called: \($0)"); done() }
                    }

                    expect(APIRequest.callsCount - networkCalls) == 1

                    let remoteStruct = helper.fetchDatabaseOnAPI(dbStruct)
                    expect(remoteStruct?.id) == dbStruct.id
                    let count = Database.countWithPredicate(CoreDataManager.shared.mainContext,
                                                            NSPredicate(format: "id = %@", dbStruct.id as CVarArg))
                    expect(count) == 1
                }
            }
        }

        describe(".delete()") {
            var dbStruct: DatabaseStruct!
            beforeEach {
                dbStruct = helper.createDatabaseStruct("995d94e1-e0df-4eca-93e6-8778984bcd29")
                helper.saveDatabaseLocally(dbStruct)
                helper.saveDatabaseRemotely(dbStruct)
            }

            afterEach {
                helper.deleteDatabaseStruct(dbStruct)
            }

            context("with Foundation") {
                it("deletes database") {
                    waitUntil(timeout: .seconds(10)) { done in
                        sut.delete(dbStruct) { result in
                            expect { try result.get() }.toNot(throwError())
                            expect { try result.get() } == true
                            done()
                        }
                    }

                    let expectedNetworkCalls = ["sign_in", "delete_all_beam_objects", "delete_all_beam_objects", "update_beam_object", "delete_beam_object"]
                    expect(APIRequest.networkCallFiles.suffix(expectedNetworkCalls.count)) == expectedNetworkCalls

                    let remoteStruct = helper.fetchDatabaseOnAPI(dbStruct)
                    expect(remoteStruct).to(beNil())
                }
            }

            context("with PromiseKit") {
                it("deletes database") {
                    let networkCalls = APIRequest.callsCount

                    let promise: PromiseKit.Promise<Bool> = sut.delete(dbStruct)

                    waitUntil(timeout: .seconds(10)) { done in
                        promise.done { success in
                            expect(success) == true
                            done()
                        }.catch { fail("Should not be called: \($0)"); done() }
                    }
                    expect(APIRequest.callsCount - networkCalls) == 1

                    let remoteStruct = helper.fetchDatabaseOnAPI(dbStruct)
                    expect(remoteStruct).to(beNil())
                }
            }

            context("with Promises") {
                it("deletes database") {
                    let networkCalls = APIRequest.callsCount

                    let promise: Promises.Promise<Bool> = sut.delete(dbStruct)

                    waitUntil(timeout: .seconds(10)) { done in
                        promise.then { success in
                            expect(success) == true
                            done()
                        }.catch { fail("Should not be called: \($0)"); done() }
                    }
                    expect(APIRequest.callsCount - networkCalls) == 1

                    let remoteStruct = helper.fetchDatabaseOnAPI(dbStruct)
                    expect(remoteStruct).to(beNil())
                }
            }
        }

        describe(".deleteAll()") {
            var dbStruct: DatabaseStruct!
            beforeEach {
                dbStruct = helper.createDatabaseStruct("995d94e1-e0df-4eca-93e6-8778984bcd29")
                helper.saveDatabaseLocally(dbStruct)
                helper.saveDatabaseRemotely(dbStruct)
            }

            afterEach {
                helper.deleteDatabaseStruct(dbStruct)
            }

            context("with Foundation") {
                it("deletes databases") {
                    let networkCalls = APIRequest.callsCount

                    waitUntil(timeout: .seconds(10)) { done in
                        sut.deleteAll { result in
                            expect { try result.get() }.toNot(throwError())
                            expect { try result.get() } == true
                            done()
                        }
                    }

                    expect(APIRequest.callsCount - networkCalls) == 1
                    let remoteStruct = helper.fetchDatabaseOnAPI(dbStruct)
                    expect(remoteStruct).to(beNil())
                }
            }

            context("with PromiseKit") {
                it("deletes databases") {
                    let networkCalls = APIRequest.callsCount

                    let promise: PromiseKit.Promise<Bool> = sut.deleteAll()

                    waitUntil(timeout: .seconds(10)) { done in
                        promise.done { success in
                            expect(success) == true
                            done()
                        }.catch { fail("Should not be called: \($0)"); done() }
                    }

                    expect(APIRequest.callsCount - networkCalls) == 1
                    let remoteStruct = helper.fetchDatabaseOnAPI(dbStruct)
                    expect(remoteStruct).to(beNil())
                }
            }

            context("with Promises") {
                it("deletes databases") {
                    let networkCalls = APIRequest.callsCount

                    let promise: Promises.Promise<Bool> = sut.deleteAll()

                    waitUntil(timeout: .seconds(10)) { done in
                        promise.then { success in
                            expect(success) == true
                            done()
                        }.catch { fail("Should not be called: \($0)"); done() }
                    }

                    expect(APIRequest.callsCount - networkCalls) == 1
                    let remoteStruct = helper.fetchDatabaseOnAPI(dbStruct)
                    expect(remoteStruct).to(beNil())
                }
            }
        }

        describe(".saveAllOnApi()") {
            var dbStruct: DatabaseStruct!
            beforeEach {
                dbStruct = helper.createDatabaseStruct("995d94e1-e0df-4eca-93e6-8778984bcd29")
                helper.saveDatabaseLocally(dbStruct)
            }

            afterEach {
                helper.deleteDatabaseStruct(dbStruct)
            }

            context("with Foundation") {
                it("uploads existing databases") {
                    let networkCalls = APIRequest.callsCount

                    waitUntil(timeout: .seconds(10)) { done in
                        sut.saveAllOnApi { result in
                            expect { try result.get() }.toNot(throwError())
                            expect { try result.get() } == true
                            done()
                        }
                    }
                    expect(APIRequest.callsCount - networkCalls) == 1

                    let remoteStruct = helper.fetchDatabaseOnAPI(dbStruct)
                    expect(remoteStruct?.id) == dbStruct.id
                }
            }

            context("with PromiseKit") {
                it("uploads existing databases") {
                    let networkCalls = APIRequest.callsCount

                    let promise: PromiseKit.Promise<Bool> = sut.saveAllOnApi()

                    waitUntil(timeout: .seconds(10)) { done in
                        promise.done { success in
                            expect(success) == true
                            done()
                        }.catch { fail("Should not be called: \($0)"); done() }
                    }
                    expect(APIRequest.callsCount - networkCalls) == 1

                    let remoteStruct = helper.fetchDatabaseOnAPI(dbStruct)
                    expect(remoteStruct?.id) == dbStruct.id
                }
            }

            context("with Promises") {
                it("uploads existing databases") {
                    let networkCalls = APIRequest.callsCount

                    let promise: Promises.Promise<Bool> = sut.saveAllOnApi()

                    waitUntil(timeout: .seconds(10)) { done in
                        promise.then { success in
                            expect(success) == true
                            done()
                        }.catch { fail("Should not be called: \($0)"); done() }
                    }
                    expect(APIRequest.callsCount - networkCalls) == 1

                    let remoteStruct = helper.fetchDatabaseOnAPI(dbStruct)
                    expect(remoteStruct?.id) == dbStruct.id
                }
            }
        }

        describe(".fetchAllOnApi()") {
            var dbStruct: DatabaseStruct!
            beforeEach {
                // This will delete the default database created, and switch the new we received to the default one. It
                // will generate networks calls (delete the default on the server side) which makes harder to test
                Configuration.shouldDeleteEmptyDatabase = false

                dbStruct = helper.createDatabaseStruct("995d94e1-e0df-4eca-93e6-8778984bcd29")
                helper.saveDatabaseLocally(dbStruct)
                helper.saveDatabaseRemotely(dbStruct)
                helper.deleteDatabaseStruct(dbStruct, includedRemote: false)
            }

            afterEach {
                helper.deleteDatabaseStruct(dbStruct)
                Configuration.shouldDeleteEmptyDatabase = true
            }

            context("with Foundation") {
                it("fetches all databases") {
                    let networkCalls = APIRequest.callsCount

                    waitUntil(timeout: .seconds(10)) { done in
                        do {
                            try sut.fetchAllOnApi { result in
                                expect { try result.get() }.toNot(throwError())
                                expect { try result.get() } == true
                                done()
                            }
                        } catch {
                            fail("Should not happen")
                            done()
                        }
                    }

                    let expectedNetworkCalls = [Beam.Configuration.beamObjectDataOnSeparateCall ? "beam_objects_data_url" : "beam_objects"]
                    expect(APIRequest.networkCallFiles.suffix(expectedNetworkCalls.count)) == expectedNetworkCalls
                    expect(APIRequest.callsCount - networkCalls) == expectedNetworkCalls.count

                    let count = Database.countWithPredicate(CoreDataManager.shared.mainContext,
                                                            NSPredicate(format: "id = %@", dbStruct.id as CVarArg))
                    expect(count) == 1
                }
            }

            context("with PromiseKit") {
                it("fetches all databases") {
                    let networkCalls = APIRequest.callsCount
                    let promise: PromiseKit.Promise<Bool> = sut.fetchAllOnApi()

                    waitUntil(timeout: .seconds(10)) { done in
                        promise.done { success in
                            expect(success) == true
                            done()
                        }.catch { fail("Should not be called: \($0)"); done() }
                    }

                    let expectedNetworkCalls = ["beam_objects"]
                    expect(APIRequest.networkCallFiles.suffix(expectedNetworkCalls.count)) == expectedNetworkCalls
                    expect(APIRequest.callsCount - networkCalls) == expectedNetworkCalls.count

                    let count = Database.countWithPredicate(CoreDataManager.shared.mainContext,
                                                            NSPredicate(format: "id = %@", dbStruct.id as CVarArg))
                    expect(count) == 1
                }
            }

            context("with Promises") {
                it("fetches all databases") {
                    let networkCalls = APIRequest.callsCount
                    let promise: Promises.Promise<Bool> = sut.fetchAllOnApi()

                    waitUntil(timeout: .seconds(10)) { done in
                        promise.then { success in
                            expect(success) == true
                            done()
                        }.catch { fail("Should not be called: \($0)"); done() }
                    }

                    let expectedNetworkCalls = ["beam_objects"]
                    expect(APIRequest.networkCallFiles.suffix(expectedNetworkCalls.count)) == expectedNetworkCalls
                    expect(APIRequest.callsCount - networkCalls) == expectedNetworkCalls.count

                    let count = Database.countWithPredicate(CoreDataManager.shared.mainContext,
                                                            NSPredicate(format: "id = %@", dbStruct.id as CVarArg))
                    expect(count) == 1
                }
            }
        }

        describe("BeamObject API") {
            let beamObjectHelper: BeamObjectTestsHelper = BeamObjectTestsHelper()

            beforeEach {
                // Must freeze time as `checksum` takes createdAt/updatedAt/deletedAt into consideration
                BeamDate.freeze("2021-03-19T12:21:03Z")
            }

            afterEach {
                BeamDate.reset()
            }

            describe("saveOnBeamObjectAPI()") {
                var dbStruct: DatabaseStruct!
                beforeEach {
                    dbStruct = helper.createDatabaseStruct("995d94e1-e0df-4eca-93e6-8778984bcd29")
                    helper.saveDatabaseLocally(dbStruct)
                }

                afterEach {
                    helper.deleteDatabaseStruct(dbStruct)
                    beamObjectHelper.delete( dbStruct)
                }

                context("Foundation") {
                    it("saves as beamObject") {
                        waitUntil(timeout: .seconds(10)) { done in
                            do {
                                try sut.saveOnBeamObjectAPI(dbStruct) { result in
                                    expect { try result.get() }.toNot(throwError())
                                    expect { try result.get() } == dbStruct
                                    done()
                                }
                            } catch {
                                fail(error.localizedDescription)
                            }
                        }

                        let remoteObject: DatabaseStruct? = try? beamObjectHelper.fetchOnAPI(dbStruct)
                        expect(remoteObject) == dbStruct
                    }
                }
                context("PromiseKit") {
                    it("saves as beamObject") {
                        let promise: PromiseKit.Promise<DatabaseStruct> = sut.saveOnBeamObjectAPI(dbStruct)

                        waitUntil(timeout: .seconds(10)) { done in
                            promise.done { receivedDbStruct in
                                expect(receivedDbStruct) == dbStruct
                                done()
                            }.catch { fail("Should not be called: \($0)"); done() }
                        }

                        let remoteObject: DatabaseStruct? = try? beamObjectHelper.fetchOnAPI(dbStruct)
                        expect(remoteObject) == dbStruct
                    }
                }
                context("Promises") {
                    it("saves as beamObject") {
                        let promise: Promises.Promise<DatabaseStruct> = sut.saveOnBeamObjectAPI(dbStruct)

                        waitUntil(timeout: .seconds(10)) { done in
                            promise.then { receivedDbStruct in
                                expect(receivedDbStruct) == dbStruct
                                done()
                            }.catch { fail("Should not be called: \($0)"); done() }
                        }

                        let remoteObject: DatabaseStruct? = try? beamObjectHelper.fetchOnAPI(dbStruct)
                        expect(remoteObject) == dbStruct
                    }
                }
            }

            describe("saveOnBeamObjectsAPI()") {
                var dbStruct: DatabaseStruct!
                var dbStruct2: DatabaseStruct!
                beforeEach {
                    dbStruct = helper.createDatabaseStruct("995d94e1-e0df-4eca-93e6-8778984bcd29", "Database 1")
                    helper.saveDatabaseLocally(dbStruct)

                    dbStruct2 = helper.createDatabaseStruct("995d94e1-e0df-4eca-93e6-8778984bcd39", "Database 2")
                    helper.saveDatabaseLocally(dbStruct2)
                }

                afterEach {
                    beamObjectHelper.delete(dbStruct)
                    beamObjectHelper.delete(dbStruct2)
                }

                context("Foundation") {
                    it("saves as beamObjects") {
                        waitUntil(timeout: .seconds(10)) { done in
                            do {
                                let objects: [DatabaseStruct] = [dbStruct, dbStruct2]

                                _ = try sut.saveOnBeamObjectsAPI(objects) { result in
                                    expect { try result.get() }.toNot(throwError())
                                    expect { try result.get() } == objects
                                    done()
                                }
                            } catch {
                                fail(error.localizedDescription)
                            }
                        }

                        let remoteObject1: DatabaseStruct? = try? beamObjectHelper.fetchOnAPI(dbStruct)
                        expect(remoteObject1) == dbStruct

                        let remoteObject2: DatabaseStruct? = try? beamObjectHelper.fetchOnAPI(dbStruct2)
                        expect(remoteObject2) == dbStruct2
                    }
                }
                context("PromiseKit") {
                    it("saves as beamObjects") {
                        let objects: [DatabaseStruct] = [dbStruct, dbStruct2]
                        let promise: PromiseKit.Promise<[DatabaseStruct]> = sut.saveOnBeamObjectsAPI(objects)

                        waitUntil(timeout: .seconds(10)) { done in
                            promise.done { receivedObjects in
                                expect(receivedObjects) == objects
                                done()
                            }.catch { fail("Should not be called: \($0)"); done() }
                        }

                        let remoteObject1: DatabaseStruct? = try? beamObjectHelper.fetchOnAPI(dbStruct)
                        expect(remoteObject1) == dbStruct

                        let remoteObject2: DatabaseStruct? = try? beamObjectHelper.fetchOnAPI(dbStruct2)
                        expect(remoteObject2) == dbStruct2
                    }
                }
                context("Promises") {
                    it("saves as beamObjects") {
                        let objects: [DatabaseStruct] = [dbStruct, dbStruct2]
                        let promise: Promises.Promise<[DatabaseStruct]> = sut.saveOnBeamObjectsAPI(objects)

                        waitUntil(timeout: .seconds(10)) { done in
                            promise.then { receivedObjects in
                                expect(receivedObjects) == objects
                                done()
                            }.catch { fail("Should not be called: \($0)"); done() }
                        }

                        let remoteObject1: DatabaseStruct? = try? beamObjectHelper.fetchOnAPI(dbStruct)
                        expect(remoteObject1) == dbStruct

                        let remoteObject2: DatabaseStruct? = try? beamObjectHelper.fetchOnAPI(dbStruct2)
                        expect(remoteObject2) == dbStruct2
                    }
                }
            }

            describe("saveAllOnBeamObjectApi()") {
                var dbStruct: DatabaseStruct!
                var dbStruct2: DatabaseStruct!
                beforeEach {
                    dbStruct = helper.createDatabaseStruct("995d94e1-e0df-4eca-93e6-8778984bcd29", "Database 1")
                    helper.saveDatabaseLocally(dbStruct)

                    dbStruct2 = helper.createDatabaseStruct("995d94e1-e0df-4eca-93e6-8778984bcd39", "Database 2")
                    helper.saveDatabaseLocally(dbStruct2)
                }

                afterEach {
                    beamObjectHelper.delete(dbStruct)
                    beamObjectHelper.delete(dbStruct2)
                }

                context("Foundation") {
                    it("saves as beamObjects") {
                        waitUntil(timeout: .seconds(10)) { done in
                            do {
                                _ = try sut.saveAllOnBeamObjectApi { result in
                                    expect { try result.get() }.toNot(throwError())
                                    let documentsCount = try? result.get()

                                    expect(documentsCount?.0) == 2
                                    done()
                                }
                            } catch {
                                fail(error.localizedDescription)
                            }
                        }

                        let remoteObject1: DatabaseStruct? = try? beamObjectHelper.fetchOnAPI(dbStruct)
                        expect(remoteObject1) == dbStruct

                        let remoteObject2: DatabaseStruct? = try? beamObjectHelper.fetchOnAPI(dbStruct2)
                        expect(remoteObject2) == dbStruct2
                    }
                }
                context("PromiseKit") {
                    it("saves as beamObjects") {
                        let promise: PromiseKit.Promise<[DatabaseStruct]> = sut.saveAllOnBeamObjectApi()

                        waitUntil(timeout: .seconds(10)) { done in
                            promise.done { documents in
                                expect(documents).to(haveCount(2))
                                done()
                            }.catch { fail("Should not be called: \($0)"); done() }
                        }

                        let remoteObject1: DatabaseStruct? = try? beamObjectHelper.fetchOnAPI(dbStruct)
                        expect(remoteObject1) == dbStruct

                        let remoteObject2: DatabaseStruct? = try? beamObjectHelper.fetchOnAPI(dbStruct2)
                        expect(remoteObject2) == dbStruct2
                    }
                }
                context("Promises") {
                    it("saves as beamObjects") {
                        let promise: Promises.Promise<[DatabaseStruct]> = sut.saveAllOnBeamObjectApi()

                        waitUntil(timeout: .seconds(10)) { done in
                            promise.then { documents in
                                expect(documents).to(haveCount(2))
                                done()
                            }.catch { fail("Should not be called: \($0)"); done() }
                        }

                        let remoteObject1: DatabaseStruct? = try? beamObjectHelper.fetchOnAPI(dbStruct)
                        expect(remoteObject1) == dbStruct

                        let remoteObject2: DatabaseStruct? = try? beamObjectHelper.fetchOnAPI(dbStruct2)
                        expect(remoteObject2) == dbStruct2
                    }
                }
            }

            describe("receivedObjects()") {
                var dbStruct: DatabaseStruct!
                var dbStruct2: DatabaseStruct!
                let newTitle1 = "Database 3"
                let newTitle2 = "Database 4"

                beforeEach {
                    BeamDate.freeze("2021-03-19T12:21:03Z")

                    dbStruct = helper.createDatabaseStruct("995d94e1-e0df-4eca-93e6-8778984bcd29", "Database 1")
                    dbStruct2 = helper.createDatabaseStruct("995d94e1-e0df-4eca-93e6-8778984bcd39", "Database 2")

                    // Avoid trigger a delete of the new defaultDatabase
                    helper.deleteDatabaseStruct(DatabaseManager.defaultDatabase, includedRemote: false)
                }

                afterEach {
                    helper.deleteDatabaseStruct(dbStruct, includedRemote: true)
                    helper.deleteDatabaseStruct(dbStruct2, includedRemote: true)
                }

                context("without any locally saved databases") {
                    beforeEach {
                        helper.deleteDatabaseStruct(dbStruct, includedRemote: true)
                        helper.deleteDatabaseStruct(dbStruct2, includedRemote: true)

                        // Default database is first updatedAt
                        BeamDate.travel(2)
                        dbStruct2.updatedAt = BeamDate.now
                    }

                    context("with 2 databases with same titles") {
                        beforeEach {
                            dbStruct = helper.createDatabaseStruct("995d94e1-e0df-4eca-93e6-8778984bcd29", "Database 1")
                            dbStruct2 = helper.createDatabaseStruct("995d94e1-e0df-4eca-93e6-8778984bcd39", "Database 1")
                        }

                        it("saves them locally, change the title and save it remotely") {
                            try sut.receivedObjects([dbStruct, dbStruct2])

                            let expectedNetworkCalls = ["update_beam_objects"]

                            expect(APIRequest.networkCallFiles.suffix(expectedNetworkCalls.count)) == expectedNetworkCalls

                            expect(1) == Database.countWithPredicate(CoreDataManager.shared.mainContext,
                                                                     NSPredicate(format: "id = %@", dbStruct.id as CVarArg))
                            expect(1) == Database.countWithPredicate(CoreDataManager.shared.mainContext,
                                                                     NSPredicate(format: "id = %@", dbStruct2.id as CVarArg))

                            expect(try? Database.fetchWithId(CoreDataManager.shared.mainContext, dbStruct.id)?.title) == dbStruct.title

                            let remoteObject1: DatabaseStruct? = try? beamObjectHelper.fetchOnAPI(dbStruct)
                            expect(remoteObject1).to(beNil())

                            let remoteObject2: DatabaseStruct? = try? beamObjectHelper.fetchOnAPI(dbStruct2)
                            dbStruct2.title = "\(dbStruct2.title) (2)"
                            expect(remoteObject2) == dbStruct2

                            expect(try? Database.fetchWithId(CoreDataManager.shared.mainContext, dbStruct2.id)?.title) == dbStruct2.title
                        }
                    }
                }

                context("with local databases saved") {
                    beforeEach {
                        dbStruct = helper.createDatabaseStruct("995d94e1-e0df-4eca-93e6-8778984bcd29", "Database 1")
                        dbStruct2 = helper.createDatabaseStruct("995d94e1-e0df-4eca-93e6-8778984bcd39", "Database 2")

                        helper.saveDatabaseLocally(dbStruct)
                        helper.saveDatabaseLocally(dbStruct2)

                        // Prevent the triggering of deleting the automatically created default Database
                        Persistence.Database.currentDatabaseId = dbStruct.id
                    }

                    afterEach {
                        Persistence.Database.currentDatabaseId = nil
                    }

                    context("with 2 databases with different titles") {
                        beforeEach {
                            dbStruct.title = newTitle1
                            dbStruct2.title = newTitle2
                        }

                        it("saves to local objects") {
                            let networkCalls = APIRequest.callsCount

                            try sut.receivedObjects([dbStruct, dbStruct2])

                            expect(APIRequest.callsCount - networkCalls) == 0

                            expect(Database.countWithPredicate(CoreDataManager.shared.mainContext,
                                                               NSPredicate(format: "id = %@", dbStruct.id as CVarArg))) == 1

                            expect(Database.countWithPredicate(CoreDataManager.shared.mainContext,
                                                               NSPredicate(format: "id = %@", dbStruct2.id as CVarArg))) == 1

                            expect(try? Database.fetchWithId(CoreDataManager.shared.mainContext, dbStruct.id)?.title) == dbStruct.title

                            expect(try? Database.fetchWithId(CoreDataManager.shared.mainContext, dbStruct2.id)?.title) == dbStruct2.title
                        }
                    }

                    context("with 2 databases with same titles") {
                        beforeEach {
                            dbStruct.title = newTitle1
                            dbStruct2.title = newTitle1
                        }

                        it("saves to local objects and save it remotely") {
                            let networkCalls = APIRequest.callsCount

                            try sut.receivedObjects([dbStruct, dbStruct2])

                            expect(APIRequest.callsCount - networkCalls) == 1

                            let expectedNetworkCalls = ["update_beam_objects"]
                            expect(APIRequest.networkCallFiles.suffix(expectedNetworkCalls.count)) == expectedNetworkCalls

                            expect(1) == Database.countWithPredicate(CoreDataManager.shared.mainContext,
                                                                     NSPredicate(format: "id = %@", dbStruct.id as CVarArg))
                            expect(1) == Database.countWithPredicate(CoreDataManager.shared.mainContext,
                                                                     NSPredicate(format: "id = %@", dbStruct2.id as CVarArg))

                            expect(try? Database.fetchWithId(CoreDataManager.shared.mainContext, dbStruct.id)?.title) == dbStruct.title

                            let remoteObject1: DatabaseStruct? = try? beamObjectHelper.fetchOnAPI(dbStruct)
                            expect(remoteObject1).to(beNil())

                            let remoteObject2: DatabaseStruct? = try? beamObjectHelper.fetchOnAPI(dbStruct2)
                            dbStruct2.title = "\(newTitle1) (2)"
                            expect(remoteObject2) == dbStruct2

                            expect(try? Database.fetchWithId(CoreDataManager.shared.mainContext, dbStruct2.id)?.title) == dbStruct2.title
                        }
                    }
                }
            }
        }
    }
}<|MERGE_RESOLUTION|>--- conflicted
+++ resolved
@@ -42,16 +42,10 @@
             BeamTestsHelper.login()
             helper.deleteAllDatabases()
             helper.deleteAllDocuments()
-<<<<<<< HEAD
 
             Configuration.beamObjectDirectCall = false
 
-            try? EncryptionManager.shared.replacePrivateKey(Configuration.testPrivateKey)
-=======
-            
             try? EncryptionManager.shared.replacePrivateKey(for: Configuration.testAccountEmail, with: Configuration.testPrivateKey)
-//            try? EncryptionManager.shared.replacePrivateKey(Configuration.testPrivateKey)
->>>>>>> 56de8386
         }
 
         afterEach {
