{
  "object": {
    "pins": [
      {
        "package": "BrightFutures",
        "repositoryURL": "https://github.com/Thomvis/BrightFutures.git",
        "state": {
          "branch": null,
          "revision": "939858b811026f85e87847a808f0bea2f187e5c4",
          "version": "8.1.0"
        }
      },
      {
        "package": "Chalk",
        "repositoryURL": "https://github.com/mxcl/Chalk.git",
        "state": {
          "branch": null,
          "revision": "9aa9f348b86db3cf6702a3e43c081ecec80cf3c7",
          "version": "0.4.0"
        }
      },
      {
        "package": "Clustering",
        "repositoryURL": "https://gitlab+deploy-token-596840:s63rWYma33o3RCwsbebz@gitlab.com/beamgroup/clustering.git",
        "state": {
          "branch": null,
          "revision": "710583cd7d21d53d5e1bc8cf20ad6460029eea7b",
          "version": null
        }
      },
      {
        "package": "CocoaLumberjack",
        "repositoryURL": "https://github.com/CocoaLumberjack/CocoaLumberjack.git",
        "state": {
          "branch": null,
          "revision": "e518eb6e362df327574ba5e04269cd6d29f40aec",
          "version": "3.7.2"
        }
      },
      {
        "package": "CwlCatchException",
        "repositoryURL": "https://github.com/mattgallagher/CwlCatchException.git",
        "state": {
          "branch": null,
          "revision": "35f9e770f54ce62dd8526470f14c6e137cef3eea",
          "version": "2.1.1"
        }
      },
      {
        "package": "CwlPreconditionTesting",
        "repositoryURL": "https://github.com/mattgallagher/CwlPreconditionTesting.git",
        "state": {
          "branch": null,
          "revision": "fb7a26374e8570ff5c68142e5c83406d6abae0d8",
          "version": "2.0.2"
        }
      },
      {
        "package": "Down",
        "repositoryURL": "https://github.com/iwasrobbed/Down",
        "state": {
          "branch": null,
          "revision": "f34b166be1f1db4aa8f573067e901d72f2a6be57",
          "version": "0.11.0"
        }
      },
      {
        "package": "Erik",
        "repositoryURL": "https://github.com/phimage/Erik.git",
        "state": {
          "branch": null,
          "revision": "109a130e9cdb00789a43a7a625293eeb12d22989",
          "version": "5.1.0"
        }
      },
      {
        "package": "Fakery",
        "repositoryURL": "https://github.com/vadymmarkov/Fakery",
        "state": {
          "branch": null,
          "revision": "71cb3bf36a808534659d1248780c2bf3c4c4fc91",
          "version": "5.1.0"
        }
      },
      {
        "package": "FavIcon",
        "repositoryURL": "https://github.com/leonbreedt/FavIcon.git",
        "state": {
          "branch": null,
          "revision": "5bf16aad3ea543891eaef7e8da2aa2f6bb29e6e4",
          "version": "3.1.0"
        }
      },
      {
        "package": "FileCheck",
        "repositoryURL": "https://github.com/llvm-swift/FileCheck.git",
        "state": {
          "branch": null,
          "revision": "0dc8a5bff1a7f01e1d7bcc20c79e2127b2ea3eeb",
          "version": "0.2.5"
        }
      },
      {
        "package": "FileKit",
        "repositoryURL": "https://github.com/nvzqz/FileKit.git",
        "state": {
          "branch": null,
          "revision": "826d9161b184509f80d85c28cd612d630646de98",
          "version": "6.0.0"
        }
      },
      {
        "package": "PMKFoundation",
        "repositoryURL": "https://github.com/PromiseKit/Foundation.git",
        "state": {
          "branch": null,
          "revision": "985f17fa69ee0e5b7eb3ff9be87ffc4e05fc0927",
          "version": "3.4.0"
        }
      },
      {
        "package": "GRDB",
        "repositoryURL": "https://github.com/groue/GRDB.swift.git",
        "state": {
          "branch": null,
          "revision": "32b2923e890df320906e64cbd0faca22a8bfda14",
          "version": "5.12.0"
        }
      },
      {
        "package": "JWTDecode",
        "repositoryURL": "https://github.com/auth0/JWTDecode.swift.git",
        "state": {
          "branch": null,
          "revision": "3cd207fb9e943b6168a117baa3936c823204c2dc",
          "version": "2.6.3"
        }
      },
      {
        "package": "Kanna",
        "repositoryURL": "https://github.com/tid-kijyun/Kanna.git",
        "state": {
          "branch": null,
          "revision": "f9e4922223dd0d3dfbf02ca70812cf5531fc0593",
          "version": "5.2.7"
        }
      },
      {
        "package": "KeychainAccess",
        "repositoryURL": "https://github.com/kishikawakatsumi/KeychainAccess",
        "state": {
          "branch": null,
          "revision": "84e546727d66f1adc5439debad16270d0fdd04e7",
          "version": "4.2.2"
        }
      },
      {
        "package": "LASwift",
        "repositoryURL": "https://github.com/alexandertar/LASwift",
        "state": {
          "branch": "master",
          "revision": "4b464f8a11b10f616b73a24bfc47c61c322ee542",
          "version": null
        }
      },
      {
        "package": "Lottie",
        "repositoryURL": "https://github.com/airbnb/lottie-ios",
        "state": {
          "branch": "lottie/macos-spm",
          "revision": "f4d701070f9743b9ef7b9ac42d386d1ef98b842f",
          "version": null
        }
      },
      {
        "package": "Macaw",
        "repositoryURL": "https://github.com/eLud/Macaw/",
        "state": {
          "branch": "master",
          "revision": "6d7ea15dfd4ba354480ddfeee4d1860df271b46d",
          "version": null
        }
      },
      {
        "package": "Nimble",
        "repositoryURL": "https://github.com/Quick/Nimble.git",
        "state": {
          "branch": null,
          "revision": "c93f16c25af5770f0d3e6af27c9634640946b068",
          "version": "9.2.1"
        }
      },
      {
        "package": "OAuthSwift",
        "repositoryURL": "https://github.com/OAuthSwift/OAuthSwift.git",
        "state": {
          "branch": "master",
          "revision": "8e62dc0243de97e37640e97fd0641fad4dbe6e1f",
          "version": null
        }
      },
      {
        "package": "Parma",
        "repositoryURL": "https://github.com/dasautoooo/Parma",
        "state": {
          "branch": null,
          "revision": "3c8b431fd5ad3cf675c60d0aa89f011cbcbb036c",
          "version": "0.3.0"
        }
      },
      {
        "package": "Preferences",
        "repositoryURL": "https://github.com/sindresorhus/Preferences",
        "state": {
          "branch": null,
          "revision": "ffeaaad1def45d0625720dc1adae3789cd9c167d",
          "version": "2.5.0"
        }
      },
      {
        "package": "PromiseKit",
        "repositoryURL": "https://github.com/mxcl/PromiseKit",
        "state": {
          "branch": null,
          "revision": "00afea5360bf1c02ac83209c2c8991f73b5a4e7d",
          "version": "6.16.1"
        }
      },
      {
        "package": "Promises",
        "repositoryURL": "https://github.com/google/promises.git",
        "state": {
          "branch": null,
          "revision": "afa9a1ace74e116848d4f743599ab83e584ff8cb",
          "version": "1.2.12"
        }
      },
      {
        "package": "Punycode",
        "repositoryURL": "https://github.com/gumob/PunycodeSwift.git",
        "state": {
          "branch": "master",
          "revision": "4356ec54e073741449640d3d50a1fd24fd1e1b8b",
          "version": null
        }
      },
      {
        "package": "Quick",
        "repositoryURL": "https://github.com/Quick/Quick.git",
        "state": {
          "branch": null,
          "revision": "8cce6acd38f965f5baa3167b939f86500314022b",
          "version": "3.1.2"
        }
      },
      {
        "package": "Sentry",
        "repositoryURL": "https://github.com/getsentry/sentry-cocoa.git",
        "state": {
          "branch": null,
<<<<<<< HEAD
          "revision": "3429d2236a9eebf551f82e513daa1cddd60050f7",
          "version": "7.4.7"
=======
          "revision": "fa1ba77bd74a227875a585a8ee569f330564926b",
          "version": "7.5.0"
>>>>>>> 808e06ce
        }
      },
      {
        "package": "swift-argument-parser",
        "repositoryURL": "https://github.com/apple/swift-argument-parser",
        "state": {
          "branch": null,
          "revision": "6b2aa2748a7881eebb9f84fb10c01293e15b52ca",
          "version": "0.5.0"
        }
      },
      {
        "package": "swift-atomics",
        "repositoryURL": "https://github.com/apple/swift-atomics.git",
        "state": {
          "branch": null,
          "revision": "919eb1d83e02121cdb434c7bfc1f0c66ef17febe",
          "version": "1.0.2"
        }
      },
      {
        "package": "swift-crypto",
        "repositoryURL": "https://github.com/apple/swift-crypto.git",
        "state": {
          "branch": null,
          "revision": "3bea268b223651c4ab7b7b9ad62ef9b2d4143eb6",
          "version": "1.1.6"
        }
      },
      {
        "package": "swift-log",
        "repositoryURL": "https://github.com/apple/swift-log.git",
        "state": {
          "branch": null,
          "revision": "5d66f7ba25daf4f94100e7022febf3c75e37a6c7",
          "version": "1.4.2"
        }
      },
      {
        "package": "SwiftCheck",
        "repositoryURL": "https://github.com/typelift/SwiftCheck",
        "state": {
          "branch": null,
          "revision": "077c096c3ddfc38db223ac8e525ad16ffb987138",
          "version": "0.12.0"
        }
      },
      {
        "package": "Swifter",
        "repositoryURL": "https://github.com/httpswift/swifter.git",
        "state": {
          "branch": null,
          "revision": "9483a5d459b45c3ffd059f7b55f9638e268632fd",
          "version": "1.5.0"
        }
      },
      {
        "package": "SwiftSoup",
        "repositoryURL": "https://github.com/scinfu/SwiftSoup.git",
        "state": {
          "branch": null,
          "revision": "02c63b7be50bda384f22c56c64d347231754a07e",
          "version": "2.3.3"
        }
      },
      {
        "package": "Swime",
        "repositoryURL": "https://github.com/meeloo/Swime",
        "state": {
          "branch": "master",
          "revision": "2dd7e4a252e5aa95a22a45ba37ef186047a77413",
          "version": null
        }
      },
      {
        "package": "SWXMLHash",
        "repositoryURL": "https://github.com/drmohundro/SWXMLHash",
        "state": {
          "branch": null,
          "revision": "6469881a3f30417c5bb02404ea4b69207f297592",
          "version": "6.0.0"
        }
      },
      {
        "package": "TLDExtract",
        "repositoryURL": "https://github.com/gumob/TLDExtractSwift",
        "state": {
          "branch": "master",
          "revision": "8c051b60df00a3fd5c568bab657534857eb4287f",
          "version": null
        }
      },
      {
        "package": "UUIDKit",
        "repositoryURL": "https://github.com/baarde/uuid-kit",
        "state": {
          "branch": null,
          "revision": "ea3de6264da9b4cdb41370cc594e9626b467f907",
          "version": "0.1.0"
        }
      },
      {
        "package": "Vinyl",
        "repositoryURL": "https://github.com/penso/Vinyl",
        "state": {
          "branch": null,
          "revision": "c4d04bc6f1e4be2dbd535fedf8d93efeec8f68d0",
          "version": "0.10.5"
        }
      },
      {
        "package": "ZIPFoundation",
        "repositoryURL": "https://github.com/weichsel/ZIPFoundation",
        "state": {
          "branch": null,
          "revision": "cf10bbff6ac3b873e97b36b9784c79866a051a8e",
          "version": "0.9.12"
        }
      }
    ]
  },
  "version": 1
}<|MERGE_RESOLUTION|>--- conflicted
+++ resolved
@@ -258,13 +258,8 @@
         "repositoryURL": "https://github.com/getsentry/sentry-cocoa.git",
         "state": {
           "branch": null,
-<<<<<<< HEAD
-          "revision": "3429d2236a9eebf551f82e513daa1cddd60050f7",
-          "version": "7.4.7"
-=======
           "revision": "fa1ba77bd74a227875a585a8ee569f330564926b",
           "version": "7.5.0"
->>>>>>> 808e06ce
         }
       },
       {
